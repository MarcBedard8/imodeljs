--- conflicted
+++ resolved
@@ -26,21 +26,6 @@
    * @return the Element or undefined if the Id is not found
    */
   public async getElement(opts: IElementLoad): Promise<Element | undefined> {
-<<<<<<< HEAD
-    try {
-      const json = await this._iModel.getDgnDb().getElement(JSON.stringify(opts));
-      const stream: IElement = JSON.parse(json) as IElement;
-      stream._iModel = this._iModel;
-      let el = EcRegistry.create(stream) as Element | undefined;
-      if (el === undefined) {
-        await EcRegistry.generateClassFor(stream, this._iModel);
-        el = EcRegistry.create(stream) as Element | undefined;
-      }
-      return el;
-    } catch (e) {
-      return undefined;
-    }
-=======
     // first see if the element is already in the local cache.
     if (opts.id) {
       const loaded = this._loaded.get(opts.id.toString());
@@ -50,14 +35,17 @@
 
     const json = await this._iModel.getDgnDb().getElement(JSON.stringify(opts));
 
-    const stream = JSON.parse(json);
+    const stream: IElement = JSON.parse(json) as IElement;
     stream._iModel = this._iModel;
+    let el = EcRegistry.create(stream) as Element | undefined;
+    if (el === undefined) {
+      await EcRegistry.generateClassFor(stream, this._iModel);
+      el = EcRegistry.create(stream) as Element | undefined;
+    }
 
-    const el = EcRegistry.create(stream, "BisCore.Element") as Element | undefined;
     if (el) { // found it, register it in the local cache.
       this._loaded.set(el.id.toString(), el);
     }
     return el;
->>>>>>> 652a1ea8
   }
 }