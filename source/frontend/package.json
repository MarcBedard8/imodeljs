--- conflicted
+++ resolved
@@ -24,13 +24,8 @@
     "NOTE: imodeljs-frontend should remain UI technology agnostic, so no react/angular dependencies are allowed"
   ],
   "dependencies": {
-<<<<<<< HEAD
     "@bentley/bentleyjs-core": "^5.3.1",
-    "@bentley/geometry-core": "^4.2.0",
-=======
-    "@bentley/bentleyjs-core": "^5.2.1",
     "@bentley/geometry-core": "^4.2.1",
->>>>>>> 88b47eab
     "@bentley/imodeljs-clients": "^2.0.1",
     "flatbuffers": "^1.8.0",
     "i18next": "^10.2.2",
