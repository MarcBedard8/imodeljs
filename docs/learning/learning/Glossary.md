# Frequently used terms in iModelJs

|Term | Definition
|------------|------------|--------|--------|-------|
|**ACS**|Auxiliary Coordinate System. Views may choose to use an Auxiliary Coordinate System to show coordinate information in a different orientation and units.
|**Backend**|The part of an app that is concerned with accessing data in a [briefcase](#Briefcase). See [frontends and backends](https://en.wikipedia.org/wiki/Front_and_back_ends)
|**BIS**|Base Infrastructure Schema. Defines the hierarchy and organization of information about an infrastructure asset. BIS can have relevance outside of iModels, but all information stored in an iModel conforms to BIS.
<<<<<<< HEAD
|**BisCore**|The base BIS Domain for iModels. All ECClasses stored in an iModel must derive from a BisCore class.
|**Briefcase**|A file holding a *copy of* an iModel. Briefcases are obtained from iModelHub and are each assigned a unique Id called a BriefcaseId. Briefcase files have a ".bim" (briefcase of iModel) extension. Briefcases are synchronized via changesets.
=======
|**BisCore**|The base BIS Domain for iModels. All EC Classes stored in an iModel must derive from a BisCore class.
|**Briefcase**|A file holding a *copy of* an iModel. See [IModelDb](../../learning/backend/IModelDb.md) for more.
>>>>>>> 66a05682
|**Cartographic Coordinates**| A [geographic coordinate system](https://en.wikipedia.org/wiki/Geographic_coordinate_system) based on lat/long/height. If an iModel is geo-located via an EefLocation, Spatial Coordinates may be converted to Cartographic coordinates.
|**Category**|A property of a GeometricElement that "categorizes" its geometry. That is, every GeometricElement is "in" one and only one Category. The visibility (on/off) of a category may be controlled per-view. Categories are similar to *levels* in DGN, *layers* in DWG, and *categories* in RVT. Note that Categories are not relevant for Elements that are not GeometricElements. Category is a subclass of DefinitionElement.
|**CategorySelector**|A named group of Categories displayed in a View. Many ViewDefinitions may refer to the same CategorySelector.
|**ChangeSet**|A group of changes to an iModel. Changesets are created whenever an Briefcase is modified and reflect the union of all Additions, Deletions, and Modifications over a period of time. ChangeSet are assigned an identifier when they are uploaded to iModelHub and every ChangeSet stores the identifier of its parent ChangeSet. In this way the chain of ChangeSets for an iModel in iModelHub forms its "timeline of changes".
|**ChangeSummary**|A summary of the changes in a ChangeSet in the form of ECClasses and ECProperties.
|**Class Registry**|A registry of known JavaScript classes that handle ECClasses. The JavaScript class **must** have the same name as the ECClass. When an Entity is loaded from an iModel, a JavaScript instance of the registered class will be created. If no JavaScript class is registered for the ECClass, one is created dynamically.
|**Code**|An optional three part *human readable* identifier for an Element. A code consists of a CodeSpec, CodeScope, and CodeValue. The combination of all three parts must be unique within an iModel.
|**CodeScope**|A Code Scope determines a *scope for uniqueness* for the code value. For example, a scope may specify the whole iModel, only within a certain Model, within an assembly, etc. For a given CodeSpec and CodeScope, all CodeValues must be unique.
|**CodeSpec**|A CodeSpec defines the *specification* (i.e. type) of a code. Often the specification is defined by some external system that enforces conventions, consistency, and validation. A CodeSpec captures the rules for encoding and decoding significant business information into and from a CodeValue. iModels hold a table of the known CodeSpecs, defined by the CodeSpec ECClass, and Elements refer to one of them by Id.
|**CodeValue**|A human-readable string with the *name* of an Element. CodeValues are formatted according to the rules of its CodeSpec.
|**DefinitionElement**|A subclass of InformationContentElement that holds configuration-related information that is meant to be referenced (i.e. shared) by other Elements.
|**DisplayStyle**|A named set of choices for the way Geometry is displayed in a view. Many ViewDefinitions may refer to the same DisplayStyle.
|**Domain**|A named set of ECClasses that define the information for a particular discipline or field of work. All classes in a Domain ultimately must derive from a BisCore class. The ECClasses for a Domain are defined in a ECSchema file, an hence the terms *Domain* and *ECSchema* are often used interchangeably.
|**DrawingModel**|A 2d model that holds drawing graphics. DrawingModels may be dimensional or non-dimensional.
|**EC**|An abbreviation for *Entity Classification*. This prefix is used to refer to the metadata system of iModels.
|**ECClass**|A named set of properties and relationships that defines a type of object. Data in iModels are defined by ECClasses.
|**ECDb**|A [SQLite](https://www.sqlite.org/index.html) database conforming to the rules of EC. iModels are a type of ECDb.
|**EcefLocation**|The position and orientation, in [Earth Centered Earth Fixed](https://en.wikipedia.org/wiki/ECEF) (also known as ECR "earth-centered rotational") coordinates, of the origin of the Spatial Coordinate System of an iModel.
|**ECProperty**|A named member of an ECClass.
|**ECRelationship**|A named type of relationship and cardinality between instances of ECClasses.
|**ECSchema**|A named group of ECClasses and ECRelationships.
|**ECSQL**|A superset of SQL that uses ECClass and ECProperties names in place of table and column names (see [ECSQL](./ECSQL)).
|**Electron**|A tool for building [desktop apps in JavaScript and HTML](https://electronjs.org).
|**Element**|The base class in Bis for an *Entity with a Code*. Elements also have an ElementId, a FederationGuid, and an ElementUserLabel. There is also a backend TypeScript class called Element.
|**ElementAspect**|An ECClass that holds information related to (and owned by) a single Element. Semantically, an ElementAspect can be considered part of the Element, but defined independently. Thus, ElementAspects are deleted when their owning Element is deleted.
|**ElementState**|A TypeScript class that holds properties of an Element in the frontend.
|**ElementUserLabel**|An optional string that holds a user-assigned *alias* for an Element. ElementUserLabels are **not** enforced to be unique.
|**Entity Metadata**|The names and types of the ECProperties and ECRelationships of an Entity ECClass.
|**Entity**|A physical or non-physical object in the real world, defined by an ECClass.
|**Frontend**|The part of an interactive app that is concerned with displaying data and user interaction. See [frontends and backends](https://en.wikipedia.org/wiki/Front_and_back_ends)
|**FeatureGate**|A technique for controlling the behavior of an iModelJs program at runtime. FeatureGates are created in JSON and may be tested at runtime to *gate off* access to a feature.
|**FederationGuid**|An optional 128 bit [Globally Unique Identifier](https://en.wikipedia.org/wiki/Universally_unique_identifier) for an Element. Generally it is intended that FederationGuid are assigned by external systems and are held in iModels to *federate* Elements to their external meaning.
|**FileProperty**|A named string or blob that holds *metadata* about an iModel. FileProperties are meant to be accessible directly from SQLite and are the only data in an iModel not defined by an ECClass. For example, thumbnails are stored as FileProperties.
|**Frustum**|An 8-point [truncated pyramid](https://en.wikipedia.org/wiki/Viewing_frustum) that defines the volume of space visible in a View. The front and back planes must be parallel and their centers must align at right angles.
|**Gateway**|The mechanism by which the frontend communicates with the backend. Different Gateways are used when the frontend and backend are connected via HTTP vs connected on the same computer via sockets. See [gateways](../../overview/overview/App.md#gateways) for more information.
|**GeometricElement**|A subclass of Element that can include geometry (in its GeometryStream.) Only GeometricElements are visible in Views.
|**GeometricModel**|A subclass of Model that can hold GeometricElements.
|**GeometryPart**|A named GeometryStream that can be shared by many GeometricElements.
|**GeometryStream**|A collection of geometric primitives that describes the geometric properties of a GeometricElement. Individual members of GeometryStream may be on different SubCategories and may reference GeometryParts.
|**I18N**|An abbreviation for [Internationalization](https://en.wikipedia.org/wiki/Internationalization_and_localization).
|**Id64**|A TypeScript class that holds hexadecimal-encoded string for a 64-bit Id.
|**iModel**|A distributed relational database holding information about an infrastructure asset defined in BIS. Many copies of an iModel may be extant simultaneously, each held in a Briefcase and synchronized via ChangeSets from iModelHub.
|**IModelApp**|The *administrator* class for frontend applications. By subclassing IModelApp, applications can control the behavior of the frontend services.
|**IModelConnection**|A TypeScript class in the frontend that represents the connection to the iModel on the backend.
|**iModelHub**|A cloud service that coordinates access to iModels. It grants permission to approved iModelJs applications to access Briefcases of iModels on behalf of a authorized user. It also accepts and distributes ChangeSets to form the immutable and authoritative *timeline of changes* for an iModel.
|**JSON wire format**|See Wire format
|**L10N**|An abbreviation for [Localization](https://en.wikipedia.org/wiki/Internationalization_and_localization).
|**LineStyle**|A named pattern that is repeated along a path when it is displayed to represent the meaning of the path.
|**Model**|A set of Elements used to describe another Element (its *ModeledElement*) in more detail. Every Element is *contained in* one and only one Model via a ModelContainsElements relationship. In this manner, Models form a hierarchy of Elements. There are many subclasses of Model (e.g. PhysicalModel, FunctionalModel, etc.)
|**ModeledElement**|An Element that is *broken down in more detail* by a Model. Note that the *name* of a Model **is** the name of its ModeledElement, and the *ParentModel* of a Model **is** the Model of its ModeledElement.
|**ModelSelector**|A named set of Models that are visible in a View. Many ViewDefinitions may point to the same ModelSelector.
|**Node.js**|An [engine for running JavaScript](https://nodejs.org) outside a web browser.
|**Npm**|[Node Package Manager](https://www.npmjs.com/). A tool for distributing JavaScript packages.
|**ParentModel**|A derived property of Model that is equal to the Model of its ModeledElement.
|**PhysicalModel**|A subclass of SpatialModel that holds PhysicalElements.
|**Props**|iModelJs uses the convention that the members and types of a *JSON wire format* are expressed in TypeScript by an [interface](https://www.typescriptlang.org/docs/handbook/interfaces.html) or [type alias](http://www.typescriptlang.org/docs/handbook/advanced-types.html) with the suffix **Props** (for *prop*erties). E.g. ElementProps, ViewDefinitionProps, etc.
|**RootSubject**|An Element in the iModel that describes (in text) the asset modeled by an iModel. There is always one and only one RootSubject. All information in an iModel will have some relationship to the RootSubject, making it the root of a *table of contents*.
|**Rush**|A tool for [managing multiple NPM packages](http://rushjs.io/) within a single git repository.
|**Schema**|See ECSchema
|**SheetModel**|A digital representation of a *sheet of paper*. Sheet Models are 2d models in bounded paper coordinates. SheetModels may contain annotation Elements as well as references to 2d or 3d Views.
|**Spatial Coordinate System**|The 3d coordinate system of an iModel. The units are always meters (see ACS). The origin (0,0,0) of the Spatial Coordinate System may be oriented on the earth via an EcefLocation.
|**SpatialModel**|A subclass of GeometricModel that holds 3d Elements in the iModel's Spatial Coordinate System.
|**SpatialViewDefinition**|A subclass of ViewDefinition that displays one or more SpatialModels.
|**SubCategory**|A subdivision of a Category. SubCategories allow GeometricElements to have multiple pieces of Geometry that can be made independently visible and styled. It is important to understand that a SubCategory is **not** a Category (i.e. Categories do *not* nest) and that a SubCategory always subdivides a single Category.
|**SubCategoryAppearance**|The appearance (e.g. color, weight, style, etc.) of geometry on a SubCategory. Every SubCategory has a default SubCategoryAppearance and Views can optionally override its values.
|**TentativePoint**|A TypeScript class in the frontend that implements a technique for *tentatively* snapping to interesting points in a View. Usually the TentativePoint action is mapped to the center mouse button.
|**TextString**|A TypeScript class that holds a *run* of unicode-encoded text that all has the same size, font, style, etc.
|**Thumbnail**|A small JPEG or PNG encoded image that provides a *rough snapshot* of an Element. Some thumbnails (e.g. view thumbnails and the overall iModel thumbnail) are stored as FileProperties.
|**Tool**|A TypeScript class in the frontend that associates a ToolId with an action. Subclasses of Tool can react to user input.
|**ToolId**|A short string that unambiguously identifies a Tool.
|**View**|An abstract concept that forms a relationship between a rectangular region on a screen and content in an iModel. All of the classes involved in that mapping are collectively referred to as a View.
|**ViewDefinition**|A subclass of DefinitionElement that holds the persistent state of a View. There is also an eponymous Typescript class in the backend.
|**Viewport**|A TypeScript class in the frontend that connects an HTMLCanvasElement to a ViewState.
|**ViewState**|A TypeScript class in the frontend that holds a copy of the *state* of a ViewDefinition. A ViewState is modified by viewing operations (e.g. pan, zoom, rotate, etc.). There are a parallel set of subclasses of ViewState for the subclasses of ViewDefinition.
|**WebGL**|A [JavaScript API](https://www.khronos.org/webgl/) for rendering into an HTML document via OpenGL.
|**Webpack**|A tool for [bundling JavaScript applications](https://webpack.js.org/)
|**Wire format**|The JSON representation of objects that must be used when transferring data to/from an iModelJs app. See [Props](#Props)<|MERGE_RESOLUTION|>--- conflicted
+++ resolved
@@ -5,13 +5,8 @@
 |**ACS**|Auxiliary Coordinate System. Views may choose to use an Auxiliary Coordinate System to show coordinate information in a different orientation and units.
 |**Backend**|The part of an app that is concerned with accessing data in a [briefcase](#Briefcase). See [frontends and backends](https://en.wikipedia.org/wiki/Front_and_back_ends)
 |**BIS**|Base Infrastructure Schema. Defines the hierarchy and organization of information about an infrastructure asset. BIS can have relevance outside of iModels, but all information stored in an iModel conforms to BIS.
-<<<<<<< HEAD
 |**BisCore**|The base BIS Domain for iModels. All ECClasses stored in an iModel must derive from a BisCore class.
-|**Briefcase**|A file holding a *copy of* an iModel. Briefcases are obtained from iModelHub and are each assigned a unique Id called a BriefcaseId. Briefcase files have a ".bim" (briefcase of iModel) extension. Briefcases are synchronized via changesets.
-=======
-|**BisCore**|The base BIS Domain for iModels. All EC Classes stored in an iModel must derive from a BisCore class.
-|**Briefcase**|A file holding a *copy of* an iModel. See [IModelDb](../../learning/backend/IModelDb.md) for more.
->>>>>>> 66a05682
+|**Briefcase**|A file holding a *copy of* an iModel. See [IModelDb](../../learning/backend/IModelDb.md).
 |**Cartographic Coordinates**| A [geographic coordinate system](https://en.wikipedia.org/wiki/Geographic_coordinate_system) based on lat/long/height. If an iModel is geo-located via an EefLocation, Spatial Coordinates may be converted to Cartographic coordinates.
 |**Category**|A property of a GeometricElement that "categorizes" its geometry. That is, every GeometricElement is "in" one and only one Category. The visibility (on/off) of a category may be controlled per-view. Categories are similar to *levels* in DGN, *layers* in DWG, and *categories* in RVT. Note that Categories are not relevant for Elements that are not GeometricElements. Category is a subclass of DefinitionElement.
 |**CategorySelector**|A named group of Categories displayed in a View. Many ViewDefinitions may refer to the same CategorySelector.
@@ -41,10 +36,10 @@
 |**ElementUserLabel**|An optional string that holds a user-assigned *alias* for an Element. ElementUserLabels are **not** enforced to be unique.
 |**Entity Metadata**|The names and types of the ECProperties and ECRelationships of an Entity ECClass.
 |**Entity**|A physical or non-physical object in the real world, defined by an ECClass.
-|**Frontend**|The part of an interactive app that is concerned with displaying data and user interaction. See [frontends and backends](https://en.wikipedia.org/wiki/Front_and_back_ends)
 |**FeatureGate**|A technique for controlling the behavior of an iModelJs program at runtime. FeatureGates are created in JSON and may be tested at runtime to *gate off* access to a feature.
 |**FederationGuid**|An optional 128 bit [Globally Unique Identifier](https://en.wikipedia.org/wiki/Universally_unique_identifier) for an Element. Generally it is intended that FederationGuid are assigned by external systems and are held in iModels to *federate* Elements to their external meaning.
 |**FileProperty**|A named string or blob that holds *metadata* about an iModel. FileProperties are meant to be accessible directly from SQLite and are the only data in an iModel not defined by an ECClass. For example, thumbnails are stored as FileProperties.
+|**Frontend**|The part of an interactive app that is concerned with displaying data and user interaction. See [frontends and backends](https://en.wikipedia.org/wiki/Front_and_back_ends)
 |**Frustum**|An 8-point [truncated pyramid](https://en.wikipedia.org/wiki/Viewing_frustum) that defines the volume of space visible in a View. The front and back planes must be parallel and their centers must align at right angles.
 |**Gateway**|The mechanism by which the frontend communicates with the backend. Different Gateways are used when the frontend and backend are connected via HTTP vs connected on the same computer via sockets. See [gateways](../../overview/overview/App.md#gateways) for more information.
 |**GeometricElement**|A subclass of Element that can include geometry (in its GeometryStream.) Only GeometricElements are visible in Views.
