{
  "name": "@bentley/imodeljs-webserver",
<<<<<<< HEAD
  "version": "0.189.0-dev.37",
=======
  "version": "0.189.0-dev.41",
>>>>>>> adc2a852
  "description": "Simple Express-based web server for iModel.js static files",
  "license": "MIT",
  "repository": {
    "type": "git",
    "url": "https://github.com/imodeljs/imodeljs"
  },
  "main": "lib/WebServer",
  "typings": "lib/WebServer",
  "scripts": {
    "build": "tsc 1>&2 && node ./node_modules/@bentley/build-tools/scripts/ignoreargs.js 1>&2",
    "clean": "rimraf lib package-deps.json",
    "docs": "node ./node_modules/@bentley/build-tools/scripts/docs.js --source=./src --includes=../../generated-docs/extract --json=../../generated-docs/core/webserver/file.json --tsIndexFile=./WebServer.ts --onlyJson %TYPEDOC_THEME%",
    "lint": "tslint --project . 1>&2",
    "test": "",
    "cover": ""
  },
  "keywords": [
    "Bentley",
    "BIM",
    "iModel"
  ],
  "author": {
    "name": "Bentley Systems, Inc.",
    "url": "http://www.bentley.com"
  },
  "peerDependencies": {},
  "//devDependencies": [
    "NOTE: All peerDependencies should also be listed as devDependencies since peerDependencies are not considered by npm install",
    "NOTE: All tools used by scripts in this package must be listed as devDependencies"
  ],
  "devDependencies": {
<<<<<<< HEAD
    "@bentley/build-tools": "0.189.0-dev.37",
=======
    "@bentley/build-tools": "0.189.0-dev.41",
>>>>>>> adc2a852
    "@bentley/dev-cors-proxy-server": "0.0.9",
    "@types/express": "^4.16.1",
    "@types/node": "10.12.18",
    "@types/yargs": "^12.0.5",
    "rimraf": "^2.6.2",
    "tslint": "^5.11.0",
    "typedoc": "^0.11.1",
    "typescript": "~3.2.2"
  },
  "//dependencies": [
    "NOTE: these dependencies are specific to imodeljs-i18n",
    "NOTE: these dependencies should be only for things that DO NOT APPEAR IN THE API",
    "NOTE: imodeljs-i18n should remain UI technology agnostic, so no react/angular dependencies are allowed"
  ],
  "dependencies": {
    "express": "^4.16.3",
    "tree-kill": "^1.2.0",
    "yargs": "^12.0.0"
  }
}<|MERGE_RESOLUTION|>--- conflicted
+++ resolved
@@ -1,10 +1,6 @@
 {
   "name": "@bentley/imodeljs-webserver",
-<<<<<<< HEAD
-  "version": "0.189.0-dev.37",
-=======
   "version": "0.189.0-dev.41",
->>>>>>> adc2a852
   "description": "Simple Express-based web server for iModel.js static files",
   "license": "MIT",
   "repository": {
@@ -36,11 +32,7 @@
     "NOTE: All tools used by scripts in this package must be listed as devDependencies"
   ],
   "devDependencies": {
-<<<<<<< HEAD
-    "@bentley/build-tools": "0.189.0-dev.37",
-=======
     "@bentley/build-tools": "0.189.0-dev.41",
->>>>>>> adc2a852
     "@bentley/dev-cors-proxy-server": "0.0.9",
     "@types/express": "^4.16.1",
     "@types/node": "10.12.18",
