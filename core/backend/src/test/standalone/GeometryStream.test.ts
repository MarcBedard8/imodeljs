--- conflicted
+++ resolved
@@ -5,11 +5,6 @@
 import { BentleyStatus, Id64, Id64String } from "@bentley/bentleyjs-core";
 import { Angle, Arc3d, Box, Geometry, LineSegment3d, LineString3d, Loop, Point2d, Point3d, Range3d, Transform, YawPitchRollAngles } from "@bentley/geometry-core";
 import {
-<<<<<<< HEAD
-  AreaPattern, BackgroundFill, BRepEntity, Code, ColorByName, ColorDef, FillDisplay, FontProps, FontType,
-  GeometricElement3dProps, GeometricElementProps, GeometryParams, GeometryPartProps, GeometryStreamBuilder, GeometryStreamIterator, GeometryStreamProps, Gradient,
-  IModel, LinePixels, LineStyle, MassPropertiesOperation, MassPropertiesRequestProps, TextString, TextStringProps,
-=======
   AreaPattern,
   BackgroundFill,
   BRepEntity,
@@ -20,6 +15,7 @@
   FontProps,
   FontType,
   GeometricElement3dProps,
+  GeometricElementProps,
   GeometryParams,
   GeometryPartProps,
   GeometryStreamBuilder,
@@ -34,7 +30,6 @@
   MassPropertiesRequestProps,
   TextString,
   TextStringProps,
->>>>>>> 267c10ce
 } from "@bentley/imodeljs-common";
 import { assert, expect } from "chai";
 import { BackendRequestContext, GeometricElement, GeometryPart, IModelDb, LineStyleDefinition, PhysicalObject, Platform } from "../../imodeljs-backend";
@@ -668,26 +663,15 @@
     const value = imodel.elements.getElementProps({ id: newId, wantGeometry: true }) as GeometricElementProps;
     assert.isDefined(value.geom);
 
-<<<<<<< HEAD
+    let gotHeader = false;
     for (const entry of value.geom!) {
-      assert.isDefined(entry.textString);
-      const origin = Point3d.fromJSON(entry.textString!.origin);
-      const rotation = YawPitchRollAngles.fromJSON(entry.textString!.rotation);
-      assert.isTrue(origin.isAlmostZero);
-      assert.isTrue(rotation.isIdentity());
-    }
-
-    const itLocal = new GeometryStreamIterator(value.geom!, value.category);
-=======
-    let gotHeader = false;
-    for (const entry of value.geom) {
       expect(undefined === entry.header).to.equal(gotHeader);
       if (undefined !== entry.header) {
         gotHeader = true;
       } else {
         assert.isDefined(entry.textString);
-        const origin = Point3d.fromJSON(entry.textString!.origin);
-        const rotation = YawPitchRollAngles.fromJSON(entry.textString!.rotation);
+      const origin = Point3d.fromJSON(entry.textString!.origin);
+      const rotation = YawPitchRollAngles.fromJSON(entry.textString!.rotation);
         assert.isTrue(origin.isAlmostZero);
         assert.isTrue(rotation.isIdentity());
       }
@@ -695,8 +679,7 @@
 
     expect(gotHeader).to.be.true;
 
-    const itLocal = new GeometryStreamIterator(value.geom, value.category);
->>>>>>> 267c10ce
+    const itLocal = new GeometryStreamIterator(value.geom!, value.category);
     for (const entry of itLocal) {
       assert.equal(entry.primitive.type, "textString");
       assert.isDefined(entry.textString);
