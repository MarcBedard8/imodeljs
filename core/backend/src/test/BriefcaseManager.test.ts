--- conflicted
+++ resolved
@@ -12,12 +12,7 @@
 import { HubTestUtils } from "./HubTestUtils";
 import { ErrorStatusOrResult } from "@bentley/imodeljs-native-platform-api";
 import { TestConfig } from "./TestConfig";
-<<<<<<< HEAD
-import { AccessToken, CodeState, ChangeSet, ConnectClient, ContainsSchemaChanges, IModel as HubIModel, IModelHubClient, IModelQuery, MultiCode } from "@bentley/imodeljs-clients";
-=======
-import { KnownLocations } from "../Platform";
 import { AccessToken, CodeState, ChangeSet, ConnectClient, ContainsSchemaChanges, IModel as HubIModel, Code as HubCode, IModelHubClient, IModelQuery, MultiCode, Project } from "@bentley/imodeljs-clients";
->>>>>>> 35fd9df3
 
 let lastPushTimeMillis = 0;
 let lastAutoPushEventType: AutoPushEventType | undefined;
