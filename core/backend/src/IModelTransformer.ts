--- conflicted
+++ resolved
@@ -1,768 +1,764 @@
 /*---------------------------------------------------------------------------------------------
 * Copyright (c) Bentley Systems, Incorporated. All rights reserved.
 * See LICENSE.md in the project root for license terms and full copyright notice.
-*--------------------------------------------------------------------------------------------*/
-/** @packageDocumentation
- * @module iModels
- */
-import * as path from "path";
-import { ClientRequestContext, DbResult, Guid, GuidString, Id64, Id64Set, Id64String, IModelStatus, Logger, LogLevel } from "@bentley/bentleyjs-core";
-import { Transform } from "@bentley/geometry-core";
-import {
-  Code, CodeSpec, ElementAspectProps, ElementProps, ExternalSourceAspectProps, FontProps, GeometricElement3dProps, IModel, IModelError, ModelProps,
-  Placement3d, PrimitiveTypeCode, PropertyMetaData,
-} from "@bentley/imodeljs-common";
-import { AuthorizedClientRequestContext } from "@bentley/itwin-client";
-import { BackendLoggerCategory } from "./BackendLoggerCategory";
-import { ECSqlStatement } from "./ECSqlStatement";
-import { DefinitionPartition, Element, GeometricElement3d, InformationPartitionElement, Subject } from "./Element";
-import { ChannelRootAspect, ElementAspect, ElementMultiAspect, ElementUniqueAspect, ExternalSourceAspect } from "./ElementAspect";
-import { IModelCloneContext } from "./IModelCloneContext";
-import { IModelDb } from "./IModelDb";
-import { IModelExporter, IModelExportHandler } from "./IModelExporter";
-import { KnownLocations } from "./IModelHost";
-import { IModelImporter } from "./IModelImporter";
-import { IModelJsFs } from "./IModelJsFs";
-import { DefinitionModel, Model } from "./Model";
-import { ElementOwnsExternalSourceAspects } from "./NavigationRelationship";
-import { ElementRefersToElements, Relationship, RelationshipProps } from "./Relationship";
-
-const loggerCategory: string = BackendLoggerCategory.IModelTransformer;
-
-/** Options provided to the [[IModelTransformer]] constructor.
- * @beta
- */
-export interface IModelTransformOptions {
-  /** The Id of the Element in the **target** iModel that represents the **source** repository as a whole and scopes its [ExternalSourceAspect]($backend) instances.
-   * When the goal is to consolidate multiple source iModels into a single target iModel, this option must be specified.
-   */
-  targetScopeElementId?: Id64String;
-
-  /** Set to true if IModelTransformer should not record provenance back to the source element in the sourceDb on the target element within the targetDb. */
-  noProvenance?: boolean;
-
-  /** Flag that indicates whether or not the transformation process needs to consider the source geometry before cloning/transforming.
-   * For standard cases, it is not required to load the source GeometryStream in JavaScript since the cloning happens in native code.
-   * Also, the target GeometryStream will be available in JavaScript prior to insert.
-   * @note If the source geometry affects the class mapping or transformation logic, then this flag should be set to `true`. The default is `false`.
-   * @see [IModelExporter.wantGeometry]($backend)
-   */
-  loadSourceGeometry?: boolean;
-
-  /** Flag that indicates whether or not the transformation process should clone using binary geometry.
-   * Transformations that do not need to manipulate geometry should set this flag to optimize performance.
-   * @note The default is `false`.
-   * @alpha
-   */
-  cloneUsingBinaryGeometry?: boolean;
-}
-
-/** Base class used to transform a source iModel into a different target iModel.
- * @see [iModel Transformation and Data Exchange]($docs/learning/backend/IModelTransformation.md), [IModelExporter]($backend), [IModelImporter]($backend)
- * @beta
- */
-export class IModelTransformer extends IModelExportHandler {
-  /** The IModelExporter that will export from the source iModel. */
-  public readonly exporter: IModelExporter;
-  /** The IModelImporter that will import into the target iModel. */
-  public readonly importer: IModelImporter;
-  /** The read-only source iModel. */
-  public readonly sourceDb: IModelDb;
-  /** The read/write target iModel. */
-  public readonly targetDb: IModelDb;
-  /** The IModelTransformContext for this IModelTransformer. */
-  public readonly context: IModelCloneContext;
-  /** The Id of the Element in the **target** iModel that represents the **source** repository as a whole and scopes its [ExternalSourceAspect]($backend) instances. */
-  public readonly targetScopeElementId: Id64String;
-
-  /** The set of Elements that were deferred during a prior transformation pass. */
-  protected _deferredElementIds = new Set<Id64String>();
-  /** If true, IModelTransformer is being used in a clone-only mode and should not record provenance. */
-  private readonly _noProvenance: boolean;
-  /** If true, clone elements using binary geometry as a performance optimization. */
-  private readonly _cloneUsingBinaryGeometry: boolean;
-
-  /** Construct a new IModelTransformer
-   * @param source Specifies the source IModelExporter or the source IModelDb that will be used to construct the source IModelExporter.
-   * @param target Specifies the target IModelImporter or the target IModelDb that will be used to construct the target IModelImporter.
-   * @param options The options that specify how the transformation should be done.
-   */
-  public constructor(source: IModelDb | IModelExporter, target: IModelDb | IModelImporter, options?: IModelTransformOptions) {
-    super();
-    // initialize IModelTransformOptions
-    this.targetScopeElementId = options?.targetScopeElementId ?? IModel.rootSubjectId;
-    this._noProvenance = options?.noProvenance ?? false;
-    this._cloneUsingBinaryGeometry = options?.cloneUsingBinaryGeometry ?? false;
-    // initialize exporter and sourceDb
-    if (source instanceof IModelDb) {
-      this.exporter = new IModelExporter(source);
-    } else {
-      this.exporter = source;
-    }
-    this.sourceDb = this.exporter.sourceDb;
-    this.exporter.registerHandler(this);
-    this.exporter.wantGeometry = options?.loadSourceGeometry ?? false; // optimization to not load source GeometryStreams by default
-    this.exporter.excludeElementAspectClass(ExternalSourceAspect.classFullName); // Provenance specific to the source iModel is not relevant to the target iModel
-    this.exporter.excludeElementAspectClass(ChannelRootAspect.classFullName); // Channel boundaries within the source iModel are not relevant to the target iModel
-    this.exporter.excludeElementAspectClass("BisCore:TextAnnotationData"); // This ElementAspect is auto-created by the BisCore:TextAnnotation2d/3d element handlers
-    // initialize importer and targetDb
-    if (target instanceof IModelDb) {
-      this.importer = new IModelImporter(target);
-    } else {
-      this.importer = target;
-    }
-    this.targetDb = this.importer.targetDb;
-    // initialize the IModelCloneContext
-    this.context = new IModelCloneContext(this.sourceDb, this.targetDb);
-  }
-
-  /** Dispose any native resources associated with this IModelTransformer. */
-  public dispose(): void {
-    Logger.logTrace(loggerCategory, "dispose()");
-    this.context.dispose();
-  }
-
-  /** Create an ExternalSourceAspectProps in a standard way for an Element in an iModel --> iModel transformation.
-   * @param sourceElement The new ExternalSourceAspectProps will be tracking this Element from the source iModel.
-   * @param targetElementId The optional Id of the target Element that will own the ExternalSourceAspect.
-   */
-  private initElementProvenance(sourceElement: Element, targetElementId: Id64String): ExternalSourceAspectProps {
-    const aspectProps: ExternalSourceAspectProps = {
-      classFullName: ExternalSourceAspect.classFullName,
-      element: { id: targetElementId, relClassName: ElementOwnsExternalSourceAspects.classFullName },
-      scope: { id: this.targetScopeElementId },
-      identifier: sourceElement.id,
-      kind: ExternalSourceAspect.Kind.Element,
-      version: sourceElement.iModel.elements.queryLastModifiedTime(sourceElement.id),
-    };
-    const sql = `SELECT ECInstanceId FROM ${ExternalSourceAspect.classFullName} a WHERE a.Element.Id=:elementId AND a.Scope.Id=:scopeId AND a.Kind=:kind AND a.Identifier=:identifier LIMIT 1`;
-    aspectProps.id = this.targetDb.withPreparedStatement(sql, (statement: ECSqlStatement): Id64String | undefined => {
-      statement.bindId("elementId", targetElementId);
-      statement.bindId("scopeId", this.targetScopeElementId);
-      statement.bindString("kind", ExternalSourceAspect.Kind.Element);
-      statement.bindString("identifier", sourceElement.id); // ExternalSourceAspect.Identifier is of type string
-      return (DbResult.BE_SQLITE_ROW === statement.step()) ? statement.getValue(0).getId() : undefined;
-    });
-    return aspectProps;
-  }
-
-  /** Create an ExternalSourceAspectProps in a standard way for a Relationship in an iModel --> iModel transformations.
-   * The ExternalSourceAspect is meant to be owned by the Element in the target iModel that is the `sourceId` of transformed relationship.
-   * The `identifier` property of the ExternalSourceAspect will be the ECInstanceId of the relationship in the source iModel.
-   * The ECInstanceId of the relationship in the target iModel will be stored in the JsonProperties of the ExternalSourceAspect.
-   */
-  private initRelationshipProvenance(sourceRelationship: Relationship, targetRelInstanceId: Id64String): ExternalSourceAspectProps {
-    const targetRelationship: Relationship = this.targetDb.relationships.getInstance(ElementRefersToElements.classFullName, targetRelInstanceId);
-    const aspectProps: ExternalSourceAspectProps = {
-      classFullName: ExternalSourceAspect.classFullName,
-      element: { id: targetRelationship.sourceId, relClassName: ElementOwnsExternalSourceAspects.classFullName },
-      scope: { id: this.targetScopeElementId },
-      identifier: sourceRelationship.id,
-      kind: ExternalSourceAspect.Kind.Relationship,
-      jsonProperties: JSON.stringify({ targetRelInstanceId }),
-    };
-    const sql = `SELECT ECInstanceId FROM ${ExternalSourceAspect.classFullName} aspect` +
-      ` WHERE aspect.Element.Id=:elementId AND aspect.Scope.Id=:scopeId AND aspect.Kind=:kind AND aspect.Identifier=:identifier LIMIT 1`;
-    aspectProps.id = this.targetDb.withPreparedStatement(sql, (statement: ECSqlStatement): Id64String | undefined => {
-      statement.bindId("elementId", targetRelationship.sourceId);
-      statement.bindId("scopeId", this.targetScopeElementId);
-      statement.bindString("kind", ExternalSourceAspect.Kind.Relationship);
-      statement.bindString("identifier", sourceRelationship.id);
-      return (DbResult.BE_SQLITE_ROW === statement.step()) ? statement.getValue(0).getId() : undefined;
-    });
-    return aspectProps;
-  }
-
-  /** Iterate all matching ExternalSourceAspects in the target iModel and call a function for each one. */
-  private forEachExternalSourceAspect(fn: (sourceElementId: Id64String, targetElementId: Id64String) => void): void {
-    if (!this.targetDb.containsClass(ExternalSourceAspect.classFullName)) {
-      throw new IModelError(IModelStatus.BadSchema, "The BisCore schema version of the target database is too old", Logger.logError, loggerCategory);
-    }
-    const sql = `SELECT aspect.Identifier,aspect.Element.Id FROM ${ExternalSourceAspect.classFullName} aspect WHERE aspect.Scope.Id=:scopeId AND aspect.Kind=:kind`;
-    this.targetDb.withPreparedStatement(sql, (statement: ECSqlStatement): void => {
-      statement.bindId("scopeId", this.targetScopeElementId);
-      statement.bindString("kind", ExternalSourceAspect.Kind.Element);
-      while (DbResult.BE_SQLITE_ROW === statement.step()) {
-        const sourceElementId: Id64String = statement.getValue(0).getString(); // ExternalSourceAspect.Identifier is of type string
-        const targetElementId: Id64String = statement.getValue(1).getId();
-        fn(sourceElementId, targetElementId);
-      }
-    });
-  }
-
-  /** Initialize the source to target Element mapping from ExternalSourceAspects in the target iModel.
-   * @note This method is called from [[processChanges]] and [[processAll]], so it only needs to be called directly when processing a subset of an iModel.
-   */
-  public initFromExternalSourceAspects(): void {
-    this.forEachExternalSourceAspect((sourceElementId: Id64String, targetElementId: Id64String) => {
-      this.context.remapElement(sourceElementId, targetElementId);
-    });
-  }
-
-  /** Detect Element deletes using ExternalSourceAspects in the target iModel and a *brute force* comparison against Elements in the source iModel.
-   * @see processChanges
-   * @note This method is called from [[processAll]] and is not needed by [[processChanges]], so it only needs to be called directly when processing a subset of an iModel.
-   */
-  public detectElementDeletes(): void {
-    const targetElementsToDelete: Id64String[] = [];
-    this.forEachExternalSourceAspect((sourceElementId: Id64String, targetElementId: Id64String) => {
-      if (undefined === this.sourceDb.elements.tryGetElementProps(sourceElementId)) {
-        // if the sourceElement is not found, then it must have been deleted, so propagate the delete to the target iModel
-        targetElementsToDelete.push(targetElementId);
-      }
-    });
-    targetElementsToDelete.forEach((targetElementId: Id64String) => {
-      this.importer.deleteElement(targetElementId);
-    });
-  }
-
-  /** Format an Element for the Logger. */
-  private formatElementForLogger(elementProps: ElementProps): string {
-    const namePiece: string = elementProps.code.value ? `${elementProps.code.value} ` : elementProps.userLabel ? `${elementProps.userLabel} ` : "";
-    return `${elementProps.classFullName} ${namePiece}[${elementProps.id!}]`;
-  }
-
-  /** Mark the specified Element so its processing can be deferred. */
-  protected skipElement(sourceElement: Element): void {
-    this._deferredElementIds.add(sourceElement.id);
-    Logger.logInfo(loggerCategory, `Deferred ${this.formatElementForLogger(sourceElement)}`);
-  }
-
-  private logMemoryUsage(): void {
-    const used: any = process.memoryUsage();
-    const values: string[] = [];
-    // eslint-disable-next-line guard-for-in
-    for (const key in used) {
-      values.push(`${key}=${Math.round(used[key] / 1024 / 1024 * 100) / 100}MB `);
-    }
-    Logger.logTrace(BackendLoggerCategory.IModelTransformer, `Memory: ${values.join()}`);
-  }
-
-  /** Transform the specified sourceElement into ElementProps for the target iModel.
-   * @param sourceElement The Element from the source iModel to transform.
-   * @returns ElementProps for the target iModel.
-   * @note A subclass can override this method to provide custom transform behavior.
-   */
-  protected onTransformElement(sourceElement: Element): ElementProps {
-<<<<<<< HEAD
-    Logger.logTrace(loggerCategory, `onTransformElement(${sourceElement.id}) "${sourceElement.getDisplayLabel()}"`);
-    this.logMemoryUsage();
-    const targetElementProps: ElementProps = this.context.cloneElement(sourceElement);
-=======
-    const targetElementProps: ElementProps = this.context.cloneElement(sourceElement, { binaryGeometry: this._cloneUsingBinaryGeometry });
->>>>>>> 39ebf67c
-    if (sourceElement instanceof Subject) {
-      if (targetElementProps.jsonProperties?.Subject?.Job) {
-        // don't propagate source channels into target (legacy bridge case)
-        targetElementProps.jsonProperties.Subject.Job = undefined;
-      }
-    }
-    return targetElementProps;
-  }
-
-  /** Returns true if a change within sourceElement is detected.
-   * @param sourceElement The Element from the source iModel
-   * @param targetElementId The Element from the target iModel to compare against.
-   * @note A subclass can override this method to provide custom change detection behavior.
-   */
-  protected hasElementChanged(sourceElement: Element, targetElementId: Id64String): boolean {
-    const aspects: ElementAspect[] = this.targetDb.elements.getAspects(targetElementId, ExternalSourceAspect.classFullName);
-    for (const aspect of aspects) {
-      const sourceAspect = aspect as ExternalSourceAspect;
-      if ((sourceAspect.identifier === sourceElement.id) && (sourceAspect.scope.id === this.targetScopeElementId) && (sourceAspect.kind === ExternalSourceAspect.Kind.Element)) {
-        const lastModifiedTime: string = sourceElement.iModel.elements.queryLastModifiedTime(sourceElement.id);
-        return (lastModifiedTime !== sourceAspect.version);
-      }
-    }
-    return true;
-  }
-
-  /** Determine if any predecessors have not been imported yet.
-   * @param sourceElement The Element from the source iModel
-   */
-  private findMissingPredecessors(sourceElement: Element): Id64Set {
-    const predecessorIds: Id64Set = sourceElement.getPredecessorIds();
-    predecessorIds.forEach((sourceElementId: Id64String) => {
-      if (Id64.invalid === sourceElementId) {
-        predecessorIds.delete(sourceElementId);
-      } else {
-        const targetElementId: Id64String = this.context.findTargetElementId(sourceElementId);
-        if (Id64.isValidId64(targetElementId)) {
-          predecessorIds.delete(sourceElementId);
-        }
-      }
-    });
-    return predecessorIds;
-  }
-
-  /** Cause the specified Element and its child Elements (if applicable) to be exported from the source iModel and imported into the target iModel.
-   * @param sourceElementId Identifies the Element from the source iModel to import.
-   * @note This method is called from [[processChanges]] and [[processAll]], so it only needs to be called directly when processing a subset of an iModel.
-   */
-  public processElement(sourceElementId: Id64String): void {
-    if (sourceElementId === IModel.rootSubjectId) {
-      throw new IModelError(IModelStatus.BadRequest, "The root Subject should not be directly imported", Logger.logError, loggerCategory);
-    }
-    this.exporter.exportElement(sourceElementId);
-  }
-
-  /** Import child elements into the target IModelDb
-   * @param sourceElementId Import the child elements of this element in the source IModelDb.
-   * @note This method is called from [[processChanges]] and [[processAll]], so it only needs to be called directly when processing a subset of an iModel.
-   */
-  public processChildElements(sourceElementId: Id64String): void {
-    this.exporter.exportChildElements(sourceElementId);
-  }
-
-  /** Override of [IModelExportHandler.shouldExportElement]($backend) that is called to determine if an element should be exported from the source iModel.
-   * @note Reaching this point means that the element has passed the standard exclusion checks in IModelExporter.
-   */
-  protected shouldExportElement(_sourceElement: Element): boolean { return true; }
-
-  /** Override of [IModelExportHandler.onExportElement]($backend) that imports an element into the target iModel when it is exported from the source iModel.
-   * This override calls [[onTransformElement]] and then [IModelImporter.importElement]($backend) to update the target iModel.
-   */
-  protected onExportElement(sourceElement: Element): void {
-    let targetElementId: Id64String | undefined = this.context.findTargetElementId(sourceElement.id);
-    const targetElementProps: ElementProps = this.onTransformElement(sourceElement);
-    if (!Id64.isValidId64(targetElementId)) {
-      targetElementId = this.targetDb.elements.queryElementIdByCode(new Code(targetElementProps.code));
-      if (undefined !== targetElementId) {
-        const targetElement: Element = this.targetDb.elements.getElement(targetElementId);
-        if (targetElement.classFullName === targetElementProps.classFullName) { // ensure code remapping doesn't change the target class
-          this.context.remapElement(sourceElement.id, targetElementId); // record that the targeElement was found by Code
-        } else {
-          targetElementId = undefined;
-          targetElementProps.code = Code.createEmpty(); // clear out invalid code
-        }
-      }
-    }
-    if (undefined !== targetElementId) {
-      // compare LastMod of sourceElement to ExternalSourceAspect of targetElement to see there are changes to import
-      if (!this.hasElementChanged(sourceElement, targetElementId)) {
-        return;
-      }
-    } else {
-      const missingPredecessorIds: Id64Set = this.findMissingPredecessors(sourceElement);
-      if (missingPredecessorIds.size > 0) {
-        this.skipElement(sourceElement);
-        if (Logger.isEnabled(loggerCategory, LogLevel.Trace)) {
-          for (const missingPredecessorId of missingPredecessorIds) {
-            const missingPredecessorElement: Element | undefined = this.sourceDb.elements.tryGetElement(missingPredecessorId);
-            if (missingPredecessorElement) {
-              Logger.logTrace(loggerCategory, `Remapping not found for predecessor ${this.formatElementForLogger(missingPredecessorElement)}`);
-            }
-          }
-        }
-        return;
-      }
-    }
-    targetElementProps.id = targetElementId; // targetElementId will be valid (indicating update) or undefined (indicating insert)
-    this.importer.importElement(targetElementProps);
-    this.context.remapElement(sourceElement.id, targetElementProps.id!); // targetElementProps.id assigned by importElement
-    if (!this._noProvenance) { // clone scenarios do not record provenance
-      // record provenance in ExternalSourceAspect
-      const aspectProps: ExternalSourceAspectProps = this.initElementProvenance(sourceElement, targetElementProps.id!);
-      if (aspectProps.id === undefined) {
-        this.targetDb.elements.insertAspect(aspectProps);
-      } else {
-        this.targetDb.elements.updateAspect(aspectProps);
-      }
-    }
-  }
-
-  /** Override of [IModelExportHandler.onDeleteElement]($backend) that is called when [IModelExporter]($backend) detects that an Element has been deleted from the source iModel.
-   * This override propagates the delete to the target iModel via [IModelImporter.deleteElement]($backend).
-   */
-  protected onDeleteElement(sourceElementId: Id64String): void {
-    const targetElementId: Id64String = this.context.findTargetElementId(sourceElementId);
-    if (Id64.isValidId64(targetElementId)) {
-      this.importer.deleteElement(targetElementId);
-    }
-  }
-
-  /** Override of [IModelExportHandler.onExportModel]($backend) that is called when a Model should be exported from the source iModel.
-   * This override calls [[onTransformModel]] and then [IModelImporter.importModel]($backend) to update the target iModel.
-   */
-  protected onExportModel(sourceModel: Model): void {
-    if (IModel.repositoryModelId === sourceModel.id) {
-      return; // The RepositoryModel should not be directly imported
-    }
-    const targetModeledElementId: Id64String = this.context.findTargetElementId(sourceModel.id);
-    const targetModelProps: ModelProps = this.onTransformModel(sourceModel, targetModeledElementId);
-    this.importer.importModel(targetModelProps);
-  }
-
-  /** Override of [IModelExportHandler.onDeleteModel]($backend) that is called when [IModelExporter]($backend) detects that a [Model]($backend) has been deleted from the source iModel. */
-  protected onDeleteModel(_sourceModelId: Id64String): void {
-    // WIP: currently ignored
-  }
-
-  /** Cause the model container, contents, and sub-models to be exported from the source iModel and imported into the target iModel.
-   * @param sourceModeledElementId Import this [Model]($backend) from the source IModelDb.
-   * @note This method is called from [[processChanges]] and [[processAll]], so it only needs to be called directly when processing a subset of an iModel.
-   */
-  public processModel(sourceModeledElementId: Id64String): void {
-    this.exporter.exportModel(sourceModeledElementId);
-  }
-
-  /** Cause the model contents to be exported from the source iModel and imported into the target iModel.
-   * @param sourceModelId Import the contents of this model from the source IModelDb.
-   * @param targetModelId Import into this model in the target IModelDb. The target model must exist prior to this call.
-   * @param elementClassFullName Optional classFullName of an element subclass to limit import query against the source model.
-   * @note This method is called from [[processChanges]] and [[processAll]], so it only needs to be called directly when processing a subset of an iModel.
-   */
-  public processModelContents(sourceModelId: Id64String, targetModelId: Id64String, elementClassFullName: string = Element.classFullName): void {
-    this.targetDb.models.getModel(targetModelId); // throws if Model does not exist
-    this.context.remapElement(sourceModelId, targetModelId); // set remapping in case importModelContents is called directly
-    this.exporter.exportModelContents(sourceModelId, elementClassFullName);
-  }
-
-  /** Cause all sub-models that recursively descend from the specified Subject to be exported from the source iModel and imported into the target iModel. */
-  private processSubjectSubModels(sourceSubjectId: Id64String): void {
-    // import DefinitionModels first
-    const childDefinitionPartitionSql = `SELECT ECInstanceId FROM ${DefinitionPartition.classFullName} WHERE Parent.Id=:subjectId`;
-    this.sourceDb.withPreparedStatement(childDefinitionPartitionSql, (statement: ECSqlStatement) => {
-      statement.bindId("subjectId", sourceSubjectId);
-      while (DbResult.BE_SQLITE_ROW === statement.step()) {
-        this.processModel(statement.getValue(0).getId());
-      }
-    });
-    // import other partitions next
-    const childPartitionSql = `SELECT ECInstanceId FROM ${InformationPartitionElement.classFullName} WHERE Parent.Id=:subjectId`;
-    this.sourceDb.withPreparedStatement(childPartitionSql, (statement: ECSqlStatement) => {
-      statement.bindId("subjectId", sourceSubjectId);
-      while (DbResult.BE_SQLITE_ROW === statement.step()) {
-        const modelId: Id64String = statement.getValue(0).getId();
-        const model: Model = this.sourceDb.models.getModel(modelId);
-        if (!(model instanceof DefinitionModel)) {
-          this.processModel(modelId);
-        }
-      }
-    });
-    // recurse into child Subjects
-    const childSubjectSql = `SELECT ECInstanceId FROM ${Subject.classFullName} WHERE Parent.Id=:subjectId`;
-    this.sourceDb.withPreparedStatement(childSubjectSql, (statement: ECSqlStatement) => {
-      statement.bindId("subjectId", sourceSubjectId);
-      while (DbResult.BE_SQLITE_ROW === statement.step()) {
-        this.processSubjectSubModels(statement.getValue(0).getId());
-      }
-    });
-  }
-
-  /** Transform the specified sourceModel into ModelProps for the target iModel.
-   * @param sourceModel The Model from the source iModel to be transformed.
-   * @param targetModeledElementId The transformed Model will *break down* or *detail* this Element in the target iModel.
-   * @returns ModelProps for the target iModel.
-   * @note A subclass can override this method to provide custom transform behavior.
-   */
-  protected onTransformModel(sourceModel: Model, targetModeledElementId: Id64String): ModelProps {
-    const targetModelProps: ModelProps = sourceModel.toJSON();
-    targetModelProps.modeledElement.id = targetModeledElementId;
-    targetModelProps.id = targetModeledElementId;
-    targetModelProps.parentModel = this.context.findTargetElementId(targetModelProps.parentModel!);
-    return targetModelProps;
-  }
-
-  /** Import elements that were deferred in a prior pass.
-   * @note This method is called from [[processChanges]] and [[processAll]], so it only needs to be called directly when processing a subset of an iModel.
-   */
-  public processDeferredElements(numRetries: number = 3): void {
-    Logger.logTrace(loggerCategory, `processDeferredElements(), numDeferred=${this._deferredElementIds.size}`);
-    const copyOfDeferredElementIds: Id64Set = this._deferredElementIds;
-    this._deferredElementIds = new Set<Id64String>();
-    copyOfDeferredElementIds.forEach((elementId: Id64String) => this.processElement(elementId));
-    if (this._deferredElementIds.size > 0) {
-      if (--numRetries > 0) {
-        Logger.logTrace(loggerCategory, "Retrying processDeferredElements()");
-        this.processDeferredElements(numRetries);
-      } else {
-        throw new IModelError(IModelStatus.BadRequest, "Not all deferred elements could be processed", Logger.logError, loggerCategory);
-      }
-    }
-  }
-
-  /** Imports all relationships that subclass from the specified base class.
-   * @param baseRelClassFullName The specified base relationship class.
-   * @note This method is called from [[processChanges]] and [[processAll]], so it only needs to be called directly when processing a subset of an iModel.
-   */
-  public processRelationships(baseRelClassFullName: string): void {
-    this.exporter.exportRelationships(baseRelClassFullName);
-  }
-
-  /** Override of [IModelExportHandler.shouldExportRelationship]($backend) that is called to determine if a [Relationship]($backend) should be exported.
-   * @note Reaching this point means that the relationship has passed the standard exclusion checks in [IModelExporter]($backend).
-   */
-  protected shouldExportRelationship(_sourceRelationship: Relationship): boolean { return true; }
-
-  /** Override of [IModelExportHandler.onExportRelationship]($backend) that imports a relationship into the target iModel when it is exported from the source iModel.
-   * This override calls [[onTransformRelationship]] and then [IModelImporter.importRelationship]($backend) to update the target iModel.
-   */
-  protected onExportRelationship(sourceRelationship: Relationship): void {
-    const targetRelationshipProps: RelationshipProps = this.onTransformRelationship(sourceRelationship);
-    const targetRelationshipInstanceId: Id64String = this.importer.importRelationship(targetRelationshipProps);
-    if (Id64.isValidId64(targetRelationshipInstanceId)) {
-      const aspectProps: ExternalSourceAspectProps = this.initRelationshipProvenance(sourceRelationship, targetRelationshipInstanceId);
-      if (undefined === aspectProps.id) {
-        this.targetDb.elements.insertAspect(aspectProps);
-      }
-    }
-  }
-
-  /** Override of [IModelExportHandler.onDeleteRelationship]($backend) that is called when [IModelExporter]($backend) detects that a [Relationship]($backend) has been deleted from the source iModel.
-   * This override propagates the delete to the target iModel via [IModelImporter.deleteRelationship]($backend).
-   */
-  protected onDeleteRelationship(sourceRelInstanceId: Id64String): void {
-    const sql = `SELECT ECInstanceId,JsonProperties FROM ${ExternalSourceAspect.classFullName} aspect` +
-      ` WHERE aspect.Scope.Id=:scopeId AND aspect.Kind=:kind AND aspect.Identifier=:identifier LIMIT 1`;
-    this.targetDb.withPreparedStatement(sql, (statement: ECSqlStatement): void => {
-      statement.bindId("scopeId", this.targetScopeElementId);
-      statement.bindString("kind", ExternalSourceAspect.Kind.Relationship);
-      statement.bindString("identifier", sourceRelInstanceId);
-      if (DbResult.BE_SQLITE_ROW === statement.step()) {
-        const json: any = JSON.parse(statement.getValue(1).getString());
-        if (undefined !== json.targetRelInstanceId) {
-          const targetRelationship: Relationship = this.targetDb.relationships.getInstance(ElementRefersToElements.classFullName, json.targetRelInstanceId);
-          this.importer.deleteRelationship(targetRelationship);
-          this.targetDb.elements.deleteAspect(statement.getValue(0).getId());
-        }
-      }
-    });
-  }
-
-  /** Detect Relationship deletes using ExternalSourceAspects in the target iModel and a *brute force* comparison against relationships in the source iModel.
-   * @see processChanges
-   * @note This method is called from [[processAll]] and is not needed by [[processChanges]], so it only needs to be called directly when processing a subset of an iModel.
-   */
-  public detectRelationshipDeletes(): void {
-    const aspectDeleteIds: Id64String[] = [];
-    const sql = `SELECT ECInstanceId,Identifier,JsonProperties FROM ${ExternalSourceAspect.classFullName} aspect WHERE aspect.Scope.Id=:scopeId AND aspect.Kind=:kind`;
-    this.targetDb.withPreparedStatement(sql, (statement: ECSqlStatement): void => {
-      statement.bindId("scopeId", this.targetScopeElementId);
-      statement.bindString("kind", ExternalSourceAspect.Kind.Relationship);
-      while (DbResult.BE_SQLITE_ROW === statement.step()) {
-        const sourceRelInstanceId: Id64String = Id64.fromJSON(statement.getValue(1).getString());
-        if (undefined === this.sourceDb.relationships.tryGetInstanceProps(ElementRefersToElements.classFullName, sourceRelInstanceId)) {
-          const json: any = JSON.parse(statement.getValue(2).getString());
-          if (undefined !== json.targetRelInstanceId) {
-            const targetRelationship: Relationship = this.targetDb.relationships.getInstance(ElementRefersToElements.classFullName, json.targetRelInstanceId);
-            this.importer.deleteRelationship(targetRelationship);
-          }
-          aspectDeleteIds.push(statement.getValue(0).getId());
-        }
-      }
-    });
-    this.targetDb.elements.deleteAspect(aspectDeleteIds);
-  }
-
-  /** Transform the specified sourceRelationship into RelationshipProps for the target iModel.
-   * @param sourceRelationship The Relationship from the source iModel to be transformed.
-   * @returns RelationshipProps for the target iModel.
-   * @note A subclass can override this method to provide custom transform behavior.
-   */
-  protected onTransformRelationship(sourceRelationship: Relationship): RelationshipProps {
-    const targetRelationshipProps: RelationshipProps = sourceRelationship.toJSON();
-    targetRelationshipProps.sourceId = this.context.findTargetElementId(sourceRelationship.sourceId);
-    targetRelationshipProps.targetId = this.context.findTargetElementId(sourceRelationship.targetId);
-    sourceRelationship.forEachProperty((propertyName: string, propertyMetaData: PropertyMetaData) => {
-      if ((PrimitiveTypeCode.Long === propertyMetaData.primitiveType) && ("Id" === propertyMetaData.extendedType)) {
-        (targetRelationshipProps as any)[propertyName] = this.context.findTargetElementId(sourceRelationship.asAny[propertyName]);
-      }
-    });
-    return targetRelationshipProps;
-  }
-
-  /** Override of [IModelExportHandler.shouldExportElementAspect]($backend) that is called to determine if an ElementAspect should be exported from the source iModel.
-   * @note Reaching this point means that the ElementAspect has passed the standard exclusion checks in [IModelExporter]($backend).
-   */
-  protected shouldExportElementAspect(_sourceAspect: ElementAspect): boolean { return true; }
-
-  /** Override of [IModelExportHandler.onExportElementUniqueAspect]($backend) that imports an ElementUniqueAspect into the target iModel when it is exported from the source iModel.
-   * This override calls [[onTransformElementAspect]] and then [IModelImporter.importElementUniqueAspect]($backend) to update the target iModel.
-   */
-  protected onExportElementUniqueAspect(sourceAspect: ElementUniqueAspect): void {
-    const targetElementId: Id64String = this.context.findTargetElementId(sourceAspect.element.id);
-    const targetAspectProps: ElementAspectProps = this.onTransformElementAspect(sourceAspect, targetElementId);
-    this.importer.importElementUniqueAspect(targetAspectProps);
-  }
-
-  /** Override of [IModelExportHandler.onExportElementMultiAspects]($backend) that imports ElementMultiAspects into the target iModel when they are exported from the source iModel.
-   * This override calls [[onTransformElementAspect]] for each ElementMultiAspect and then [IModelImporter.importElementMultiAspects]($backend) to update the target iModel.
-   * @note ElementMultiAspects are handled as a group to make it easier to differentiate between insert, update, and delete.
-   */
-  protected onExportElementMultiAspects(sourceAspects: ElementMultiAspect[]): void {
-    const targetElementId: Id64String = this.context.findTargetElementId(sourceAspects[0].element.id);
-    // Transform source ElementMultiAspects into target ElementAspectProps
-    const targetAspectPropsArray: ElementAspectProps[] = sourceAspects.map((sourceAspect: ElementMultiAspect) => {
-      return this.onTransformElementAspect(sourceAspect, targetElementId);
-    });
-    this.importer.importElementMultiAspects(targetAspectPropsArray);
-  }
-
-  /** Transform the specified sourceElementAspect into ElementAspectProps for the target iModel.
-   * @param sourceElementAspect The ElementAspect from the source iModel to be transformed.
-   * @param targetElementId The ElementId of the target Element that will own the ElementAspects after transformation.
-   * @returns ElementAspectProps for the target iModel.
-   * @note A subclass can override this method to provide custom transform behavior.
-   */
-  protected onTransformElementAspect(sourceElementAspect: ElementAspect, targetElementId: Id64String): ElementAspectProps {
-    const targetElementAspectProps: ElementAspectProps = sourceElementAspect.toJSON();
-    targetElementAspectProps.id = undefined;
-    targetElementAspectProps.element.id = targetElementId;
-    sourceElementAspect.forEachProperty((propertyName: string, propertyMetaData: PropertyMetaData) => {
-      if ((PrimitiveTypeCode.Long === propertyMetaData.primitiveType) && ("Id" === propertyMetaData.extendedType)) {
-        (targetElementAspectProps as any)[propertyName] = this.context.findTargetElementId(sourceElementAspect.asAny[propertyName]);
-      }
-    });
-    return targetElementAspectProps;
-  }
-
-  /** Cause all schemas to be exported from the source iModel and imported into the target iModel. */
-  public async processSchemas(requestContext: ClientRequestContext | AuthorizedClientRequestContext): Promise<void> {
-    requestContext.enter();
-    const schemasDir: string = path.join(KnownLocations.tmpdir, Guid.createValue());
-    IModelJsFs.mkdirSync(schemasDir);
-    try {
-      this.sourceDb.nativeDb.exportSchemas(schemasDir);
-      const schemaFiles: string[] = IModelJsFs.readdirSync(schemasDir);
-      await this.targetDb.importSchemas(requestContext, schemaFiles.map((fileName) => path.join(schemasDir, fileName)));
-    } finally {
-      requestContext.enter();
-      IModelJsFs.removeSync(schemasDir);
-    }
-  }
-
-  /** Cause all fonts to be exported from the source iModel and imported into the target iModel.
-   * @note This method is called from [[processChanges]] and [[processAll]], so it only needs to be called directly when processing a subset of an iModel.
-   */
-  public processFonts(): void {
-    this.exporter.exportFonts();
-  }
-
-  /** Override of [IModelExportHandler.onExportFont]($backend) that imports a font into the target iModel when it is exported from the source iModel. */
-  protected onExportFont(font: FontProps, _isUpdate: boolean | undefined): void {
-    this.context.importFont(font.id);
-  }
-
-  /** Cause all CodeSpecs to be exported from the source iModel and imported into the target iModel.
-   * @note This method is called from [[processChanges]] and [[processAll]], so it only needs to be called directly when processing a subset of an iModel.
-   */
-  public processCodeSpecs(): void {
-    this.exporter.exportCodeSpecs();
-  }
-
-  /** Cause a single CodeSpec to be exported from the source iModel and imported into the target iModel.
-   * @note This method is called from [[processChanges]] and [[processAll]], so it only needs to be called directly when processing a subset of an iModel.
-   */
-  public processCodeSpec(codeSpecName: string): void {
-    this.exporter.exportCodeSpecByName(codeSpecName);
-  }
-
-  /** Override of [IModelExportHandler.shouldExportCodeSpec]($backend) that is called to determine if a CodeSpec should be exported from the source iModel.
-   * @note Reaching this point means that the CodeSpec has passed the standard exclusion checks in [IModelExporter]($backend).
-   */
-  protected shouldExportCodeSpec(_sourceCodeSpec: CodeSpec): boolean { return true; }
-
-  /** Override of [IModelExportHandler.onExportCodeSpec]($backend) that imports a CodeSpec into the target iModel when it is exported from the source iModel. */
-  protected onExportCodeSpec(sourceCodeSpec: CodeSpec): void {
-    this.context.importCodeSpec(sourceCodeSpec.id);
-  }
-
-  /** Recursively import all Elements and sub-Models that descend from the specified Subject */
-  public processSubject(sourceSubjectId: Id64String, targetSubjectId: Id64String): void {
-    this.sourceDb.elements.getElement<Subject>(sourceSubjectId); // throws if sourceSubjectId is not a Subject
-    this.targetDb.elements.getElement<Subject>(targetSubjectId); // throws if targetSubjectId is not a Subject
-    this.context.remapElement(sourceSubjectId, targetSubjectId);
-    this.processChildElements(sourceSubjectId);
-    this.processSubjectSubModels(sourceSubjectId);
-    this.processDeferredElements();
-  }
-
-  /** Export everything from the source iModel and import the transformed entities into the target iModel. */
-  public processAll(): void {
-    this.initFromExternalSourceAspects();
-    this.exporter.exportCodeSpecs();
-    this.exporter.exportFonts();
-    // The RepositoryModel and root Subject of the target iModel should not be transformed.
-    this.exporter.exportChildElements(IModel.rootSubjectId); // start below the root Subject
-    this.exporter.exportRepositoryLinks();
-    this.exporter.exportSubModels(IModel.repositoryModelId); // start below the RepositoryModel
-    this.exporter.exportRelationships(ElementRefersToElements.classFullName);
-    this.processDeferredElements();
-    this.detectElementDeletes();
-    this.detectRelationshipDeletes();
-  }
-
-  /** Export changes from the source iModel and import the transformed entities into the target iModel.
-   * Inserts, updates, and deletes are determined by inspecting the changeset(s).
-   * @param requestContext The request context
-   * @param startChangeSetId Include changes from this changeset up through and including the current changeset.
-   * If this parameter is not provided, then just the current changeset will be exported.
-   * @note To form a range of versions to process, set `startChangeSetId` for the start of the desired range and open the source iModel as of the end of the desired range.
-   */
-  public async processChanges(requestContext: AuthorizedClientRequestContext, startChangeSetId?: GuidString): Promise<void> {
-    requestContext.enter();
-    this.initFromExternalSourceAspects();
-    await this.exporter.exportChanges(requestContext, startChangeSetId);
-    requestContext.enter();
-    this.processDeferredElements();
-  }
-}
-
-/** IModelTransformer that clones the contents of a template model.
- * @beta
- */
-export class TemplateModelCloner extends IModelTransformer {
-  /** The Placement to apply to the template. */
-  private _transform3d?: Transform;
-  /** Accumulates the mapping of sourceElementIds to targetElementIds from the elements in the template model that were cloned. */
-  private _sourceIdToTargetIdMap?: Map<Id64String, Id64String>;
-  /** Construct a new TemplateModelCloner
-   * @param sourceDb The source IModelDb that contains the templates to clone
-   * @param targetDb The target IModelDb where the cloned template will be inserted
-   */
-  public constructor(sourceDb: IModelDb, targetDb: IModelDb) {
-    super(sourceDb, targetDb, { noProvenance: true });
-  }
-  /** Place a template from the sourceDb at the specified placement in the target model within the targetDb.
-   * @param sourceTemplateModelId The Id of the template model in the sourceDb
-   * @param targetModelId The Id of the target model where the cloned component will be inserted.
-   * @param placement The placement for the cloned component.
-   * @note *Predecessors* like the SpatialCategory must be remapped before calling this method.
-   * @returns The mapping of sourceElementIds from the template model to the instantiated targetElementIds in the targetDb in case further processing is required.
-   */
-  public placeTemplate3d(sourceTemplateModelId: Id64String, targetModelId: Id64String, placement: Placement3d): Map<Id64String, Id64String> {
-    this.context.remapElement(sourceTemplateModelId, targetModelId);
-    this._transform3d = Transform.createOriginAndMatrix(placement.origin, placement.angles.toMatrix3d());
-    this._sourceIdToTargetIdMap = new Map<Id64String, Id64String>();
-    this.exporter.exportModelContents(sourceTemplateModelId);
-    // Note: the source --> target mapping was needed during the template model cloning phase (remapping parent/child, for example), but needs to be reset afterwards
-    for (const sourceElementId of this._sourceIdToTargetIdMap.keys()) {
-      const targetElementId = this.context.findTargetElementId(sourceElementId);
-      this._sourceIdToTargetIdMap.set(sourceElementId, targetElementId);
-      this.context.removeElement(sourceElementId); // clear the underlying native remapping context for the next clone operation
-    }
-    return this._sourceIdToTargetIdMap; // return the sourceElementId -> targetElementId Map in case further post-processing is required.
-  }
-  /** Cloning from a template requires this override of onTransformElement. */
-  protected onTransformElement(sourceElement: Element): ElementProps {
-    const predecessorIds: Id64Set = sourceElement.getPredecessorIds();
-    predecessorIds.forEach((predecessorId: Id64String) => {
-      if (Id64.invalid === this.context.findTargetElementId(predecessorId)) {
-        throw new IModelError(IModelStatus.BadRequest, "Required dependency not found in target iModel", Logger.logError, BackendLoggerCategory.IModelTransformer);
-      }
-    });
-    const targetElementProps: ElementProps = super.onTransformElement(sourceElement);
-    targetElementProps.federationGuid = undefined; // clone from template should not maintain federationGuid
-    targetElementProps.code = Code.createEmpty(); // clone from template should not maintain codes
-    if (sourceElement instanceof GeometricElement3d) {
-      const placement = Placement3d.fromJSON((targetElementProps as GeometricElement3dProps).placement);
-      if (placement.isValid) {
-        placement.multiplyTransform(this._transform3d!);
-        (targetElementProps as GeometricElement3dProps).placement = placement;
-      }
-    }
-    this._sourceIdToTargetIdMap!.set(sourceElement.id, Id64.invalid); // keep track of (source) elementIds from the template model, but the target hasn't been inserted yet
-    return targetElementProps;
-  }
-}
+*--------------------------------------------------------------------------------------------*/
+/** @packageDocumentation
+ * @module iModels
+ */
+import * as path from "path";
+import { ClientRequestContext, DbResult, Guid, GuidString, Id64, Id64Set, Id64String, IModelStatus, Logger, LogLevel } from "@bentley/bentleyjs-core";
+import { Transform } from "@bentley/geometry-core";
+import {
+  Code, CodeSpec, ElementAspectProps, ElementProps, ExternalSourceAspectProps, FontProps, GeometricElement3dProps, IModel, IModelError, ModelProps,
+  Placement3d, PrimitiveTypeCode, PropertyMetaData,
+} from "@bentley/imodeljs-common";
+import { AuthorizedClientRequestContext } from "@bentley/itwin-client";
+import { BackendLoggerCategory } from "./BackendLoggerCategory";
+import { ECSqlStatement } from "./ECSqlStatement";
+import { DefinitionPartition, Element, GeometricElement3d, InformationPartitionElement, Subject } from "./Element";
+import { ChannelRootAspect, ElementAspect, ElementMultiAspect, ElementUniqueAspect, ExternalSourceAspect } from "./ElementAspect";
+import { IModelCloneContext } from "./IModelCloneContext";
+import { IModelDb } from "./IModelDb";
+import { IModelExporter, IModelExportHandler } from "./IModelExporter";
+import { KnownLocations } from "./IModelHost";
+import { IModelImporter } from "./IModelImporter";
+import { IModelJsFs } from "./IModelJsFs";
+import { DefinitionModel, Model } from "./Model";
+import { ElementOwnsExternalSourceAspects } from "./NavigationRelationship";
+import { ElementRefersToElements, Relationship, RelationshipProps } from "./Relationship";
+
+const loggerCategory: string = BackendLoggerCategory.IModelTransformer;
+
+/** Options provided to the [[IModelTransformer]] constructor.
+ * @beta
+ */
+export interface IModelTransformOptions {
+  /** The Id of the Element in the **target** iModel that represents the **source** repository as a whole and scopes its [ExternalSourceAspect]($backend) instances.
+   * When the goal is to consolidate multiple source iModels into a single target iModel, this option must be specified.
+   */
+  targetScopeElementId?: Id64String;
+
+  /** Set to true if IModelTransformer should not record provenance back to the source element in the sourceDb on the target element within the targetDb. */
+  noProvenance?: boolean;
+
+  /** Flag that indicates whether or not the transformation process needs to consider the source geometry before cloning/transforming.
+   * For standard cases, it is not required to load the source GeometryStream in JavaScript since the cloning happens in native code.
+   * Also, the target GeometryStream will be available in JavaScript prior to insert.
+   * @note If the source geometry affects the class mapping or transformation logic, then this flag should be set to `true`. The default is `false`.
+   * @see [IModelExporter.wantGeometry]($backend)
+   */
+  loadSourceGeometry?: boolean;
+
+  /** Flag that indicates whether or not the transformation process should clone using binary geometry.
+   * Transformations that do not need to manipulate geometry should set this flag to optimize performance.
+   * @note The default is `false`.
+   * @alpha
+   */
+  cloneUsingBinaryGeometry?: boolean;
+}
+
+/** Base class used to transform a source iModel into a different target iModel.
+ * @see [iModel Transformation and Data Exchange]($docs/learning/backend/IModelTransformation.md), [IModelExporter]($backend), [IModelImporter]($backend)
+ * @beta
+ */
+export class IModelTransformer extends IModelExportHandler {
+  /** The IModelExporter that will export from the source iModel. */
+  public readonly exporter: IModelExporter;
+  /** The IModelImporter that will import into the target iModel. */
+  public readonly importer: IModelImporter;
+  /** The read-only source iModel. */
+  public readonly sourceDb: IModelDb;
+  /** The read/write target iModel. */
+  public readonly targetDb: IModelDb;
+  /** The IModelTransformContext for this IModelTransformer. */
+  public readonly context: IModelCloneContext;
+  /** The Id of the Element in the **target** iModel that represents the **source** repository as a whole and scopes its [ExternalSourceAspect]($backend) instances. */
+  public readonly targetScopeElementId: Id64String;
+
+  /** The set of Elements that were deferred during a prior transformation pass. */
+  protected _deferredElementIds = new Set<Id64String>();
+  /** If true, IModelTransformer is being used in a clone-only mode and should not record provenance. */
+  private readonly _noProvenance: boolean;
+  /** If true, clone elements using binary geometry as a performance optimization. */
+  private readonly _cloneUsingBinaryGeometry: boolean;
+
+  /** Construct a new IModelTransformer
+   * @param source Specifies the source IModelExporter or the source IModelDb that will be used to construct the source IModelExporter.
+   * @param target Specifies the target IModelImporter or the target IModelDb that will be used to construct the target IModelImporter.
+   * @param options The options that specify how the transformation should be done.
+   */
+  public constructor(source: IModelDb | IModelExporter, target: IModelDb | IModelImporter, options?: IModelTransformOptions) {
+    super();
+    // initialize IModelTransformOptions
+    this.targetScopeElementId = options?.targetScopeElementId ?? IModel.rootSubjectId;
+    this._noProvenance = options?.noProvenance ?? false;
+    this._cloneUsingBinaryGeometry = options?.cloneUsingBinaryGeometry ?? false;
+    // initialize exporter and sourceDb
+    if (source instanceof IModelDb) {
+      this.exporter = new IModelExporter(source);
+    } else {
+      this.exporter = source;
+    }
+    this.sourceDb = this.exporter.sourceDb;
+    this.exporter.registerHandler(this);
+    this.exporter.wantGeometry = options?.loadSourceGeometry ?? false; // optimization to not load source GeometryStreams by default
+    this.exporter.excludeElementAspectClass(ExternalSourceAspect.classFullName); // Provenance specific to the source iModel is not relevant to the target iModel
+    this.exporter.excludeElementAspectClass(ChannelRootAspect.classFullName); // Channel boundaries within the source iModel are not relevant to the target iModel
+    this.exporter.excludeElementAspectClass("BisCore:TextAnnotationData"); // This ElementAspect is auto-created by the BisCore:TextAnnotation2d/3d element handlers
+    // initialize importer and targetDb
+    if (target instanceof IModelDb) {
+      this.importer = new IModelImporter(target);
+    } else {
+      this.importer = target;
+    }
+    this.targetDb = this.importer.targetDb;
+    // initialize the IModelCloneContext
+    this.context = new IModelCloneContext(this.sourceDb, this.targetDb);
+  }
+
+  /** Dispose any native resources associated with this IModelTransformer. */
+  public dispose(): void {
+    Logger.logTrace(loggerCategory, "dispose()");
+    this.context.dispose();
+  }
+
+  /** Create an ExternalSourceAspectProps in a standard way for an Element in an iModel --> iModel transformation.
+   * @param sourceElement The new ExternalSourceAspectProps will be tracking this Element from the source iModel.
+   * @param targetElementId The optional Id of the target Element that will own the ExternalSourceAspect.
+   */
+  private initElementProvenance(sourceElement: Element, targetElementId: Id64String): ExternalSourceAspectProps {
+    const aspectProps: ExternalSourceAspectProps = {
+      classFullName: ExternalSourceAspect.classFullName,
+      element: { id: targetElementId, relClassName: ElementOwnsExternalSourceAspects.classFullName },
+      scope: { id: this.targetScopeElementId },
+      identifier: sourceElement.id,
+      kind: ExternalSourceAspect.Kind.Element,
+      version: sourceElement.iModel.elements.queryLastModifiedTime(sourceElement.id),
+    };
+    const sql = `SELECT ECInstanceId FROM ${ExternalSourceAspect.classFullName} a WHERE a.Element.Id=:elementId AND a.Scope.Id=:scopeId AND a.Kind=:kind AND a.Identifier=:identifier LIMIT 1`;
+    aspectProps.id = this.targetDb.withPreparedStatement(sql, (statement: ECSqlStatement): Id64String | undefined => {
+      statement.bindId("elementId", targetElementId);
+      statement.bindId("scopeId", this.targetScopeElementId);
+      statement.bindString("kind", ExternalSourceAspect.Kind.Element);
+      statement.bindString("identifier", sourceElement.id); // ExternalSourceAspect.Identifier is of type string
+      return (DbResult.BE_SQLITE_ROW === statement.step()) ? statement.getValue(0).getId() : undefined;
+    });
+    return aspectProps;
+  }
+
+  /** Create an ExternalSourceAspectProps in a standard way for a Relationship in an iModel --> iModel transformations.
+   * The ExternalSourceAspect is meant to be owned by the Element in the target iModel that is the `sourceId` of transformed relationship.
+   * The `identifier` property of the ExternalSourceAspect will be the ECInstanceId of the relationship in the source iModel.
+   * The ECInstanceId of the relationship in the target iModel will be stored in the JsonProperties of the ExternalSourceAspect.
+   */
+  private initRelationshipProvenance(sourceRelationship: Relationship, targetRelInstanceId: Id64String): ExternalSourceAspectProps {
+    const targetRelationship: Relationship = this.targetDb.relationships.getInstance(ElementRefersToElements.classFullName, targetRelInstanceId);
+    const aspectProps: ExternalSourceAspectProps = {
+      classFullName: ExternalSourceAspect.classFullName,
+      element: { id: targetRelationship.sourceId, relClassName: ElementOwnsExternalSourceAspects.classFullName },
+      scope: { id: this.targetScopeElementId },
+      identifier: sourceRelationship.id,
+      kind: ExternalSourceAspect.Kind.Relationship,
+      jsonProperties: JSON.stringify({ targetRelInstanceId }),
+    };
+    const sql = `SELECT ECInstanceId FROM ${ExternalSourceAspect.classFullName} aspect` +
+      ` WHERE aspect.Element.Id=:elementId AND aspect.Scope.Id=:scopeId AND aspect.Kind=:kind AND aspect.Identifier=:identifier LIMIT 1`;
+    aspectProps.id = this.targetDb.withPreparedStatement(sql, (statement: ECSqlStatement): Id64String | undefined => {
+      statement.bindId("elementId", targetRelationship.sourceId);
+      statement.bindId("scopeId", this.targetScopeElementId);
+      statement.bindString("kind", ExternalSourceAspect.Kind.Relationship);
+      statement.bindString("identifier", sourceRelationship.id);
+      return (DbResult.BE_SQLITE_ROW === statement.step()) ? statement.getValue(0).getId() : undefined;
+    });
+    return aspectProps;
+  }
+
+  /** Iterate all matching ExternalSourceAspects in the target iModel and call a function for each one. */
+  private forEachExternalSourceAspect(fn: (sourceElementId: Id64String, targetElementId: Id64String) => void): void {
+    if (!this.targetDb.containsClass(ExternalSourceAspect.classFullName)) {
+      throw new IModelError(IModelStatus.BadSchema, "The BisCore schema version of the target database is too old", Logger.logError, loggerCategory);
+    }
+    const sql = `SELECT aspect.Identifier,aspect.Element.Id FROM ${ExternalSourceAspect.classFullName} aspect WHERE aspect.Scope.Id=:scopeId AND aspect.Kind=:kind`;
+    this.targetDb.withPreparedStatement(sql, (statement: ECSqlStatement): void => {
+      statement.bindId("scopeId", this.targetScopeElementId);
+      statement.bindString("kind", ExternalSourceAspect.Kind.Element);
+      while (DbResult.BE_SQLITE_ROW === statement.step()) {
+        const sourceElementId: Id64String = statement.getValue(0).getString(); // ExternalSourceAspect.Identifier is of type string
+        const targetElementId: Id64String = statement.getValue(1).getId();
+        fn(sourceElementId, targetElementId);
+      }
+    });
+  }
+
+  /** Initialize the source to target Element mapping from ExternalSourceAspects in the target iModel.
+   * @note This method is called from [[processChanges]] and [[processAll]], so it only needs to be called directly when processing a subset of an iModel.
+   */
+  public initFromExternalSourceAspects(): void {
+    this.forEachExternalSourceAspect((sourceElementId: Id64String, targetElementId: Id64String) => {
+      this.context.remapElement(sourceElementId, targetElementId);
+    });
+  }
+
+  /** Detect Element deletes using ExternalSourceAspects in the target iModel and a *brute force* comparison against Elements in the source iModel.
+   * @see processChanges
+   * @note This method is called from [[processAll]] and is not needed by [[processChanges]], so it only needs to be called directly when processing a subset of an iModel.
+   */
+  public detectElementDeletes(): void {
+    const targetElementsToDelete: Id64String[] = [];
+    this.forEachExternalSourceAspect((sourceElementId: Id64String, targetElementId: Id64String) => {
+      if (undefined === this.sourceDb.elements.tryGetElementProps(sourceElementId)) {
+        // if the sourceElement is not found, then it must have been deleted, so propagate the delete to the target iModel
+        targetElementsToDelete.push(targetElementId);
+      }
+    });
+    targetElementsToDelete.forEach((targetElementId: Id64String) => {
+      this.importer.deleteElement(targetElementId);
+    });
+  }
+
+  /** Format an Element for the Logger. */
+  private formatElementForLogger(elementProps: ElementProps): string {
+    const namePiece: string = elementProps.code.value ? `${elementProps.code.value} ` : elementProps.userLabel ? `${elementProps.userLabel} ` : "";
+    return `${elementProps.classFullName} ${namePiece}[${elementProps.id!}]`;
+  }
+
+  /** Mark the specified Element so its processing can be deferred. */
+  protected skipElement(sourceElement: Element): void {
+    this._deferredElementIds.add(sourceElement.id);
+    Logger.logInfo(loggerCategory, `Deferred ${this.formatElementForLogger(sourceElement)}`);
+  }
+
+  private logMemoryUsage(): void {
+    const used: any = process.memoryUsage();
+    const values: string[] = [];
+    // eslint-disable-next-line guard-for-in
+    for (const key in used) {
+      values.push(`${key}=${Math.round(used[key] / 1024 / 1024 * 100) / 100}MB `);
+    }
+    Logger.logTrace(BackendLoggerCategory.IModelTransformer, `Memory: ${values.join()}`);
+  }
+
+  /** Transform the specified sourceElement into ElementProps for the target iModel.
+   * @param sourceElement The Element from the source iModel to transform.
+   * @returns ElementProps for the target iModel.
+   * @note A subclass can override this method to provide custom transform behavior.
+   */
+  protected onTransformElement(sourceElement: Element): ElementProps {
+    Logger.logTrace(loggerCategory, `onTransformElement(${sourceElement.id}) "${sourceElement.getDisplayLabel()}"`);
+    this.logMemoryUsage();
+    const targetElementProps: ElementProps = this.context.cloneElement(sourceElement, { binaryGeometry: this._cloneUsingBinaryGeometry });
+    if (sourceElement instanceof Subject) {
+      if (targetElementProps.jsonProperties?.Subject?.Job) {
+        // don't propagate source channels into target (legacy bridge case)
+        targetElementProps.jsonProperties.Subject.Job = undefined;
+      }
+    }
+    return targetElementProps;
+  }
+
+  /** Returns true if a change within sourceElement is detected.
+   * @param sourceElement The Element from the source iModel
+   * @param targetElementId The Element from the target iModel to compare against.
+   * @note A subclass can override this method to provide custom change detection behavior.
+   */
+  protected hasElementChanged(sourceElement: Element, targetElementId: Id64String): boolean {
+    const aspects: ElementAspect[] = this.targetDb.elements.getAspects(targetElementId, ExternalSourceAspect.classFullName);
+    for (const aspect of aspects) {
+      const sourceAspect = aspect as ExternalSourceAspect;
+      if ((sourceAspect.identifier === sourceElement.id) && (sourceAspect.scope.id === this.targetScopeElementId) && (sourceAspect.kind === ExternalSourceAspect.Kind.Element)) {
+        const lastModifiedTime: string = sourceElement.iModel.elements.queryLastModifiedTime(sourceElement.id);
+        return (lastModifiedTime !== sourceAspect.version);
+      }
+    }
+    return true;
+  }
+
+  /** Determine if any predecessors have not been imported yet.
+   * @param sourceElement The Element from the source iModel
+   */
+  private findMissingPredecessors(sourceElement: Element): Id64Set {
+    const predecessorIds: Id64Set = sourceElement.getPredecessorIds();
+    predecessorIds.forEach((sourceElementId: Id64String) => {
+      if (Id64.invalid === sourceElementId) {
+        predecessorIds.delete(sourceElementId);
+      } else {
+        const targetElementId: Id64String = this.context.findTargetElementId(sourceElementId);
+        if (Id64.isValidId64(targetElementId)) {
+          predecessorIds.delete(sourceElementId);
+        }
+      }
+    });
+    return predecessorIds;
+  }
+
+  /** Cause the specified Element and its child Elements (if applicable) to be exported from the source iModel and imported into the target iModel.
+   * @param sourceElementId Identifies the Element from the source iModel to import.
+   * @note This method is called from [[processChanges]] and [[processAll]], so it only needs to be called directly when processing a subset of an iModel.
+   */
+  public processElement(sourceElementId: Id64String): void {
+    if (sourceElementId === IModel.rootSubjectId) {
+      throw new IModelError(IModelStatus.BadRequest, "The root Subject should not be directly imported", Logger.logError, loggerCategory);
+    }
+    this.exporter.exportElement(sourceElementId);
+  }
+
+  /** Import child elements into the target IModelDb
+   * @param sourceElementId Import the child elements of this element in the source IModelDb.
+   * @note This method is called from [[processChanges]] and [[processAll]], so it only needs to be called directly when processing a subset of an iModel.
+   */
+  public processChildElements(sourceElementId: Id64String): void {
+    this.exporter.exportChildElements(sourceElementId);
+  }
+
+  /** Override of [IModelExportHandler.shouldExportElement]($backend) that is called to determine if an element should be exported from the source iModel.
+   * @note Reaching this point means that the element has passed the standard exclusion checks in IModelExporter.
+   */
+  protected shouldExportElement(_sourceElement: Element): boolean { return true; }
+
+  /** Override of [IModelExportHandler.onExportElement]($backend) that imports an element into the target iModel when it is exported from the source iModel.
+   * This override calls [[onTransformElement]] and then [IModelImporter.importElement]($backend) to update the target iModel.
+   */
+  protected onExportElement(sourceElement: Element): void {
+    let targetElementId: Id64String | undefined = this.context.findTargetElementId(sourceElement.id);
+    const targetElementProps: ElementProps = this.onTransformElement(sourceElement);
+    if (!Id64.isValidId64(targetElementId)) {
+      targetElementId = this.targetDb.elements.queryElementIdByCode(new Code(targetElementProps.code));
+      if (undefined !== targetElementId) {
+        const targetElement: Element = this.targetDb.elements.getElement(targetElementId);
+        if (targetElement.classFullName === targetElementProps.classFullName) { // ensure code remapping doesn't change the target class
+          this.context.remapElement(sourceElement.id, targetElementId); // record that the targeElement was found by Code
+        } else {
+          targetElementId = undefined;
+          targetElementProps.code = Code.createEmpty(); // clear out invalid code
+        }
+      }
+    }
+    if (undefined !== targetElementId) {
+      // compare LastMod of sourceElement to ExternalSourceAspect of targetElement to see there are changes to import
+      if (!this.hasElementChanged(sourceElement, targetElementId)) {
+        return;
+      }
+    } else {
+      const missingPredecessorIds: Id64Set = this.findMissingPredecessors(sourceElement);
+      if (missingPredecessorIds.size > 0) {
+        this.skipElement(sourceElement);
+        if (Logger.isEnabled(loggerCategory, LogLevel.Trace)) {
+          for (const missingPredecessorId of missingPredecessorIds) {
+            const missingPredecessorElement: Element | undefined = this.sourceDb.elements.tryGetElement(missingPredecessorId);
+            if (missingPredecessorElement) {
+              Logger.logTrace(loggerCategory, `Remapping not found for predecessor ${this.formatElementForLogger(missingPredecessorElement)}`);
+            }
+          }
+        }
+        return;
+      }
+    }
+    targetElementProps.id = targetElementId; // targetElementId will be valid (indicating update) or undefined (indicating insert)
+    this.importer.importElement(targetElementProps);
+    this.context.remapElement(sourceElement.id, targetElementProps.id!); // targetElementProps.id assigned by importElement
+    if (!this._noProvenance) { // clone scenarios do not record provenance
+      // record provenance in ExternalSourceAspect
+      const aspectProps: ExternalSourceAspectProps = this.initElementProvenance(sourceElement, targetElementProps.id!);
+      if (aspectProps.id === undefined) {
+        this.targetDb.elements.insertAspect(aspectProps);
+      } else {
+        this.targetDb.elements.updateAspect(aspectProps);
+      }
+    }
+  }
+
+  /** Override of [IModelExportHandler.onDeleteElement]($backend) that is called when [IModelExporter]($backend) detects that an Element has been deleted from the source iModel.
+   * This override propagates the delete to the target iModel via [IModelImporter.deleteElement]($backend).
+   */
+  protected onDeleteElement(sourceElementId: Id64String): void {
+    const targetElementId: Id64String = this.context.findTargetElementId(sourceElementId);
+    if (Id64.isValidId64(targetElementId)) {
+      this.importer.deleteElement(targetElementId);
+    }
+  }
+
+  /** Override of [IModelExportHandler.onExportModel]($backend) that is called when a Model should be exported from the source iModel.
+   * This override calls [[onTransformModel]] and then [IModelImporter.importModel]($backend) to update the target iModel.
+   */
+  protected onExportModel(sourceModel: Model): void {
+    if (IModel.repositoryModelId === sourceModel.id) {
+      return; // The RepositoryModel should not be directly imported
+    }
+    const targetModeledElementId: Id64String = this.context.findTargetElementId(sourceModel.id);
+    const targetModelProps: ModelProps = this.onTransformModel(sourceModel, targetModeledElementId);
+    this.importer.importModel(targetModelProps);
+  }
+
+  /** Override of [IModelExportHandler.onDeleteModel]($backend) that is called when [IModelExporter]($backend) detects that a [Model]($backend) has been deleted from the source iModel. */
+  protected onDeleteModel(_sourceModelId: Id64String): void {
+    // WIP: currently ignored
+  }
+
+  /** Cause the model container, contents, and sub-models to be exported from the source iModel and imported into the target iModel.
+   * @param sourceModeledElementId Import this [Model]($backend) from the source IModelDb.
+   * @note This method is called from [[processChanges]] and [[processAll]], so it only needs to be called directly when processing a subset of an iModel.
+   */
+  public processModel(sourceModeledElementId: Id64String): void {
+    this.exporter.exportModel(sourceModeledElementId);
+  }
+
+  /** Cause the model contents to be exported from the source iModel and imported into the target iModel.
+   * @param sourceModelId Import the contents of this model from the source IModelDb.
+   * @param targetModelId Import into this model in the target IModelDb. The target model must exist prior to this call.
+   * @param elementClassFullName Optional classFullName of an element subclass to limit import query against the source model.
+   * @note This method is called from [[processChanges]] and [[processAll]], so it only needs to be called directly when processing a subset of an iModel.
+   */
+  public processModelContents(sourceModelId: Id64String, targetModelId: Id64String, elementClassFullName: string = Element.classFullName): void {
+    this.targetDb.models.getModel(targetModelId); // throws if Model does not exist
+    this.context.remapElement(sourceModelId, targetModelId); // set remapping in case importModelContents is called directly
+    this.exporter.exportModelContents(sourceModelId, elementClassFullName);
+  }
+
+  /** Cause all sub-models that recursively descend from the specified Subject to be exported from the source iModel and imported into the target iModel. */
+  private processSubjectSubModels(sourceSubjectId: Id64String): void {
+    // import DefinitionModels first
+    const childDefinitionPartitionSql = `SELECT ECInstanceId FROM ${DefinitionPartition.classFullName} WHERE Parent.Id=:subjectId`;
+    this.sourceDb.withPreparedStatement(childDefinitionPartitionSql, (statement: ECSqlStatement) => {
+      statement.bindId("subjectId", sourceSubjectId);
+      while (DbResult.BE_SQLITE_ROW === statement.step()) {
+        this.processModel(statement.getValue(0).getId());
+      }
+    });
+    // import other partitions next
+    const childPartitionSql = `SELECT ECInstanceId FROM ${InformationPartitionElement.classFullName} WHERE Parent.Id=:subjectId`;
+    this.sourceDb.withPreparedStatement(childPartitionSql, (statement: ECSqlStatement) => {
+      statement.bindId("subjectId", sourceSubjectId);
+      while (DbResult.BE_SQLITE_ROW === statement.step()) {
+        const modelId: Id64String = statement.getValue(0).getId();
+        const model: Model = this.sourceDb.models.getModel(modelId);
+        if (!(model instanceof DefinitionModel)) {
+          this.processModel(modelId);
+        }
+      }
+    });
+    // recurse into child Subjects
+    const childSubjectSql = `SELECT ECInstanceId FROM ${Subject.classFullName} WHERE Parent.Id=:subjectId`;
+    this.sourceDb.withPreparedStatement(childSubjectSql, (statement: ECSqlStatement) => {
+      statement.bindId("subjectId", sourceSubjectId);
+      while (DbResult.BE_SQLITE_ROW === statement.step()) {
+        this.processSubjectSubModels(statement.getValue(0).getId());
+      }
+    });
+  }
+
+  /** Transform the specified sourceModel into ModelProps for the target iModel.
+   * @param sourceModel The Model from the source iModel to be transformed.
+   * @param targetModeledElementId The transformed Model will *break down* or *detail* this Element in the target iModel.
+   * @returns ModelProps for the target iModel.
+   * @note A subclass can override this method to provide custom transform behavior.
+   */
+  protected onTransformModel(sourceModel: Model, targetModeledElementId: Id64String): ModelProps {
+    const targetModelProps: ModelProps = sourceModel.toJSON();
+    targetModelProps.modeledElement.id = targetModeledElementId;
+    targetModelProps.id = targetModeledElementId;
+    targetModelProps.parentModel = this.context.findTargetElementId(targetModelProps.parentModel!);
+    return targetModelProps;
+  }
+
+  /** Import elements that were deferred in a prior pass.
+   * @note This method is called from [[processChanges]] and [[processAll]], so it only needs to be called directly when processing a subset of an iModel.
+   */
+  public processDeferredElements(numRetries: number = 3): void {
+    Logger.logTrace(loggerCategory, `processDeferredElements(), numDeferred=${this._deferredElementIds.size}`);
+    const copyOfDeferredElementIds: Id64Set = this._deferredElementIds;
+    this._deferredElementIds = new Set<Id64String>();
+    copyOfDeferredElementIds.forEach((elementId: Id64String) => this.processElement(elementId));
+    if (this._deferredElementIds.size > 0) {
+      if (--numRetries > 0) {
+        Logger.logTrace(loggerCategory, "Retrying processDeferredElements()");
+        this.processDeferredElements(numRetries);
+      } else {
+        throw new IModelError(IModelStatus.BadRequest, "Not all deferred elements could be processed", Logger.logError, loggerCategory);
+      }
+    }
+  }
+
+  /** Imports all relationships that subclass from the specified base class.
+   * @param baseRelClassFullName The specified base relationship class.
+   * @note This method is called from [[processChanges]] and [[processAll]], so it only needs to be called directly when processing a subset of an iModel.
+   */
+  public processRelationships(baseRelClassFullName: string): void {
+    this.exporter.exportRelationships(baseRelClassFullName);
+  }
+
+  /** Override of [IModelExportHandler.shouldExportRelationship]($backend) that is called to determine if a [Relationship]($backend) should be exported.
+   * @note Reaching this point means that the relationship has passed the standard exclusion checks in [IModelExporter]($backend).
+   */
+  protected shouldExportRelationship(_sourceRelationship: Relationship): boolean { return true; }
+
+  /** Override of [IModelExportHandler.onExportRelationship]($backend) that imports a relationship into the target iModel when it is exported from the source iModel.
+   * This override calls [[onTransformRelationship]] and then [IModelImporter.importRelationship]($backend) to update the target iModel.
+   */
+  protected onExportRelationship(sourceRelationship: Relationship): void {
+    const targetRelationshipProps: RelationshipProps = this.onTransformRelationship(sourceRelationship);
+    const targetRelationshipInstanceId: Id64String = this.importer.importRelationship(targetRelationshipProps);
+    if (Id64.isValidId64(targetRelationshipInstanceId)) {
+      const aspectProps: ExternalSourceAspectProps = this.initRelationshipProvenance(sourceRelationship, targetRelationshipInstanceId);
+      if (undefined === aspectProps.id) {
+        this.targetDb.elements.insertAspect(aspectProps);
+      }
+    }
+  }
+
+  /** Override of [IModelExportHandler.onDeleteRelationship]($backend) that is called when [IModelExporter]($backend) detects that a [Relationship]($backend) has been deleted from the source iModel.
+   * This override propagates the delete to the target iModel via [IModelImporter.deleteRelationship]($backend).
+   */
+  protected onDeleteRelationship(sourceRelInstanceId: Id64String): void {
+    const sql = `SELECT ECInstanceId,JsonProperties FROM ${ExternalSourceAspect.classFullName} aspect` +
+      ` WHERE aspect.Scope.Id=:scopeId AND aspect.Kind=:kind AND aspect.Identifier=:identifier LIMIT 1`;
+    this.targetDb.withPreparedStatement(sql, (statement: ECSqlStatement): void => {
+      statement.bindId("scopeId", this.targetScopeElementId);
+      statement.bindString("kind", ExternalSourceAspect.Kind.Relationship);
+      statement.bindString("identifier", sourceRelInstanceId);
+      if (DbResult.BE_SQLITE_ROW === statement.step()) {
+        const json: any = JSON.parse(statement.getValue(1).getString());
+        if (undefined !== json.targetRelInstanceId) {
+          const targetRelationship: Relationship = this.targetDb.relationships.getInstance(ElementRefersToElements.classFullName, json.targetRelInstanceId);
+          this.importer.deleteRelationship(targetRelationship);
+          this.targetDb.elements.deleteAspect(statement.getValue(0).getId());
+        }
+      }
+    });
+  }
+
+  /** Detect Relationship deletes using ExternalSourceAspects in the target iModel and a *brute force* comparison against relationships in the source iModel.
+   * @see processChanges
+   * @note This method is called from [[processAll]] and is not needed by [[processChanges]], so it only needs to be called directly when processing a subset of an iModel.
+   */
+  public detectRelationshipDeletes(): void {
+    const aspectDeleteIds: Id64String[] = [];
+    const sql = `SELECT ECInstanceId,Identifier,JsonProperties FROM ${ExternalSourceAspect.classFullName} aspect WHERE aspect.Scope.Id=:scopeId AND aspect.Kind=:kind`;
+    this.targetDb.withPreparedStatement(sql, (statement: ECSqlStatement): void => {
+      statement.bindId("scopeId", this.targetScopeElementId);
+      statement.bindString("kind", ExternalSourceAspect.Kind.Relationship);
+      while (DbResult.BE_SQLITE_ROW === statement.step()) {
+        const sourceRelInstanceId: Id64String = Id64.fromJSON(statement.getValue(1).getString());
+        if (undefined === this.sourceDb.relationships.tryGetInstanceProps(ElementRefersToElements.classFullName, sourceRelInstanceId)) {
+          const json: any = JSON.parse(statement.getValue(2).getString());
+          if (undefined !== json.targetRelInstanceId) {
+            const targetRelationship: Relationship = this.targetDb.relationships.getInstance(ElementRefersToElements.classFullName, json.targetRelInstanceId);
+            this.importer.deleteRelationship(targetRelationship);
+          }
+          aspectDeleteIds.push(statement.getValue(0).getId());
+        }
+      }
+    });
+    this.targetDb.elements.deleteAspect(aspectDeleteIds);
+  }
+
+  /** Transform the specified sourceRelationship into RelationshipProps for the target iModel.
+   * @param sourceRelationship The Relationship from the source iModel to be transformed.
+   * @returns RelationshipProps for the target iModel.
+   * @note A subclass can override this method to provide custom transform behavior.
+   */
+  protected onTransformRelationship(sourceRelationship: Relationship): RelationshipProps {
+    const targetRelationshipProps: RelationshipProps = sourceRelationship.toJSON();
+    targetRelationshipProps.sourceId = this.context.findTargetElementId(sourceRelationship.sourceId);
+    targetRelationshipProps.targetId = this.context.findTargetElementId(sourceRelationship.targetId);
+    sourceRelationship.forEachProperty((propertyName: string, propertyMetaData: PropertyMetaData) => {
+      if ((PrimitiveTypeCode.Long === propertyMetaData.primitiveType) && ("Id" === propertyMetaData.extendedType)) {
+        (targetRelationshipProps as any)[propertyName] = this.context.findTargetElementId(sourceRelationship.asAny[propertyName]);
+      }
+    });
+    return targetRelationshipProps;
+  }
+
+  /** Override of [IModelExportHandler.shouldExportElementAspect]($backend) that is called to determine if an ElementAspect should be exported from the source iModel.
+   * @note Reaching this point means that the ElementAspect has passed the standard exclusion checks in [IModelExporter]($backend).
+   */
+  protected shouldExportElementAspect(_sourceAspect: ElementAspect): boolean { return true; }
+
+  /** Override of [IModelExportHandler.onExportElementUniqueAspect]($backend) that imports an ElementUniqueAspect into the target iModel when it is exported from the source iModel.
+   * This override calls [[onTransformElementAspect]] and then [IModelImporter.importElementUniqueAspect]($backend) to update the target iModel.
+   */
+  protected onExportElementUniqueAspect(sourceAspect: ElementUniqueAspect): void {
+    const targetElementId: Id64String = this.context.findTargetElementId(sourceAspect.element.id);
+    const targetAspectProps: ElementAspectProps = this.onTransformElementAspect(sourceAspect, targetElementId);
+    this.importer.importElementUniqueAspect(targetAspectProps);
+  }
+
+  /** Override of [IModelExportHandler.onExportElementMultiAspects]($backend) that imports ElementMultiAspects into the target iModel when they are exported from the source iModel.
+   * This override calls [[onTransformElementAspect]] for each ElementMultiAspect and then [IModelImporter.importElementMultiAspects]($backend) to update the target iModel.
+   * @note ElementMultiAspects are handled as a group to make it easier to differentiate between insert, update, and delete.
+   */
+  protected onExportElementMultiAspects(sourceAspects: ElementMultiAspect[]): void {
+    const targetElementId: Id64String = this.context.findTargetElementId(sourceAspects[0].element.id);
+    // Transform source ElementMultiAspects into target ElementAspectProps
+    const targetAspectPropsArray: ElementAspectProps[] = sourceAspects.map((sourceAspect: ElementMultiAspect) => {
+      return this.onTransformElementAspect(sourceAspect, targetElementId);
+    });
+    this.importer.importElementMultiAspects(targetAspectPropsArray);
+  }
+
+  /** Transform the specified sourceElementAspect into ElementAspectProps for the target iModel.
+   * @param sourceElementAspect The ElementAspect from the source iModel to be transformed.
+   * @param targetElementId The ElementId of the target Element that will own the ElementAspects after transformation.
+   * @returns ElementAspectProps for the target iModel.
+   * @note A subclass can override this method to provide custom transform behavior.
+   */
+  protected onTransformElementAspect(sourceElementAspect: ElementAspect, targetElementId: Id64String): ElementAspectProps {
+    const targetElementAspectProps: ElementAspectProps = sourceElementAspect.toJSON();
+    targetElementAspectProps.id = undefined;
+    targetElementAspectProps.element.id = targetElementId;
+    sourceElementAspect.forEachProperty((propertyName: string, propertyMetaData: PropertyMetaData) => {
+      if ((PrimitiveTypeCode.Long === propertyMetaData.primitiveType) && ("Id" === propertyMetaData.extendedType)) {
+        (targetElementAspectProps as any)[propertyName] = this.context.findTargetElementId(sourceElementAspect.asAny[propertyName]);
+      }
+    });
+    return targetElementAspectProps;
+  }
+
+  /** Cause all schemas to be exported from the source iModel and imported into the target iModel. */
+  public async processSchemas(requestContext: ClientRequestContext | AuthorizedClientRequestContext): Promise<void> {
+    requestContext.enter();
+    const schemasDir: string = path.join(KnownLocations.tmpdir, Guid.createValue());
+    IModelJsFs.mkdirSync(schemasDir);
+    try {
+      this.sourceDb.nativeDb.exportSchemas(schemasDir);
+      const schemaFiles: string[] = IModelJsFs.readdirSync(schemasDir);
+      await this.targetDb.importSchemas(requestContext, schemaFiles.map((fileName) => path.join(schemasDir, fileName)));
+    } finally {
+      requestContext.enter();
+      IModelJsFs.removeSync(schemasDir);
+    }
+  }
+
+  /** Cause all fonts to be exported from the source iModel and imported into the target iModel.
+   * @note This method is called from [[processChanges]] and [[processAll]], so it only needs to be called directly when processing a subset of an iModel.
+   */
+  public processFonts(): void {
+    this.exporter.exportFonts();
+  }
+
+  /** Override of [IModelExportHandler.onExportFont]($backend) that imports a font into the target iModel when it is exported from the source iModel. */
+  protected onExportFont(font: FontProps, _isUpdate: boolean | undefined): void {
+    this.context.importFont(font.id);
+  }
+
+  /** Cause all CodeSpecs to be exported from the source iModel and imported into the target iModel.
+   * @note This method is called from [[processChanges]] and [[processAll]], so it only needs to be called directly when processing a subset of an iModel.
+   */
+  public processCodeSpecs(): void {
+    this.exporter.exportCodeSpecs();
+  }
+
+  /** Cause a single CodeSpec to be exported from the source iModel and imported into the target iModel.
+   * @note This method is called from [[processChanges]] and [[processAll]], so it only needs to be called directly when processing a subset of an iModel.
+   */
+  public processCodeSpec(codeSpecName: string): void {
+    this.exporter.exportCodeSpecByName(codeSpecName);
+  }
+
+  /** Override of [IModelExportHandler.shouldExportCodeSpec]($backend) that is called to determine if a CodeSpec should be exported from the source iModel.
+   * @note Reaching this point means that the CodeSpec has passed the standard exclusion checks in [IModelExporter]($backend).
+   */
+  protected shouldExportCodeSpec(_sourceCodeSpec: CodeSpec): boolean { return true; }
+
+  /** Override of [IModelExportHandler.onExportCodeSpec]($backend) that imports a CodeSpec into the target iModel when it is exported from the source iModel. */
+  protected onExportCodeSpec(sourceCodeSpec: CodeSpec): void {
+    this.context.importCodeSpec(sourceCodeSpec.id);
+  }
+
+  /** Recursively import all Elements and sub-Models that descend from the specified Subject */
+  public processSubject(sourceSubjectId: Id64String, targetSubjectId: Id64String): void {
+    this.sourceDb.elements.getElement<Subject>(sourceSubjectId); // throws if sourceSubjectId is not a Subject
+    this.targetDb.elements.getElement<Subject>(targetSubjectId); // throws if targetSubjectId is not a Subject
+    this.context.remapElement(sourceSubjectId, targetSubjectId);
+    this.processChildElements(sourceSubjectId);
+    this.processSubjectSubModels(sourceSubjectId);
+    this.processDeferredElements();
+  }
+
+  /** Export everything from the source iModel and import the transformed entities into the target iModel. */
+  public processAll(): void {
+    this.initFromExternalSourceAspects();
+    this.exporter.exportCodeSpecs();
+    this.exporter.exportFonts();
+    // The RepositoryModel and root Subject of the target iModel should not be transformed.
+    this.exporter.exportChildElements(IModel.rootSubjectId); // start below the root Subject
+    this.exporter.exportRepositoryLinks();
+    this.exporter.exportSubModels(IModel.repositoryModelId); // start below the RepositoryModel
+    this.exporter.exportRelationships(ElementRefersToElements.classFullName);
+    this.processDeferredElements();
+    this.detectElementDeletes();
+    this.detectRelationshipDeletes();
+  }
+
+  /** Export changes from the source iModel and import the transformed entities into the target iModel.
+   * Inserts, updates, and deletes are determined by inspecting the changeset(s).
+   * @param requestContext The request context
+   * @param startChangeSetId Include changes from this changeset up through and including the current changeset.
+   * If this parameter is not provided, then just the current changeset will be exported.
+   * @note To form a range of versions to process, set `startChangeSetId` for the start of the desired range and open the source iModel as of the end of the desired range.
+   */
+  public async processChanges(requestContext: AuthorizedClientRequestContext, startChangeSetId?: GuidString): Promise<void> {
+    requestContext.enter();
+    this.initFromExternalSourceAspects();
+    await this.exporter.exportChanges(requestContext, startChangeSetId);
+    requestContext.enter();
+    this.processDeferredElements();
+  }
+}
+
+/** IModelTransformer that clones the contents of a template model.
+ * @beta
+ */
+export class TemplateModelCloner extends IModelTransformer {
+  /** The Placement to apply to the template. */
+  private _transform3d?: Transform;
+  /** Accumulates the mapping of sourceElementIds to targetElementIds from the elements in the template model that were cloned. */
+  private _sourceIdToTargetIdMap?: Map<Id64String, Id64String>;
+  /** Construct a new TemplateModelCloner
+   * @param sourceDb The source IModelDb that contains the templates to clone
+   * @param targetDb The target IModelDb where the cloned template will be inserted
+   */
+  public constructor(sourceDb: IModelDb, targetDb: IModelDb) {
+    super(sourceDb, targetDb, { noProvenance: true });
+  }
+  /** Place a template from the sourceDb at the specified placement in the target model within the targetDb.
+   * @param sourceTemplateModelId The Id of the template model in the sourceDb
+   * @param targetModelId The Id of the target model where the cloned component will be inserted.
+   * @param placement The placement for the cloned component.
+   * @note *Predecessors* like the SpatialCategory must be remapped before calling this method.
+   * @returns The mapping of sourceElementIds from the template model to the instantiated targetElementIds in the targetDb in case further processing is required.
+   */
+  public placeTemplate3d(sourceTemplateModelId: Id64String, targetModelId: Id64String, placement: Placement3d): Map<Id64String, Id64String> {
+    this.context.remapElement(sourceTemplateModelId, targetModelId);
+    this._transform3d = Transform.createOriginAndMatrix(placement.origin, placement.angles.toMatrix3d());
+    this._sourceIdToTargetIdMap = new Map<Id64String, Id64String>();
+    this.exporter.exportModelContents(sourceTemplateModelId);
+    // Note: the source --> target mapping was needed during the template model cloning phase (remapping parent/child, for example), but needs to be reset afterwards
+    for (const sourceElementId of this._sourceIdToTargetIdMap.keys()) {
+      const targetElementId = this.context.findTargetElementId(sourceElementId);
+      this._sourceIdToTargetIdMap.set(sourceElementId, targetElementId);
+      this.context.removeElement(sourceElementId); // clear the underlying native remapping context for the next clone operation
+    }
+    return this._sourceIdToTargetIdMap; // return the sourceElementId -> targetElementId Map in case further post-processing is required.
+  }
+  /** Cloning from a template requires this override of onTransformElement. */
+  protected onTransformElement(sourceElement: Element): ElementProps {
+    const predecessorIds: Id64Set = sourceElement.getPredecessorIds();
+    predecessorIds.forEach((predecessorId: Id64String) => {
+      if (Id64.invalid === this.context.findTargetElementId(predecessorId)) {
+        throw new IModelError(IModelStatus.BadRequest, "Required dependency not found in target iModel", Logger.logError, BackendLoggerCategory.IModelTransformer);
+      }
+    });
+    const targetElementProps: ElementProps = super.onTransformElement(sourceElement);
+    targetElementProps.federationGuid = undefined; // clone from template should not maintain federationGuid
+    targetElementProps.code = Code.createEmpty(); // clone from template should not maintain codes
+    if (sourceElement instanceof GeometricElement3d) {
+      const placement = Placement3d.fromJSON((targetElementProps as GeometricElement3dProps).placement);
+      if (placement.isValid) {
+        placement.multiplyTransform(this._transform3d!);
+        (targetElementProps as GeometricElement3dProps).placement = placement;
+      }
+    }
+    this._sourceIdToTargetIdMap!.set(sourceElement.id, Id64.invalid); // keep track of (source) elementIds from the template model, but the target hasn't been inserted yet
+    return targetElementProps;
+  }
+}