--- conflicted
+++ resolved
@@ -114,14 +114,8 @@
   "dependencies": {
     "@bentley/imodeljs-native": "2.9.3",
     "@azure/storage-blob": "10.4.0",
-<<<<<<< HEAD
-    "@bentley/context-registry-client": "2.9.0-dev.15",
-    "@bentley/usage-logging-client": "2.9.0-dev.15",
-=======
     "@bentley/context-registry-client": "2.9.0-dev.16",
-    "@bentley/imodeljs-native": "2.9.2",
     "@bentley/usage-logging-client": "2.9.0-dev.16",
->>>>>>> d40e0a98
     "@openid/appauth": "^1.2.6",
     "deep-assign": "^2.0.0",
     "form-data": "^2.3.2",
