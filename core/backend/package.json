--- conflicted
+++ resolved
@@ -1,10 +1,6 @@
 {
   "name": "@bentley/imodeljs-backend",
-<<<<<<< HEAD
-  "version": "1.2.0-dev.9",
-=======
   "version": "1.3.0-dev.7",
->>>>>>> 3035845d
   "description": "iModel.js backend components",
   "main": "lib/imodeljs-backend.js",
   "typings": "lib/imodeljs-backend",
@@ -46,35 +42,17 @@
     "url": "http://www.bentley.com"
   },
   "peerDependencies": {
-<<<<<<< HEAD
-    "@bentley/bentleyjs-core": "^1.2.0-dev.9",
-    "@bentley/geometry-core": "^1.2.0-dev.9",
-    "@bentley/imodeljs-clients": "^1.2.0-dev.9",
-    "@bentley/imodeljs-clients-backend": "^1.2.0-dev.9",
-    "@bentley/imodeljs-common": "^1.2.0-dev.9"
-=======
     "@bentley/bentleyjs-core": "^1.3.0-dev.7",
     "@bentley/geometry-core": "^1.3.0-dev.7",
     "@bentley/imodeljs-clients": "^1.3.0-dev.7",
     "@bentley/imodeljs-clients-backend": "^1.3.0-dev.7",
     "@bentley/imodeljs-common": "^1.3.0-dev.7"
->>>>>>> 3035845d
   },
   "//devDependencies": [
     "NOTE: All peerDependencies should also be listed as devDependencies since peerDependencies are not considered by npm install",
     "NOTE: All tools used by scripts in this package must be listed as devDependencies"
   ],
   "devDependencies": {
-<<<<<<< HEAD
-    "@bentley/config-loader": "1.2.0-dev.9",
-    "@bentley/bentleyjs-core": "1.2.0-dev.9",
-    "@bentley/build-tools": "1.2.0-dev.9",
-    "@bentley/geometry-core": "1.2.0-dev.9",
-    "@bentley/imodeljs-clients": "1.2.0-dev.9",
-    "@bentley/imodeljs-clients-backend": "1.2.0-dev.9",
-    "@bentley/imodeljs-common": "1.2.0-dev.9",
-    "@bentley/perf-tools": "1.2.0-dev.9",
-=======
     "@bentley/config-loader": "1.3.0-dev.7",
     "@bentley/bentleyjs-core": "1.3.0-dev.7",
     "@bentley/build-tools": "1.3.0-dev.7",
@@ -83,7 +61,6 @@
     "@bentley/imodeljs-clients-backend": "1.3.0-dev.7",
     "@bentley/imodeljs-common": "1.3.0-dev.7",
     "@bentley/perf-tools": "1.3.0-dev.7",
->>>>>>> 3035845d
     "@types/chai": "^4.1.4",
     "@types/formidable": "^1.0.31",
     "@types/fs-extra": "^4.0.7",
@@ -111,11 +88,7 @@
     "webpack": "^4.20.2"
   },
   "dependencies": {
-<<<<<<< HEAD
-    "@bentley/imodeljs-native": "~0.137.0",
-=======
     "@bentley/imodeljs-native": "~0.143.0",
->>>>>>> 3035845d
     "azure-storage": "^2.10.2",
     "form-data": "^2.3.2",
     "fs-extra": "^6.0.1",
