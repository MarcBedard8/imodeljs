{
  "name": "@bentley/imodeljs-backend",
  "version": "2.5.0-dev.2",
  "description": "iModel.js backend components",
  "main": "lib/imodeljs-backend.js",
  "typings": "lib/imodeljs-backend",
  "license": "MIT",
  "engines": {
    "node": ">=10.16.0 <13.0"
  },
  "scripts": {
    "build": "tsc 1>&2 && npm run copy:assets && npm run copy:test-assets",
    "clean": "rimraf lib .rush/temp/package-deps*.json",
    "docs": "betools docs --includes=../../generated-docs/extract --json=../../generated-docs/core/imodeljs-backend/file.json --tsIndexFile=./imodeljs-backend.ts --onlyJson",
    "copy:assets": "cpx \"./src/assets/**/*\" ./lib/assets",
    "copy:test-assets": "cpx \"./src/test/assets/**/*\" ./lib/test/assets",
    "cover": "nyc npm test",
    "cover:integration": "nyc npm run test:integration",
    "extract-api": "betools extract-api --entry=imodeljs-backend",
    "lint": "tslint --project . 1>&2",
    "pretest": "cpx ./src/test/logging.config.json ./lib/test",
    "test": "betools test --offline=\"mock\" --grep=\"#integration|#WebGLPerformance\" --invert",
    "test:integration": "npm run pretest && betools test --testDir=\"./lib/test/integration\"",
    "perftest:pre": "npm run pretest && cpx \"./src/perftest/*.json\" ./lib/perftest",
    "perftest": "npm run perftest:crud && npm run perftest:cs && npm run perftest:elAspect && npm run perftest:schema",
    "perftest:crud": "npm run perftest:pre && betools test --testDir=\"./lib/perftest\" --timeout=999999999 --grep PerformanceElementsTests",
    "perftest:cs": "npm run perftest:pre && betools test --testDir=\"./lib/perftest\" --timeout=999999999 --grep ImodelChangesetPerformance",
    "perftest:elAspect": "npm run perftest:pre && betools test --testDir=\"./lib/perftest\" --timeout=999999999 --grep ElementAspectPerformance",
    "perftest:schema": "npm run perftest:pre && betools test --testDir=\"./lib/perftest\" --timeout=999999999 --grep SchemaDesignPerf",
    "copy:ios-test-assets": "cpx \"./src/test/assets/**/*\" ./lib/test/ios/webpack/assets && cpx \"./lib/assets/**/*\" ./lib/test/ios/webpack/assets",
    "build:imodeljs-backend-test-app": "xcrun xcodebuild build-for-testing -configuration Debug -sdk iphoneos -workspace ./src/test/ios/imodeljs-backend-test-app.xcworkspace -scheme imodeljs-backend-test-app -derivedDataPath ./lib/test/ios/DerivedData -allowProvisioningUpdates",
    "webpack:imodeljs-test": "npm run copy:ios-test-assets && cpx ./src/test/ios/config/ignoreTest.js ./lib/test && cpx ./src/test/ios/runMochaTestsDirectly.js ./lib/test && node ./src/test/ios/scripts/generateTestBarrel.js ./lib/test ./lib/test/ios-test-barrel.js && webpack --target=webworker --config=./src/test/ios/config/mobile.webpack.config.js",
    "install-ios-lib": "node ./src/test/ios/scripts/installIosNativeLib.js",
    "build:ios-test": "npm run install-ios-lib && npm run webpack:imodeljs-test && npm run build:imodeljs-backend-test-app"
  },
  "repository": {
    "type": "git",
    "url": "https://github.com/imodeljs/imodeljs/tree/master/core/backend"
  },
  "keywords": [
    "Bentley",
    "BIM",
    "iModel"
  ],
  "author": {
    "name": "Bentley Systems, Inc.",
    "url": "http://www.bentley.com"
  },
  "peerDependencies": {
    "@bentley/bentleyjs-core": "^2.5.0-dev.2",
    "@bentley/ecschema-metadata": "2.5.0-dev.2",
    "@bentley/frontend-authorization-client": "^2.5.0-dev.2",
    "@bentley/geometry-core": "^2.5.0-dev.2",
    "@bentley/imodelhub-client": "^2.5.0-dev.2",
    "@bentley/itwin-client": "^2.5.0-dev.2",
    "@bentley/backend-itwin-client": "^2.5.0-dev.2",
    "@bentley/imodeljs-common": "^2.5.0-dev.2",
    "@bentley/rbac-client": "^2.5.0-dev.2"
  },
  "//devDependencies": [
    "NOTE: All peerDependencies should also be listed as devDependencies since peerDependencies are not considered by npm install",
    "NOTE: All tools used by scripts in this package must be listed as devDependencies"
  ],
  "devDependencies": {
    "@bentley/bentleyjs-core": "2.5.0-dev.2",
    "@bentley/build-tools": "2.5.0-dev.2",
    "@bentley/config-loader": "2.5.0-dev.2",
    "@bentley/ecschema-metadata": "2.5.0-dev.2",
    "@bentley/frontend-authorization-client": "2.5.0-dev.2",
    "@bentley/geometry-core": "2.5.0-dev.2",
    "@bentley/imodelhub-client": "2.5.0-dev.2",
    "@bentley/itwin-client": "2.5.0-dev.2",
    "@bentley/backend-itwin-client": "2.5.0-dev.2",
    "@bentley/imodeljs-common": "2.5.0-dev.2",
    "@bentley/oidc-signin-tool": "2.5.0-dev.2",
    "@bentley/perf-tools": "2.5.0-dev.2",
    "@bentley/rbac-client": "2.5.0-dev.2",
    "@types/chai": "^4.1.4",
    "@types/chai-as-promised": "^7",
    "@types/deep-assign": "^0.1.0",
    "@types/formidable": "^1.0.31",
    "@types/fs-extra": "^4.0.7",
    "@types/glob": "^5.0.35",
    "@types/js-base64": "^2.3.1",
    "@types/lru-cache": "^5.1.0",
    "@types/mocha": "^5.2.5",
    "@types/multiparty": "^0.0.31",
    "@types/node": "10.14.1",
    "@types/semver": "^5.5.0",
    "@types/ws": "^6.0.4",
    "chai": "^4.1.2",
    "chai-as-promised": "^7",
    "cpx": "^1.5.0",
    "event-stream": "~4.0.1",
    "mocha": "^5.2.0",
    "null-loader": "^0.1.1",
    "nyc": "^14.0.0",
    "rimraf": "^3.0.2",
    "source-map-loader": "^1.0.0",
    "source-map-support": "^0.5.6",
    "ts-node": "^7.0.1",
    "tslint": "^5.11.0",
    "tslint-etc": "^1.5.2",
    "typescript": "~3.7.4",
    "webpack": "4.42.0"
  },
  "dependencies": {
<<<<<<< HEAD
    "@bentley/imodeljs-native": "2.5.0",
    "@bentley/context-registry-client": "2.5.0-dev.1",
=======
    "@bentley/imodeljs-native": "2.4.2",
    "@bentley/context-registry-client": "2.5.0-dev.2",
>>>>>>> 165b2b97
    "@azure/storage-blob": "10.4.0",
    "deep-assign": "^2.0.0",
    "form-data": "^2.3.2",
    "fs-extra": "^8.1.0",
    "glob": "^7.1.2",
    "js-base64": "^2.4.5",
    "multiparty": "^4.2.1",
    "semver": "^5.5.0",
    "ws": "^7.2.0",
    "@openid/appauth": "^1.2.6",
    "username": "^5.1.0",
    "open": "^7.0.0"
  },
  "nyc": {
    "nycrc-path": "./node_modules/@bentley/build-tools/.nycrc"
  }
}<|MERGE_RESOLUTION|>--- conflicted
+++ resolved
@@ -105,13 +105,8 @@
     "webpack": "4.42.0"
   },
   "dependencies": {
-<<<<<<< HEAD
     "@bentley/imodeljs-native": "2.5.0",
-    "@bentley/context-registry-client": "2.5.0-dev.1",
-=======
-    "@bentley/imodeljs-native": "2.4.2",
     "@bentley/context-registry-client": "2.5.0-dev.2",
->>>>>>> 165b2b97
     "@azure/storage-blob": "10.4.0",
     "deep-assign": "^2.0.0",
     "form-data": "^2.3.2",
