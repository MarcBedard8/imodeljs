--- conflicted
+++ resolved
@@ -1,10 +1,6 @@
 {
   "name": "@bentley/imodeljs-common",
-<<<<<<< HEAD
-  "version": "0.110.0",
-=======
   "version": "0.112.0",
->>>>>>> df667d33
   "description": "iModelJs components common to frontend and backend",
   "license": "MIT",
   "main": "lib/common.js",
@@ -37,32 +33,19 @@
     "NOTE: peerDependencies are a standard way for npm to perform a module compatibility check"
   ],
   "peerDependencies": {
-<<<<<<< HEAD
-    "@bentley/bentleyjs-core": "0.110.0",
-    "@bentley/geometry-core": "0.110.0",
-    "@bentley/imodeljs-clients": "0.110.0"
-=======
     "@bentley/bentleyjs-core": "0.112.0",
     "@bentley/geometry-core": "0.112.0",
     "@bentley/imodeljs-clients": "0.112.0"
->>>>>>> df667d33
   },
   "//devDependencies": [
     "NOTE: Must include modules mentioned in peerDependencies since those are not auto-installed",
     "NOTE: Must include modules used by the scripts section of package.json"
   ],
   "devDependencies": {
-<<<<<<< HEAD
-    "@bentley/bentleyjs-core": "0.110.0",
-    "@bentley/bentleyjs-tools": "0.110.0",
-    "@bentley/geometry-core": "0.110.0",
-    "@bentley/imodeljs-clients": "0.110.0",
-=======
     "@bentley/bentleyjs-core": "0.112.0",
     "@bentley/bentleyjs-tools": "0.112.0",
     "@bentley/geometry-core": "0.112.0",
     "@bentley/imodeljs-clients": "0.112.0",
->>>>>>> df667d33
     "cpx": "^1.5.0",
     "rimraf": "^2.6.2",
     "tslint": "^5.10.1",
