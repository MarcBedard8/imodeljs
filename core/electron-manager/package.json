--- conflicted
+++ resolved
@@ -32,15 +32,9 @@
     "url": "http://www.bentley.com"
   },
   "peerDependencies": {
-<<<<<<< HEAD
     "electron": "^10.1.3",
-    "@bentley/bentleyjs-core": "^2.9.0-dev.10",
-    "@bentley/imodeljs-backend": "^2.9.0-dev.10"
-=======
-    "electron": "^8.2.1",
     "@bentley/bentleyjs-core": "^2.9.0-dev.12",
     "@bentley/imodeljs-backend": "^2.9.0-dev.12"
->>>>>>> c0b588d4
   },
   "//devDependencies": [
     "NOTE: All peerDependencies should also be listed as devDependencies since peerDependencies are not considered by npm install",
