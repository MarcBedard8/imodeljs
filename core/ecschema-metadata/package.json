--- conflicted
+++ resolved
@@ -1,10 +1,6 @@
 {
   "name": "@bentley/ecschema-metadata",
-<<<<<<< HEAD
-  "version": "2.0.0-dev.76",
-=======
   "version": "2.0.0-dev.77",
->>>>>>> 73f0523d
   "description": "ECObjects core concepts in typescript",
   "license": "MIT",
   "main": "lib/ecschema-metadata.js",
@@ -36,15 +32,9 @@
     "url": "http://www.bentley.com"
   },
   "devDependencies": {
-<<<<<<< HEAD
-    "@bentley/bentleyjs-core": "2.0.0-dev.76",
-    "@bentley/build-tools": "2.0.0-dev.76",
-    "@bentley/imodeljs-i18n": "2.0.0-dev.76",
-=======
     "@bentley/bentleyjs-core": "2.0.0-dev.77",
     "@bentley/build-tools": "2.0.0-dev.77",
     "@bentley/imodeljs-i18n": "2.0.0-dev.77",
->>>>>>> 73f0523d
     "@types/chai": "^4.1.4",
     "@types/chai-as-promised": "^7",
     "@types/mocha": "^5.2.5",
@@ -66,13 +56,8 @@
   },
   "dependencies": {},
   "peerDependencies": {
-<<<<<<< HEAD
-    "@bentley/bentleyjs-core": "^2.0.0-dev.76",
-    "@bentley/imodeljs-i18n": "^2.0.0-dev.76"
-=======
     "@bentley/bentleyjs-core": "^2.0.0-dev.77",
     "@bentley/imodeljs-i18n": "^2.0.0-dev.77"
->>>>>>> 73f0523d
   },
   "nyc": {
     "nycrc-path": "./node_modules/@bentley/build-tools/.nycrc",
