--- conflicted
+++ resolved
@@ -1,10 +1,6 @@
 {
   "name": "@bentley/webgl-compatibility",
-<<<<<<< HEAD
-  "version": "2.9.0-dev.8",
-=======
   "version": "2.9.0-dev.16",
->>>>>>> 2f380c48
   "description": "APIs for determining the level of compatibility of a browser+device with the iModel.js rendering system.",
   "license": "MIT",
   "main": "lib/webgl-compatibility.js",
@@ -37,17 +33,9 @@
     "url": "http://www.bentley.com"
   },
   "devDependencies": {
-<<<<<<< HEAD
-    "@bentley/build-tools": "2.9.0-dev.8",
-    "@bentley/eslint-plugin": "2.9.0-dev.8",
-    "@bentley/certa": "2.9.0-dev.8",
-    "@types/node": "10.14.1",
-    "@types/mocha": "^5.2.5",
-=======
     "@bentley/build-tools": "2.9.0-dev.16",
     "@bentley/certa": "2.9.0-dev.16",
     "@bentley/eslint-plugin": "2.9.0-dev.16",
->>>>>>> 2f380c48
     "@types/chai": "^4.1.4",
     "@types/mocha": "^5.2.5",
     "@types/node": "10.14.1",
