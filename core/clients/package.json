--- conflicted
+++ resolved
@@ -67,12 +67,7 @@
   },
   "dependencies": {
     "deep-assign": "^2.0.0",
-<<<<<<< HEAD
-    "js-base64": "^2.4.0",
-    "fs-extra": "^6.0.1",
-=======
     "js-base64": "^2.4.5",
->>>>>>> 0e879011
     "qs": "^6.5.1",
     "superagent": "^3.7.0",
     "xmldom": "^0.1.27",
