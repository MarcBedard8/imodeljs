--- conflicted
+++ resolved
@@ -13,11 +13,7 @@
 import { TileTree } from "../../tile/TileTree";
 import { Tile } from "../../tile/Tile";
 import { Frustum, FrustumPlanes, RenderTexture } from "@bentley/imodeljs-common";
-<<<<<<< HEAD
-import { Transform, Matrix4d } from "@bentley/geometry-core";
-=======
 import { Transform, Matrix4d, Map4d } from "@bentley/geometry-core";
->>>>>>> b288d02f
 import { System } from "./System";
 import { BatchState, BranchStack } from "./BranchState";
 import { RenderCommands } from "./DrawCommand";
