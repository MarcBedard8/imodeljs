/*---------------------------------------------------------------------------------------------
* Copyright (c) 2019 Bentley Systems, Incorporated. All rights reserved.
* Licensed under the MIT License. See LICENSE.md in the project root for license terms.
*--------------------------------------------------------------------------------------------*/
/** @module WebGL */

import { IDisposable, dispose, assert } from "@bentley/bentleyjs-core";
import { SurfaceFlags, RenderPass, RenderOrder } from "./RenderFlags";
import { LUTGeometry, PolylineBuffers, CachedGeometry } from "./CachedGeometry";
import { VertexIndices, SurfaceType, MeshParams, SegmentEdgeParams, SilhouetteParams, TesselatedPolyline } from "../primitives/VertexTable";
import { LineCode } from "./EdgeOverrides";
import { ColorInfo } from "./ColorInfo";
import { Graphic, Batch } from "./Graphic";
import { VertexLUT } from "./VertexLUT";
import { Primitive } from "./Primitive";
import { FloatRgba } from "./FloatRGBA";
import { ShaderProgramParams, RenderCommands } from "./DrawCommand";
import { Target } from "./Target";
import { createMaterialInfo, MaterialInfo } from "./Material";
import { Texture } from "./Texture";
import { FeatureIndexType, FillFlags, RenderMode, LinePixels, ViewFlags } from "@bentley/imodeljs-common";
import { System } from "./System";
import { BufferHandle, BuffersContainer, BufferParameters } from "./Handle";
import { GL } from "./GL";
import { TechniqueId } from "./TechniqueId";
import { InstancedGraphicParams, RenderMemory } from "../System";
import { InstanceBuffers } from "./InstancedGeometry";
import { AttributeMap } from "./AttributeMap";

/** @internal */
export class MeshData implements IDisposable {
  public readonly edgeWidth: number;
  public readonly hasFeatures: boolean;
  public readonly uniformFeatureId?: number; // Used strictly by BatchPrimitiveCommand.computeisFlashed for flashing volume classification primitives.
  public readonly texture?: Texture;
  public readonly materialInfo?: MaterialInfo;
  public readonly type: SurfaceType;
  public readonly fillFlags: FillFlags;
  public readonly edgeLineCode: number; // Must call LineCode.valueFromLinePixels(val: LinePixels) and set the output to edgeLineCode
  public readonly isPlanar: boolean;
  public readonly hasBakedLighting: boolean;
  public readonly hasFixedNormals: boolean;   // Fixed normals will not be flipped to face front (Terrain skirts).
  public readonly lut: VertexLUT;

  private constructor(lut: VertexLUT, params: MeshParams) {
    this.lut = lut;

    this.hasFeatures = FeatureIndexType.Empty !== params.vertices.featureIndexType;
    if (FeatureIndexType.Uniform === params.vertices.featureIndexType)
      this.uniformFeatureId = params.vertices.uniformFeatureID;

    this.texture = params.surface.texture as Texture;
    this.materialInfo = createMaterialInfo(params.surface.material);

    this.type = params.surface.type;
    this.fillFlags = params.surface.fillFlags;
    this.isPlanar = params.isPlanar;
    this.hasBakedLighting = params.surface.hasBakedLighting;
    this.hasFixedNormals = params.surface.hasFixedNormals;
    const edges = params.edges;
    this.edgeWidth = undefined !== edges ? edges.weight : 1;
    this.edgeLineCode = LineCode.valueFromLinePixels(undefined !== edges ? edges.linePixels : LinePixels.Solid);
  }

  public static create(params: MeshParams): MeshData | undefined {
    const lut = VertexLUT.createFromVertexTable(params.vertices, params.auxChannels);
    return undefined !== lut ? new MeshData(lut, params) : undefined;
  }

  public dispose() {
    dispose(this.lut);
    if (undefined !== this.texture && undefined === this.texture.key && !this.texture.isOwned)
      this.texture.dispose();
  }
}

/** @internal */
export class MeshGraphic extends Graphic {
  public readonly meshData: MeshData;
  private readonly _primitives: Primitive[] = [];
  private readonly _instances?: InstanceBuffers;

  public static create(params: MeshParams, instances?: InstancedGraphicParams): MeshGraphic | undefined {
    const buffers = undefined !== instances ? InstanceBuffers.create(instances, true) : undefined;
    if (undefined === buffers && undefined !== instances)
      return undefined;

    const data = MeshData.create(params);
    return undefined !== data ? new MeshGraphic(data, params, buffers) : undefined;
  }

  private addPrimitive(createGeom: () => CachedGeometry | undefined, instances?: InstanceBuffers) {
    const primitive = Primitive.createShared(createGeom, instances);
    if (undefined !== primitive)
      this._primitives.push(primitive);
  }

  private constructor(data: MeshData, params: MeshParams, instances?: InstanceBuffers) {
    super();
    this.meshData = data;
    this._instances = instances;

    this.addPrimitive(() => SurfaceGeometry.create(this.meshData, params.surface.indices), instances);

    // Classifiers are surfaces only...no edges.
    if (this.surfaceType === SurfaceType.VolumeClassifier || undefined === params.edges)
      return;

    const edges = params.edges;
    if (undefined !== edges.silhouettes)
      this.addPrimitive(() => SilhouetteEdgeGeometry.createSilhouettes(this.meshData, edges.silhouettes!), instances);

    if (undefined !== edges.segments)
      this.addPrimitive(() => EdgeGeometry.create(this.meshData, edges.segments!), instances);

    if (undefined !== edges.polylines)
      this.addPrimitive(() => PolylineEdgeGeometry.create(this.meshData, edges.polylines!), instances);
  }

  public dispose() {
    dispose(this.meshData);
    for (const primitive of this._primitives)
      dispose(primitive);

    this._primitives.length = 0;
  }

  public collectStatistics(stats: RenderMemory.Statistics): void {
    stats.addVertexTable(this.meshData.lut.bytesUsed);
    this._primitives.forEach((prim) => prim.collectStatistics(stats));

    // Only count the shared instance buffers once...
    if (undefined !== this._instances)
      this._instances.collectStatistics(stats);
  }

  public addCommands(cmds: RenderCommands): void { this._primitives.forEach((prim) => prim.addCommands(cmds)); }
  public addHiliteCommands(cmds: RenderCommands, batch: Batch, pass: RenderPass): void { this._primitives.forEach((prim) => prim.addHiliteCommands(cmds, batch, pass)); }

  public get surfaceType(): SurfaceType { return this.meshData.type; }
}

/** Defines one aspect of the geometry of a mesh (surface or edges)
 * @internal
 */
export abstract class MeshGeometry extends LUTGeometry {
  public readonly mesh: MeshData;
  protected readonly _numIndices: number;

  public get asMesh() { return this; }
  protected _getLineWeight(params: ShaderProgramParams): number { return this.computeEdgeWeight(params); }

  // Convenience accessors...
  public get edgeWidth() { return this.mesh.edgeWidth; }
  public get edgeLineCode() { return this.mesh.edgeLineCode; }
  public get hasFeatures() { return this.mesh.hasFeatures; }
  public get surfaceType() { return this.mesh.type; }
  public get fillFlags() { return this.mesh.fillFlags; }
  public get isPlanar() { return this.mesh.isPlanar; }
  public get colorInfo(): ColorInfo { return this.mesh.lut.colorInfo; }
  public get uniformColor(): FloatRgba | undefined { return this.colorInfo.isUniform ? this.colorInfo.uniform : undefined; }
  public get texture() { return this.mesh.texture; }
  public get hasBakedLighting() { return this.mesh.hasBakedLighting; }
  public get hasFixedNormals() { return this.mesh.hasFixedNormals; }
  public get lut() { return this.mesh.lut; }
  public get hasScalarAnimation() { return this.mesh.lut.hasScalarAnimation; }

  protected constructor(mesh: MeshData, numIndices: number) {
    super();
    this._numIndices = numIndices;
    this.mesh = mesh;
  }

  protected computeEdgeWeight(params: ShaderProgramParams): number { return params.target.getEdgeWeight(params, this.edgeWidth); }
  protected computeEdgeLineCode(params: ShaderProgramParams): number { return params.target.getEdgeLineCode(params, this.edgeLineCode); }
  protected computeEdgeColor(target: Target): ColorInfo { return target.isEdgeColorOverridden ? target.edgeColor : this.colorInfo; }
  protected computeEdgePass(target: Target): RenderPass {
    const vf = target.currentViewFlags;
    if (RenderMode.SmoothShade === vf.renderMode && !vf.visibleEdges) {
      return RenderPass.None;
    }

    // Only want translucent edges in wireframe mode.
    const isTranslucent = RenderMode.Wireframe === vf.renderMode && vf.transparency && this.colorInfo.hasTranslucency;
    return isTranslucent ? RenderPass.Translucent : RenderPass.OpaqueLinear;
  }
}

/** @internal */
export class EdgeGeometry extends MeshGeometry {
  public readonly buffers: BuffersContainer;
  protected readonly _indices: BufferHandle;
  protected readonly _endPointAndQuadIndices: BufferHandle;

  public get lutBuffers() { return this.buffers; }
  public get asSurface() { return undefined; }
  public get asEdge() { return this; }
  public get asSilhouette(): SilhouetteEdgeGeometry | undefined { return undefined; }

  public static create(mesh: MeshData, edges: SegmentEdgeParams): EdgeGeometry | undefined {
    const indexBuffer = BufferHandle.createArrayBuffer(edges.indices.data);
    const endPointBuffer = BufferHandle.createArrayBuffer(edges.endPointAndQuadIndices);
    return undefined !== indexBuffer && undefined !== endPointBuffer ? new EdgeGeometry(indexBuffer, endPointBuffer, edges.indices.length, mesh) : undefined;
  }

  public dispose() {
    dispose(this.buffers);
    dispose(this._indices);
    dispose(this._endPointAndQuadIndices);
  }

  public collectStatistics(stats: RenderMemory.Statistics): void {
    stats.addVisibleEdges(this._indices.bytesUsed + this._endPointAndQuadIndices.bytesUsed);
  }

  protected _draw(numInstances: number, instanceBuffersContainer?: BuffersContainer): void {
    const bufs = instanceBuffersContainer !== undefined ? instanceBuffersContainer : this.buffers;

    bufs.bind();
    System.instance.drawArrays(GL.PrimitiveType.Triangles, 0, this._numIndices, numInstances);
    bufs.unbind();
  }

  protected _wantWoWReversal(_target: Target): boolean { return true; }
  protected _getLineCode(params: ShaderProgramParams): number { return this.computeEdgeLineCode(params); }
  public get techniqueId(): TechniqueId { return TechniqueId.Edge; }
  public getRenderPass(target: Target): RenderPass { return this.computeEdgePass(target); }
  public get renderOrder(): RenderOrder { return this.isPlanar ? RenderOrder.PlanarEdge : RenderOrder.Edge; }
  public getColor(target: Target): ColorInfo { return this.computeEdgeColor(target); }
  public get endPointAndQuadIndices(): BufferHandle { return this._endPointAndQuadIndices; }

  protected constructor(indices: BufferHandle, endPointAndQuadsIndices: BufferHandle, numIndices: number, mesh: MeshData) {
    super(mesh, numIndices);
    this.buffers = BuffersContainer.create();
    const attrPos = AttributeMap.findAttribute("a_pos", TechniqueId.Edge, false);
    const attrEndPointAndQuadIndices = AttributeMap.findAttribute("a_endPointAndQuadIndices", TechniqueId.Edge, false);
    assert(attrPos !== undefined);
    assert(attrEndPointAndQuadIndices !== undefined);
    this.buffers.addBuffer(indices, [BufferParameters.create(attrPos!.location, 3, GL.DataType.UnsignedByte, false, 0, 0, false)]);
    this.buffers.addBuffer(endPointAndQuadsIndices, [BufferParameters.create(attrEndPointAndQuadIndices!.location, 4, GL.DataType.UnsignedByte, false, 0, 0, false)]);
    this._indices = indices;
    this._endPointAndQuadIndices = endPointAndQuadsIndices;
  }
}

/** @internal */
export class SilhouetteEdgeGeometry extends EdgeGeometry {
  private readonly _normalPairs: BufferHandle;

  public get asSilhouette() { return this; }

  public static createSilhouettes(mesh: MeshData, params: SilhouetteParams): SilhouetteEdgeGeometry | undefined {
    const indexBuffer = BufferHandle.createArrayBuffer(params.indices.data);
    const endPointBuffer = BufferHandle.createArrayBuffer(params.endPointAndQuadIndices);
    const normalsBuffer = BufferHandle.createArrayBuffer(params.normalPairs);
    return undefined !== indexBuffer && undefined !== endPointBuffer && undefined !== normalsBuffer ? new SilhouetteEdgeGeometry(indexBuffer, endPointBuffer, normalsBuffer, params.indices.length, mesh) : undefined;
  }

  public dispose() {
    dispose(this._normalPairs);
    super.dispose();
  }

  public collectStatistics(stats: RenderMemory.Statistics): void {
    stats.addSilhouetteEdges(this._indices.bytesUsed + this._endPointAndQuadIndices.bytesUsed + this._normalPairs.bytesUsed);
  }

  public get techniqueId(): TechniqueId { return TechniqueId.SilhouetteEdge; }
  public get renderOrder(): RenderOrder { return this.isPlanar ? RenderOrder.PlanarSilhouette : RenderOrder.Silhouette; }
  public get normalPairs(): BufferHandle { return this._normalPairs; }

  private constructor(indices: BufferHandle, endPointAndQuadsIndices: BufferHandle, normalPairs: BufferHandle, numIndices: number, mesh: MeshData) {
    super(indices, endPointAndQuadsIndices, numIndices, mesh);
    const attrNormals = AttributeMap.findAttribute("a_normals", TechniqueId.SilhouetteEdge, false);
    assert(attrNormals !== undefined);
    this.buffers.addBuffer(normalPairs, [BufferParameters.create(attrNormals!.location, 4, GL.DataType.UnsignedByte, false, 0, 0, false)]);
    this._normalPairs = normalPairs;
  }
}

/** @internal */
export class PolylineEdgeGeometry extends MeshGeometry {
  private _buffers: PolylineBuffers;

  public get lutBuffers() { return this._buffers.buffers; }

  public static create(mesh: MeshData, polyline: TesselatedPolyline): PolylineEdgeGeometry | undefined {
    const buffers = PolylineBuffers.create(polyline);
    return undefined !== buffers ? new PolylineEdgeGeometry(polyline.indices.length, buffers, mesh) : undefined;
  }

  public dispose() {
    dispose(this._buffers);
  }

  public collectStatistics(stats: RenderMemory.Statistics): void {
    this._buffers.collectStatistics(stats, RenderMemory.BufferType.PolylineEdges);
  }

  protected _wantWoWReversal(_target: Target): boolean { return true; }
  protected _getLineWeight(params: ShaderProgramParams): number { return this.computeEdgeWeight(params); }
  protected _getLineCode(params: ShaderProgramParams): number { return this.computeEdgeLineCode(params); }
  public get techniqueId(): TechniqueId { return TechniqueId.Polyline; }
  public getRenderPass(target: Target): RenderPass { return this.computeEdgePass(target); }
  public get renderOrder(): RenderOrder { return this.isPlanar ? RenderOrder.PlanarEdge : RenderOrder.Edge; }
  public get polylineBuffers(): PolylineBuffers { return this._buffers; }

  protected _draw(numInstances: number, instanceBuffersContainer?: BuffersContainer): void {
    const gl = System.instance;
    const bufs = instanceBuffersContainer !== undefined ? instanceBuffersContainer : this._buffers.buffers;

    bufs.bind();
    gl.drawArrays(GL.PrimitiveType.Triangles, 0, this._numIndices, numInstances);
    bufs.unbind();
  }

  private constructor(numIndices: number, buffers: PolylineBuffers, mesh: MeshData) {
    super(mesh, numIndices);
    this._buffers = buffers;
  }
}

function wantMaterials(vf: ViewFlags) { return vf.materials && RenderMode.SmoothShade === vf.renderMode; }
function wantLighting(vf: ViewFlags) {
  return RenderMode.SmoothShade === vf.renderMode && vf.lighting;
}

/** @internal */
export class SurfaceGeometry extends MeshGeometry {
  private readonly _buffers: BuffersContainer;
  private readonly _indices: BufferHandle;

  public get lutBuffers() { return this._buffers; }

  public static create(mesh: MeshData, indices: VertexIndices): SurfaceGeometry | undefined {
    const indexBuffer = BufferHandle.createArrayBuffer(indices.data);
    return undefined !== indexBuffer ? new SurfaceGeometry(indexBuffer, indices.length, mesh) : undefined;
  }

  public dispose() {
    dispose(this._buffers);
    dispose(this._indices);
  }

  public collectStatistics(stats: RenderMemory.Statistics): void {
    stats.addSurface(this._indices.bytesUsed);
  }

  public get isLit() { return SurfaceType.Lit === this.surfaceType || SurfaceType.TexturedLit === this.surfaceType; }
  public get isTextured() { return SurfaceType.Textured === this.surfaceType || SurfaceType.TexturedLit === this.surfaceType; }
  public get isGlyph() { return undefined !== this.texture && this.texture.isGlyph; }
  public get isTileSection() { return undefined !== this.texture && this.texture.isTileSection; }
  public get isClassifier() { return SurfaceType.VolumeClassifier === this.surfaceType; }

  public get asSurface() { return this; }
  public get asEdge() { return undefined; }
  public get asSilhouette() { return undefined; }

  protected _draw(numInstances: number, instanceBuffersContainer?: BuffersContainer): void {
    const system = System.instance;
    const gl = system.context;
    const offset = RenderOrder.BlankingRegion === this.renderOrder;
    const bufs = instanceBuffersContainer !== undefined ? instanceBuffersContainer : this._buffers;

    if (offset) {
      gl.enable(GL.POLYGON_OFFSET_FILL);
      gl.polygonOffset(1.0, 1.0);
    }

    bufs.bind();
    system.drawArrays(GL.PrimitiveType.Triangles, 0, this._numIndices, numInstances);
    bufs.unbind();

    if (offset) {
      gl.disable(GL.POLYGON_OFFSET_FILL);
    }
  }

  public get techniqueId(): TechniqueId { return TechniqueId.Surface; }
  public get isLitSurface() { return this.isLit; }
  public get hasBakedLighting() { return this.mesh.hasBakedLighting; }
  public get hasFixedNormals() { return this.mesh.hasFixedNormals; }
  public get renderOrder(): RenderOrder {
    if (FillFlags.Behind === (this.fillFlags & FillFlags.Behind))
      return RenderOrder.BlankingRegion;
    else
      return this.isPlanar ? RenderOrder.PlanarSurface : RenderOrder.Surface;
  }

  public getColor(target: Target) {
    if (FillFlags.Background === (this.fillFlags & FillFlags.Background))
      return ColorInfo.createUniform(target.bgColor);
    else
      return this.colorInfo;
  }

  public getRenderPass(target: Target): RenderPass {
    // Classifiers have a dedicated pass
    if (this.isClassifier)
      return RenderPass.Classification;

<<<<<<< HEAD
    const mat = this.isLit ? this.mesh.materialInfo : undefined;
=======
>>>>>>> b288d02f
    const opaquePass = this.isPlanar ? RenderPass.OpaquePlanar : RenderPass.OpaqueGeneral;

    // When reading pixels, glyphs are always opaque. Otherwise always transparent (for anti-aliasing).
    if (this.isGlyph)
      return target.isReadPixelsInProgress ? opaquePass : RenderPass.Translucent;

    const vf = target.currentViewFlags;

    // In wireframe, unless fill is explicitly enabled for planar region, surface does not draw
    if (RenderMode.Wireframe === vf.renderMode) {
      const fillFlags = this.fillFlags;
      const showFill = FillFlags.Always === (fillFlags & FillFlags.Always) || (vf.fill && FillFlags.ByView === (fillFlags & FillFlags.ByView));
      if (!showFill)
        return RenderPass.None;
<<<<<<< HEAD
      }
    }

    if (!this.isGlyph) {
      if (!vf.transparency || RenderMode.SolidFill === vf.renderMode || RenderMode.HiddenLine === vf.renderMode) {
        return opaquePass;
      }
    }

    if (undefined !== this.texture && this.wantTextures(target, true)) {
      if (this.texture.hasTranslucency)
        return RenderPass.Translucent;

      // material may have texture weight < 1 - if so must account for material or element alpha below
      if (undefined === mat || mat.isAtlas || (mat.textureMapping !== undefined && mat.textureMapping.params.weight >= 1))
        return opaquePass;
    }

    let hasAlpha;
    if (undefined !== mat && wantMaterials(vf) && mat.overridesAlpha)
      hasAlpha = mat.hasTranslucency;
    else
      hasAlpha = this.getColor(target).hasTranslucency;

=======
    }

    // If transparency disabled by render mode or view flag, always draw opaque.
    if (!vf.transparency || RenderMode.SolidFill === vf.renderMode || RenderMode.HiddenLine === vf.renderMode)
      return opaquePass;

    let hasAlpha = false;

    // If the material overrides alpha (currently, everything except the default - aka "no" - material), alpha comes from the material
    const mat = this.isLit && wantMaterials(vf) ? this.mesh.materialInfo : undefined;
    if (undefined !== mat && mat.overridesAlpha)
      hasAlpha = mat.hasTranslucency;

    // A texture can contain translucent pixels. Its alpha is also always multiplied by the material's alpha
    const tex = this.wantTextures(target, true) ? this.texture : undefined;
    if (!hasAlpha && undefined !== tex)
      hasAlpha = tex.hasTranslucency;

    // If we have a material overriding transparency, OR a texture, transparency comes solely from them. Otherwise, use element transparency.
    if (undefined === tex && (undefined === mat || !mat.overridesAlpha))
      hasAlpha = this.getColor(target).hasTranslucency;

>>>>>>> b288d02f
    return hasAlpha ? RenderPass.Translucent : opaquePass;
  }

  protected _wantWoWReversal(target: Target): boolean {
    const fillFlags = this.fillFlags;
    if (FillFlags.None !== (fillFlags & FillFlags.Background))
      return false; // fill color explicitly from background

    if (FillFlags.None !== (fillFlags & FillFlags.Always))
      return true; // fill displayed even in wireframe

    const vf = target.currentViewFlags;
    if (RenderMode.Wireframe === vf.renderMode || vf.visibleEdges)
      return false; // never invert surfaces when edges are displayed

    if (this.isLit && wantLighting(vf))
      return false;

    // Don't invert white pixels of textures...
    return !this.wantTextures(target, this.isTextured);
  }

  public get materialInfo(): MaterialInfo | undefined { return this.mesh.materialInfo; }

  public computeSurfaceFlags(params: ShaderProgramParams): SurfaceFlags {
    const target = params.target;
    const vf = target.currentViewFlags;

    const useMaterial = wantMaterials(vf);
    let flags = useMaterial ? SurfaceFlags.None : SurfaceFlags.IgnoreMaterial;
    if (this.isLit) {
      flags |= SurfaceFlags.HasNormals;
      if (wantLighting(vf)) {
        flags |= SurfaceFlags.ApplyLighting;
        if (this.hasFixedNormals)
          flags |= SurfaceFlags.NoFaceFront;
      }

      // Textured meshes store normal in place of color index.
      // Untextured lit meshes store normal where textured meshes would store UV coords.
      // Tell shader where to find normal.
      if (!this.isTextured) {
        flags |= SurfaceFlags.HasColorAndNormal;
      }
    }

    if (this.wantTextures(target, this.isTextured)) {
      flags |= SurfaceFlags.HasTexture;
      if (useMaterial && undefined !== this.mesh.materialInfo && this.mesh.materialInfo.overridesAlpha && RenderPass.Translucent === params.renderPass)
        flags |= SurfaceFlags.MultiplyAlpha;
    }

    switch (params.renderPass) {
      // NB: We need this for opaque pass due to SolidFill (must compute transparency, discard below threshold, render opaque at or above threshold)
      case RenderPass.OpaqueLinear:
      case RenderPass.OpaquePlanar:
      case RenderPass.OpaqueGeneral:
      case RenderPass.Translucent: {
        const mode = vf.renderMode;
        if (!this.isGlyph && (RenderMode.HiddenLine === mode || RenderMode.SolidFill === mode)) {
          flags |= SurfaceFlags.TransparencyThreshold;
          if (RenderMode.HiddenLine === mode && FillFlags.Always !== (this.fillFlags & FillFlags.Always)) {
            // fill flags test for text - doesn't render with bg fill in hidden line mode.
            flags |= SurfaceFlags.BackgroundFill;
          }
          break;
        }
      }
    }

    return flags;
  }

  private constructor(indices: BufferHandle, numIndices: number, mesh: MeshData) {
    super(mesh, numIndices);
    this._buffers = BuffersContainer.create();
    const attrPos = AttributeMap.findAttribute("a_pos", TechniqueId.Surface, false);
    assert(undefined !== attrPos);
    this._buffers.addBuffer(indices, [BufferParameters.create(attrPos!.location, 3, GL.DataType.UnsignedByte, false, 0, 0, false)]);
    this._indices = indices;
  }

  private wantTextures(target: Target, surfaceTextureExists: boolean): boolean {
    if (this.hasScalarAnimation && undefined !== target.analysisTexture)
      return true;

    if (!surfaceTextureExists)
      return false;

    if (this.isGlyph)
      return true;

    const fill = this.fillFlags;
    const flags = target.currentViewFlags;

    // ###TODO need to distinguish between gradient fill and actual textures...
    switch (flags.renderMode) {
      case RenderMode.SmoothShade:
        return flags.textures;
      case RenderMode.Wireframe:
        return FillFlags.Always === (fill & FillFlags.Always) || (flags.fill && FillFlags.ByView === (fill & FillFlags.ByView));
      default:
        return FillFlags.Always === (fill & FillFlags.Always);
    }
  }
}<|MERGE_RESOLUTION|>--- conflicted
+++ resolved
@@ -399,10 +399,6 @@
     if (this.isClassifier)
       return RenderPass.Classification;
 
-<<<<<<< HEAD
-    const mat = this.isLit ? this.mesh.materialInfo : undefined;
-=======
->>>>>>> b288d02f
     const opaquePass = this.isPlanar ? RenderPass.OpaquePlanar : RenderPass.OpaqueGeneral;
 
     // When reading pixels, glyphs are always opaque. Otherwise always transparent (for anti-aliasing).
@@ -417,32 +413,6 @@
       const showFill = FillFlags.Always === (fillFlags & FillFlags.Always) || (vf.fill && FillFlags.ByView === (fillFlags & FillFlags.ByView));
       if (!showFill)
         return RenderPass.None;
-<<<<<<< HEAD
-      }
-    }
-
-    if (!this.isGlyph) {
-      if (!vf.transparency || RenderMode.SolidFill === vf.renderMode || RenderMode.HiddenLine === vf.renderMode) {
-        return opaquePass;
-      }
-    }
-
-    if (undefined !== this.texture && this.wantTextures(target, true)) {
-      if (this.texture.hasTranslucency)
-        return RenderPass.Translucent;
-
-      // material may have texture weight < 1 - if so must account for material or element alpha below
-      if (undefined === mat || mat.isAtlas || (mat.textureMapping !== undefined && mat.textureMapping.params.weight >= 1))
-        return opaquePass;
-    }
-
-    let hasAlpha;
-    if (undefined !== mat && wantMaterials(vf) && mat.overridesAlpha)
-      hasAlpha = mat.hasTranslucency;
-    else
-      hasAlpha = this.getColor(target).hasTranslucency;
-
-=======
     }
 
     // If transparency disabled by render mode or view flag, always draw opaque.
@@ -465,7 +435,6 @@
     if (undefined === tex && (undefined === mat || !mat.overridesAlpha))
       hasAlpha = this.getColor(target).hasTranslucency;
 
->>>>>>> b288d02f
     return hasAlpha ? RenderPass.Translucent : opaquePass;
   }
 
