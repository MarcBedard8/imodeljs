/*---------------------------------------------------------------------------------------------
* Copyright (c) 2018 Bentley Systems, Incorporated. All rights reserved.
* Licensed under the MIT License. See LICENSE.md in the project root for license terms.
*--------------------------------------------------------------------------------------------*/
/** @module WebGL */

import { Transform, Vector3d, Point3d, Matrix4d, Point2d, XAndY } from "@bentley/geometry-core";
import { BeTimePoint, assert, Id64, StopWatch, dispose, disposeArray } from "@bentley/bentleyjs-core";
import { RenderTarget, RenderSystem, Decorations, GraphicList, RenderPlan, ClippingType, CanvasDecoration } from "../System";
<<<<<<< HEAD
import { ViewFlags, Frustum, Hilite, ColorDef, Npc, RenderMode, ImageLight, ImageBuffer, ImageBufferFormat } from "@bentley/imodeljs-common";
=======
import { ViewFlags, Frustum, Hilite, ColorDef, Npc, RenderMode, HiddenLine, ImageLight, LinePixels, ColorByName, ImageBuffer, ImageBufferFormat, AnalysisStyle, RenderTexture } from "@bentley/imodeljs-common";
>>>>>>> 4c6702b0
import { FeatureSymbology } from "../FeatureSymbology";
import { Techniques } from "./Technique";
import { TechniqueId } from "./TechniqueId";
import { System } from "./System";
import { BranchStack, BranchState } from "./BranchState";
import { ShaderFlags, ShaderProgramExecutor } from "./ShaderProgram";
import { Branch, WorldDecorations, FeatureOverrides, PickTable, Batch } from "./Graphic";
import { EdgeOverrides } from "./EdgeOverrides";
import { ViewRect } from "../../Viewport";
import { RenderCommands, DrawParams, ShaderProgramParams } from "./DrawCommand";
import { ColorInfo } from "./ColorInfo";
import { RenderPass } from "./RenderFlags";
import { RenderState } from "./RenderState";
import { GL } from "./GL";
import { SceneCompositor } from "./SceneCompositor";
import { FrameBuffer } from "./FrameBuffer";
import { TextureHandle } from "./Texture";
import { SingleTexturedViewportQuadGeometry } from "./CachedGeometry";
import { ShaderLights } from "./Lighting";
import { Pixel } from "../System";
import { ClipDef } from "./TechniqueFlags";
import { ClipMaskVolume, ClipPlanesVolume } from "./ClipVolume";
import { AttributeHandle } from "./Handle";

export const enum FrustumUniformType {
  TwoDee,
  Orthographic,
  Perspective,
}

const enum Plane {
  kTop,
  kBottom,
  kLeft,
  kRight,
}

const enum FrustumData {
  kNear,
  kFar,
  kType,
}

/** Represents the frustum for use in glsl as a pair of uniforms. */
export class FrustumUniforms {
  private _planeData: Float32Array;
  private _frustumData: Float32Array;

  public constructor() {
    const pData = [];
    pData[Plane.kTop] = 0.0;
    pData[Plane.kBottom] = 0.0;
    pData[Plane.kLeft] = 0.0;
    pData[Plane.kRight] = 0.0;
    const fData = [];
    fData[FrustumData.kNear] = 0.0;
    fData[FrustumData.kFar] = 0.0;
    fData[FrustumData.kType] = 0.0;
    this._planeData = new Float32Array(pData);
    this._frustumData = new Float32Array(fData);
  }

  public get frustumPlanes(): Float32Array { return this._planeData; }  // uniform vec4 u_frustumPlanes; // { top, bottom, left, right }
  public get frustum(): Float32Array { return this._frustumData; } // uniform vec3 u_frustum; // { near, far, type }
  public get nearPlane(): number { return this._frustumData[FrustumData.kNear]; }
  public get farPlane(): number { return this._frustumData[FrustumData.kFar]; }
  public get type(): FrustumUniformType { return this.frustum[FrustumData.kType] as FrustumUniformType; }
  public get is2d(): boolean { return FrustumUniformType.TwoDee === this.type; }

  public setPlanes(top: number, bottom: number, left: number, right: number): void {
    this._planeData[Plane.kTop] = top;
    this._planeData[Plane.kBottom] = bottom;
    this._planeData[Plane.kLeft] = left;
    this._planeData[Plane.kRight] = right;
  }
  public setFrustum(nearPlane: number, farPlane: number, type: FrustumUniformType): void {
    this._frustumData[FrustumData.kNear] = nearPlane;
    this._frustumData[FrustumData.kFar] = farPlane;
    this._frustumData[FrustumData.kType] = type as number;
  }
}

/** Interface for 3d GPU clipping. */
export class Clips {
  private _texture?: TextureHandle;
  private _clipActive: number = 0;   // count of SetActiveClip nesting (only outermost used)
  private _clipCount: number = 0;

  public get texture(): TextureHandle | undefined { return this._texture; }
  public get count(): number { return this._clipCount; }
  public get isValid(): boolean { return this._clipCount > 0; }

  public set(numPlanes: number, texture: TextureHandle) {
    this._clipActive++;
    if (this._clipActive !== 1)
      return;

    this._clipCount = numPlanes;
    this._texture = texture;
  }

  public clear() {
    if (this._clipActive === 1) {
      this._clipCount = 0;
      this._texture = undefined;
    }
    if (this._clipActive > 0)
      this._clipActive--;
  }
}

export class PerformanceMetrics {
  private _lastTimePoint = BeTimePoint.now();
  public frameTimings = new Map<string, number>();
  public gatherGlFinish = false;
  public gatherCurPerformanceMetrics = false;
  public curSpfTimeIndex = 0;
  public spfTimes: number[] = [];
  public spfSum: number = 0;
  public renderSpfTimes: number[] = [];
  public renderSpfSum: number = 0;
  public loadTileTimes: number[] = [];
  public loadTileSum: number = 0;
  public fpsTimer: StopWatch = new StopWatch(undefined, true);
  public fpsTimerStart: number = 0;

  public constructor(gatherGlFinish = false, gatherCurPerformanceMetrics = false) {
    this.gatherGlFinish = gatherGlFinish;
    this.gatherCurPerformanceMetrics = gatherCurPerformanceMetrics;
  }

  public startNewFrame(sceneTime: number = 0) {
    this.frameTimings = new Map<string, number>();
    this.frameTimings.set("Scene Time", sceneTime);
    this._lastTimePoint = BeTimePoint.now();
  }

  public recordTime(operationName: string) {
    const newTimePoint = BeTimePoint.now();
    this.frameTimings.set(operationName, (newTimePoint.milliseconds - this._lastTimePoint.milliseconds));
    this._lastTimePoint = BeTimePoint.now();
  }

  public endFrame(operationName?: string) {
    const newTimePoint = BeTimePoint.now();
    let sum = 0;
    this.frameTimings.forEach((value) => {
      sum += value;
    });
    this.frameTimings.set("Total RenderFrame Time", sum);
    const gpuTime = (newTimePoint.milliseconds - this._lastTimePoint.milliseconds);
    this.frameTimings.set(operationName ? operationName : "Finish GPU Queue", gpuTime);
    this.frameTimings.set("Total Time w/ GPU", sum + gpuTime);
    this._lastTimePoint = BeTimePoint.now();
  }
}

export abstract class Target extends RenderTarget {
  protected _decorations?: Decorations;
  private _stack = new BranchStack();
  private _scene: GraphicList = [];
  private _terrain: GraphicList = [];
  private _dynamics?: GraphicList;
  private _worldDecorations?: WorldDecorations;
  private _overridesUpdateTime = BeTimePoint.now();
  private _hilite?: Set<string>;
  private _hiliteUpdateTime = BeTimePoint.now();
  private _flashedElemId = Id64.invalidId;
  private _flashedUpdateTime = BeTimePoint.now();
  private _flashIntensity: number = 0;
  private _transparencyThreshold: number = 0;
  private _renderCommands: RenderCommands;
  private _overlayRenderState: RenderState;
  public readonly compositor: SceneCompositor;
  private _activeClipVolume?: ClipPlanesVolume | ClipMaskVolume;
  private _clipMask?: TextureHandle;
  public readonly clips = new Clips();
  protected _fbo?: FrameBuffer;
  private _fStop: number = 0;
  private _ambientLight: Float32Array = new Float32Array(3);
  private _shaderLights?: ShaderLights;
  protected _dcAssigned: boolean = false;
  public performanceMetrics?: PerformanceMetrics;
  public readonly decorationState = BranchState.createForDecorations(); // Used when rendering view background and view/world overlays.
  public readonly frustumUniforms = new FrustumUniforms();
  public readonly bgColor = ColorDef.red.clone();
  public readonly monoColor = ColorDef.white.clone();
  public hiliteSettings = new Hilite.Settings();
  public readonly planFrustum = new Frustum();
  public readonly renderRect = new ViewRect();
  private _planFraction: number = 0;
  public readonly nearPlaneCenter = new Point3d();
  public readonly viewMatrix = Transform.createIdentity();
  public readonly projectionMatrix = Matrix4d.createIdentity();
  private _environmentMap?: TextureHandle; // ###TODO: for IBL
  private _diffuseMap?: TextureHandle; // ###TODO: for IBL
  public readonly imageSolar?: ImageLight.Solar; // ###TODO: for IBL
  private readonly _visibleEdgeOverrides = new EdgeOverrides();
  private readonly _hiddenEdgeOverrides = new EdgeOverrides();
  public analysisStyle?: AnalysisStyle;
  public analysisTexture?: RenderTexture;
  private _currentOverrides?: FeatureOverrides;
  public currentPickTable?: PickTable;
  private _batches: Batch[] = [];
  public plan?: RenderPlan;

  protected constructor(rect?: ViewRect) {
    super();
    this._renderCommands = new RenderCommands(this, this._stack);
    this._overlayRenderState = new RenderState();
    this._overlayRenderState.flags.depthMask = false;
    this._overlayRenderState.flags.blend = true;
    this._overlayRenderState.blend.setBlendFunc(GL.BlendFactor.One, GL.BlendFactor.OneMinusSrcAlpha);
    this.compositor = SceneCompositor.create(this);  // compositor is created but not yet initialized... we are still undisposed
    this.renderRect = rect ? rect : new ViewRect();  // if the rect is undefined, expect that it will be updated dynamically in an OnScreenTarget
  }

  public get currentOverrides(): FeatureOverrides | undefined { return this._currentOverrides; }
  // public get currentOverrides(): FeatureOverrides | undefined { return this._currentOverrides ? undefined : undefined; } // ###TODO remove this - for testing purposes only (forces overrides off)
  public set currentOverrides(ovr: FeatureOverrides | undefined) {
    // Don't bother setting up overrides if they don't actually override anything - wastes time doing texture lookups in shaders.
    this._currentOverrides = (undefined !== ovr && ovr.anyOverridden) ? ovr : undefined;
  }

  public get transparencyThreshold(): number { return this._transparencyThreshold; }
  public get techniques(): Techniques { return System.instance.techniques!; }

  public get hilite(): Set<string> { return this._hilite!; }
  public get hiliteUpdateTime(): BeTimePoint { return this._hiliteUpdateTime; }

  public get flashedElemId(): Id64 { return this._flashedElemId; }
  public get flashedUpdateTime(): BeTimePoint { return this._flashedUpdateTime; }
  public get flashIntensity(): number { return this._flashIntensity; }

  public get overridesUpdateTime(): BeTimePoint { return this._overridesUpdateTime; }
  public get areDecorationOverridesActive(): boolean { return false; } // ###TODO

  public get fStop(): number { return this._fStop; }
  public get ambientLight(): Float32Array { return this._ambientLight; }
  public get shaderLights(): ShaderLights | undefined { return this._shaderLights; }

  public get scene(): GraphicList { return this._scene; }
  public get dynamics(): GraphicList | undefined { return this._dynamics; }

  public getWorldDecorations(decs: GraphicList): Branch {
    if (undefined === this._worldDecorations) {

      // Don't allow flags like monochrome etc to affect world decorations. Allow lighting in 3d only.
      const vf = new ViewFlags();
      vf.renderMode = RenderMode.SmoothShade;
      vf.clipVolume = false;

      const showLights = !this.is2d;
      vf.sourceLights = showLights;
      vf.cameraLights = showLights;
      vf.solarLight = showLights;

      this._worldDecorations = new WorldDecorations(vf);
    }

    this._worldDecorations.init(decs);
    return this._worldDecorations;
  }

  public get currentViewFlags(): ViewFlags { return this._stack.top.viewFlags; }
  public get currentTransform(): Transform { return this._stack.top.transform; }
  public get currentShaderFlags(): ShaderFlags { return this.currentViewFlags.monochrome ? ShaderFlags.Monochrome : ShaderFlags.None; }
  public get currentFeatureSymbologyOverrides(): FeatureSymbology.Overrides { return this._stack.top.symbologyOverrides; }

  public get clipDef(): ClipDef {
    if (this.hasClipVolume)
      return new ClipDef(ClippingType.Planes, this.clips.count);
    else if (this.hasClipMask)
      return new ClipDef(ClippingType.Mask);
    else
      return new ClipDef();
  }
  public get hasClipVolume(): boolean { return this.clips.isValid && this._stack.top.showClipVolume; }
  public get hasClipMask(): boolean { return undefined !== this.clipMask; }
  public get clipMask(): TextureHandle | undefined { return this._clipMask; }
  public set clipMask(mask: TextureHandle | undefined) {
    assert((mask === undefined) === this.hasClipMask);
    assert(this.is2d);
    this._clipMask = mask;
  }

  public get environmentMap(): TextureHandle | undefined { return this._environmentMap; }
  public get diffuseMap(): TextureHandle | undefined { return this._diffuseMap; }

  public get is2d(): boolean { return this.frustumUniforms.is2d; }
  public get is3d(): boolean { return !this.is2d; }

  public dispose() {
    this.reset();

    dispose(this.compositor);
    this._environmentMap = dispose(this._environmentMap);
    this._diffuseMap = dispose(this._diffuseMap);

    this._dcAssigned = false;   // necessary to reassign to OnScreenTarget fbo member when re-validating render plan
  }

  public pushBranch(exec: ShaderProgramExecutor, branch: Branch): void {
    this._stack.pushBranch(branch);
    const clip = this._stack.top.clipVolume;
    if (undefined !== clip) {
      clip.pushToShaderExecutor(exec);
    }
  }
  public pushState(state: BranchState) {
    assert(undefined === state.clipVolume);
    this._stack.pushState(state);
  }
  public popBranch(): void {
    const clip = this._stack.top.clipVolume;
    if (undefined !== clip) {
      clip.pop(this);
    }

    this._stack.pop();
  }

  public pushActiveVolume(): void {
    if (this._activeClipVolume !== undefined)
      this._activeClipVolume.pushToTarget(this);
  }

  public popActiveVolume(): void {
    if (this._activeClipVolume !== undefined)
      this._activeClipVolume.pop(this);
  }

  public addBatch(batch: Batch) {
    assert(this._batches.indexOf(batch) < 0);
    this._batches.push(batch);
  }

  public onBatchDisposed(batch: Batch) {
    const index = this._batches.indexOf(batch);
    assert(index > -1);
    this._batches.splice(index, 1);
  }

  // ---- Implementation of RenderTarget interface ---- //

  public get renderSystem(): RenderSystem { return System.instance; }
  public get cameraFrustumNearScaleLimit() {
    return 0; // ###TODO
  }
  public get planFraction() { return this._planFraction; }

  public changeDecorations(decs: Decorations): void {
    this._decorations = dispose(this._decorations);
    this._decorations = decs;
    AttributeHandle.disableAll();
  }
  public changeScene(scene: GraphicList, _activeVolume: ClipPlanesVolume | ClipMaskVolume) {
    this._scene = scene;
    this._activeClipVolume = _activeVolume;
  }
  public changeTerrain(terrain: GraphicList) {
    this._terrain = terrain;
  }
  public changeDynamics(dynamics?: GraphicList) {
    // ###TODO: set feature IDs into each graphic so that edge display works correctly...
    // See IModelConnection.transientIds
    disposeArray(this._dynamics);
    this._dynamics = dynamics;
  }
  public overrideFeatureSymbology(ovr: FeatureSymbology.Overrides): void {
    this._stack.setSymbologyOverrides(ovr);
    this._overridesUpdateTime = BeTimePoint.now();
  }
  public setHiliteSet(hilite: Set<string>): void {
    this._hilite = hilite;
    this._hiliteUpdateTime = BeTimePoint.now();
  }
  public setFlashed(id: Id64, intensity: number) {
    if (!id.equals(this._flashedElemId)) {
      this._flashedElemId = id;
      this._flashedUpdateTime = BeTimePoint.now();
    }

    this._flashIntensity = intensity;
  }
  private static _scratch = {
    viewFlags: new ViewFlags(),
    nearCenter: new Point3d(),
    viewX: new Vector3d(),
    viewY: new Vector3d(),
    viewZ: new Vector3d(),
    vec3: new Vector3d(),
    point3: new Point3d(),
<<<<<<< HEAD
=======
    visibleEdges: new HiddenLine.Style({}),
    hiddenEdges: new HiddenLine.Style({ ovrColor: false, color: new ColorDef(ColorByName.white), width: 1, pattern: LinePixels.HiddenLine }),
    animationDisplay: undefined,
>>>>>>> 4c6702b0
  };

  public changeFrustum(plan: RenderPlan): void {
    plan.frustum.clone(this.planFrustum);

    const farLowerLeft = plan.frustum.getCorner(Npc.LeftBottomRear);
    const farLowerRight = plan.frustum.getCorner(Npc.RightBottomRear);
    const farUpperLeft = plan.frustum.getCorner(Npc.LeftTopRear);
    const farUpperRight = plan.frustum.getCorner(Npc.RightTopRear);
    const nearLowerLeft = plan.frustum.getCorner(Npc.LeftBottomFront);
    const nearLowerRight = plan.frustum.getCorner(Npc.RightBottomFront);
    const nearUpperLeft = plan.frustum.getCorner(Npc.LeftTopFront);
    const nearUpperRight = plan.frustum.getCorner(Npc.RightTopFront);

    const scratch = Target._scratch;
    const nearCenter = nearLowerLeft.interpolate(0.5, nearUpperRight, scratch.nearCenter);

    const viewX = normalizedDifference(nearLowerRight, nearLowerLeft, scratch.viewX);
    const viewY = normalizedDifference(nearUpperLeft, nearLowerLeft, scratch.viewY);
    const viewZ = viewX.crossProduct(viewY, scratch.viewZ).normalize()!;

    this._planFraction = plan.fraction;

    if (!plan.is3d) {
      const halfWidth = Vector3d.createStartEnd(farLowerRight, farLowerLeft, scratch.vec3).magnitude() * 0.5;
      const halfHeight = Vector3d.createStartEnd(farLowerRight, farUpperRight).magnitude() * 0.5;
      const depth = 2 * RenderTarget.frustumDepth2d;

      this.nearPlaneCenter.set(nearCenter.x, nearCenter.y, RenderTarget.frustumDepth2d);

      lookIn(this.nearPlaneCenter, viewX, viewY, viewZ, this.viewMatrix);
      ortho(-halfWidth, halfWidth, -halfHeight, halfHeight, 0, depth, this.projectionMatrix);

      this.frustumUniforms.setPlanes(halfHeight, -halfHeight, -halfWidth, halfWidth);
      this.frustumUniforms.setFrustum(0, depth, FrustumUniformType.TwoDee);
    } else if (plan.fraction > 0.999) { // ortho
      const halfWidth = Vector3d.createStartEnd(farLowerRight, farLowerLeft, scratch.vec3).magnitude() * 0.5;
      const halfHeight = Vector3d.createStartEnd(farLowerRight, farUpperRight).magnitude() * 0.5;
      const depth = Vector3d.createStartEnd(farLowerLeft, nearLowerLeft, scratch.vec3).magnitude();

      lookIn(nearCenter, viewX, viewY, viewZ, this.viewMatrix);
      ortho(-halfWidth, halfWidth, -halfHeight, halfHeight, 0, depth, this.projectionMatrix);

      this.nearPlaneCenter.setFrom(nearLowerLeft);
      this.nearPlaneCenter.interpolate(0.5, nearUpperRight, this.nearPlaneCenter);

      this.frustumUniforms.setPlanes(halfHeight, -halfHeight, -halfWidth, halfWidth);
      this.frustumUniforms.setFrustum(0, depth, FrustumUniformType.Orthographic);
    } else { // perspective
      const scale = 1.0 / (1.0 - plan.fraction);
      const zVec = Vector3d.createStartEnd(farLowerLeft, nearLowerLeft, scratch.vec3);
      const cameraPosition = fromSumOf(farLowerLeft, zVec, scale, scratch.point3);

      const frustumLeft = dotDifference(farLowerLeft, cameraPosition, viewX) * plan.fraction;
      const frustumRight = dotDifference(farLowerRight, cameraPosition, viewX) * plan.fraction;
      const frustumBottom = dotDifference(farLowerLeft, cameraPosition, viewY) * plan.fraction;
      const frustumTop = dotDifference(farUpperLeft, cameraPosition, viewY) * plan.fraction;
      const frustumFront = -dotDifference(nearLowerLeft, cameraPosition, viewZ);
      const frustumBack = -dotDifference(farLowerLeft, cameraPosition, viewZ);

      lookIn(cameraPosition, viewX, viewY, viewZ, this.viewMatrix);
      frustum(frustumLeft, frustumRight, frustumBottom, frustumTop, frustumFront, frustumBack, this.projectionMatrix);

      this.nearPlaneCenter.setFrom(nearLowerLeft);
      this.nearPlaneCenter.interpolate(0.5, nearUpperRight, this.nearPlaneCenter);

      this.frustumUniforms.setPlanes(frustumTop, frustumBottom, frustumLeft, frustumRight);
      this.frustumUniforms.setFrustum(frustumFront, frustumBack, FrustumUniformType.Perspective);
    }
  }

  public changeRenderPlan(plan: RenderPlan): void {
    this.plan = plan;

    if (this._dcAssigned && plan.is3d !== this.is3d) {
      // changed the dimensionality of the Target. World decorations no longer valid.
      // (lighting is enabled or disabled based on 2d vs 3d).
      dispose(this._worldDecorations);
      this._worldDecorations = undefined;
    }

    if (!this.assignDC()) {
      assert(false);
      return;
    }

    this.bgColor.setFrom(plan.bgColor);
    this.monoColor.setFrom(plan.monoColor);
    this.hiliteSettings = plan.hiliteSettings;
    this._transparencyThreshold = 0.0;
    this.analysisStyle = plan.analysisStyle === undefined ? undefined : plan.analysisStyle.clone();
    this.analysisTexture = plan.analysisTexture;

    let clipVolume: ClipPlanesVolume | ClipMaskVolume | undefined;
    if (plan.activeVolume !== undefined)
      if (plan.activeVolume.type === ClippingType.Planes)
        clipVolume = plan.activeVolume as ClipPlanesVolume;
      else if (plan.activeVolume.type === ClippingType.Mask)
        clipVolume = plan.activeVolume as ClipMaskVolume;

    this._activeClipVolume = clipVolume;

    const scratch = Target._scratch;
    let visEdgeOvrs = undefined !== plan.hline ? plan.hline.visible : undefined;
    let hidEdgeOvrs = undefined !== plan.hline ? plan.hline.hidden : undefined;

    const vf = ViewFlags.createFrom(plan.viewFlags, scratch.viewFlags);

    let forceEdgesOpaque = true; // most render modes want edges to be opaque so don't allow overrides to their alpha
    switch (vf.renderMode) {
      case RenderMode.Wireframe: {
        // Edge overrides never apply in wireframe mode
        vf.visibleEdges = false;
        vf.hiddenEdges = false;
        forceEdgesOpaque = false;
        break;
      }
      case RenderMode.SmoothShade: {
        // Hidden edges require visible edges
        if (!vf.visibleEdges)
          vf.hiddenEdges = false;
        break;
      }
      case RenderMode.SolidFill: {
        // In solid fill, if the edge color is not overridden, the edges do not use the element's line color
        if (undefined !== visEdgeOvrs && !visEdgeOvrs.ovrColor) {
          // ###TODO? Probably supposed to be contrast with fill and/or background color...
          assert(undefined !== hidEdgeOvrs);
          visEdgeOvrs = visEdgeOvrs.overrideColor(ColorDef.white);
          hidEdgeOvrs = hidEdgeOvrs!.overrideColor(ColorDef.white);
        }
      }
      /* falls through */
      case RenderMode.HiddenLine: {
        // In solid fill and hidden line mode, visible edges always rendered and edge overrides always apply
        vf.visibleEdges = true;

        assert(undefined !== plan.hline); // these render modes only supported in 3d, in which case hline always initialized
        if (undefined !== plan.hline) {
          // The threshold in HiddenLineParams ranges from 0.0 (hide anything that's not 100% opaque)
          // to 1.0 (don't hide anything regardless of transparency). Convert it to an alpha value.
          let threshold = plan.hline.transparencyThreshold;
          threshold = Math.min(1.0, Math.max(0.0, threshold));
          this._transparencyThreshold = 1.0 - threshold;
        }

        break;
      }
    }

    this._visibleEdgeOverrides.init(forceEdgesOpaque, visEdgeOvrs);
    this._hiddenEdgeOverrides.init(forceEdgesOpaque, hidEdgeOvrs);

    this._stack.setViewFlags(vf);

    this.changeFrustum(plan);

    // this.shaderlights.clear // ###TODO : Lighting
    this._fStop = 0.0;
    this._ambientLight[0] = 0.2;
    this._ambientLight[1] = 0.2;
    this._ambientLight[2] = 0.2;
    if (plan.is3d && undefined !== plan.lights) {
      // convertLights(...); // TODO: Lighting
      this._fStop = plan.lights.fstop;
    }
  }

  public drawFrame(sceneMilSecElapsed?: number): void {
    assert(System.instance.frameBufferStack.isEmpty);
    if (undefined === this._scene) {
      return;
    }

    this.paintScene(sceneMilSecElapsed);
    this.drawOverlayDecorations();
    assert(System.instance.frameBufferStack.isEmpty);
  }

  protected drawOverlayDecorations(): void { }

  /*
   * Invoked via Viewport.changeView() when the owning Viewport is changed to look at a different view.
   * Invoked via dispose() when the target is being destroyed.
   * The primary difference is that in the former case we retain the SceneCompositor.
   */
  public reset(): void {
    // Clear the scene
    this._scene.length = 0;

    // Clear decorations
    dispose(this._decorations);
    this._dynamics = disposeArray(this._dynamics);
    this._worldDecorations = dispose(this._worldDecorations);

    // Clear render commands
    this._renderCommands.clear();

    // Clear FeatureOverrides for this Target.
    // This may not be strictly necessary as the Target may still be viewing some of these batches, but better to clean up and recreate
    // than to leave unused in memory.
    for (const batch of this._batches)
      batch.onTargetDisposed(this);

    this._batches = [];

    // ###TODO this._activeVolume = undefined;
  }

  public get wantInvertBlackBackground(): boolean { return false; }

  public get visibleEdgeOverrides(): EdgeOverrides | undefined { return this.getEdgeOverrides(RenderPass.OpaqueLinear); }
  public get hiddenEdgeOverrides(): EdgeOverrides | undefined { return this.getEdgeOverrides(RenderPass.HiddenEdge); }
  public get isEdgeColorOverridden(): boolean {
    const ovrs = this.visibleEdgeOverrides;
    return undefined !== ovrs && ovrs.overridesColor;
  }
  public get isEdgeWeightOverridden(): boolean {
    const ovrs = this.visibleEdgeOverrides;
    return undefined !== ovrs && ovrs.overridesWeight;
  }
  public getEdgeOverrides(pass: RenderPass): EdgeOverrides | undefined {
    let ovrs: EdgeOverrides | undefined;
    let enabled = false;
    if (RenderPass.HiddenEdge === pass) {
      ovrs = this._hiddenEdgeOverrides;
      enabled = this.currentViewFlags.hiddenEdges;
    } else {
      ovrs = this._visibleEdgeOverrides;
      enabled = this.currentViewFlags.visibleEdges;
    }

    return enabled ? ovrs : undefined;
  }
  public getEdgeWeight(params: ShaderProgramParams, baseWeight: number): number {
    const ovrs = this.getEdgeOverrides(params.renderPass);
    return undefined !== ovrs && undefined !== ovrs.weight ? ovrs.weight : baseWeight;
  }
  public getEdgeLineCode(params: ShaderProgramParams, baseCode: number): number {
    const ovrs = this.getEdgeOverrides(params.renderPass);
    return undefined !== ovrs && undefined !== ovrs.lineCode ? ovrs.lineCode : baseCode;
  }
  public get edgeColor(): ColorInfo {
    assert(this.isEdgeColorOverridden);
    return ColorInfo.createUniform(this._visibleEdgeOverrides.color!);
  }

  private _doDebugPaint: boolean = false;
  protected debugPaint(): void { }

  private paintScene(sceneMilSecElapsed?: number): void {
    if (this._doDebugPaint) {
      this.debugPaint();
      return;
    }

    if (!this._dcAssigned) {
      return;
    }

    if (this.performanceMetrics) this.performanceMetrics.startNewFrame(sceneMilSecElapsed);
    this._beginPaint();

    const gl = System.instance.context;
    const rect = this.viewRect;
    gl.viewport(0, 0, rect.width, rect.height);

    // Set this to true to visualize the output of readPixels()...useful for debugging pick.
    const drawForReadPixels = false;
    if (drawForReadPixels) {
      if (this.performanceMetrics) this.performanceMetrics.recordTime("Begin Paint");
      const vf = this.currentViewFlags.clone(this._scratchViewFlags);
      vf.transparency = false;
      vf.textures = false;
      vf.sourceLights = false;
      vf.cameraLights = false;
      vf.solarLight = false;
      vf.shadows = false;
      vf.noGeometryMap = true;
      vf.acsTriad = false;
      vf.grid = false;
      vf.monochrome = false;
      vf.materials = false;

      const state = BranchState.create(this._stack.top.symbologyOverrides, vf);
      this.pushState(state);

      this._renderCommands.init(this._scene, this._terrain, this._decorations, this._dynamics, true);
      if (this.performanceMetrics) this.performanceMetrics.recordTime("Init Commands");
      this.compositor.drawForReadPixels(this._renderCommands);
      if (this.performanceMetrics) this.performanceMetrics.recordTime("Draw Read Pixels");

      this._stack.pop();
    } else {
      if (this.performanceMetrics) this.performanceMetrics.recordTime("Begin Paint");
      this._renderCommands.init(this._scene, this._terrain, this._decorations, this._dynamics);

      if (this.performanceMetrics) this.performanceMetrics.recordTime("Init Commands");
      this.compositor.draw(this._renderCommands); // scene compositor gets disposed and then re-initialized... target remains undisposed

      this._stack.pushState(this.decorationState);
      this.drawPass(RenderPass.WorldOverlay);
      this.drawPass(RenderPass.ViewOverlay);
      this._stack.pop();

      if (this.performanceMetrics) this.performanceMetrics.recordTime("Overlay Draws");
    }

    this._endPaint();
    if (this.performanceMetrics) this.performanceMetrics.recordTime("End Paint");

    if (this.performanceMetrics) {
      if (this.performanceMetrics.gatherCurPerformanceMetrics) {
        const perfMet = this.performanceMetrics;
        const fpsTimerElapsed = perfMet.fpsTimer.currentSeconds - perfMet.fpsTimerStart;
        if (perfMet.spfTimes[perfMet.curSpfTimeIndex]) perfMet.spfSum -= perfMet.spfTimes[perfMet.curSpfTimeIndex];
        perfMet.spfSum += fpsTimerElapsed;
        perfMet.spfTimes[perfMet.curSpfTimeIndex] = fpsTimerElapsed;

        let renderTimeElapsed = 0;
        perfMet.frameTimings.forEach((val) => {
          renderTimeElapsed += val;
        });
        if (perfMet.renderSpfTimes[perfMet.curSpfTimeIndex]) perfMet.renderSpfSum -= perfMet.renderSpfTimes[perfMet.curSpfTimeIndex];
        perfMet.renderSpfSum += renderTimeElapsed;
        perfMet.renderSpfTimes[perfMet.curSpfTimeIndex] = renderTimeElapsed;

        if (sceneMilSecElapsed !== undefined) {
          if (perfMet.loadTileTimes[perfMet.curSpfTimeIndex]) perfMet.loadTileSum -= perfMet.loadTileTimes[perfMet.curSpfTimeIndex];
          perfMet.loadTileSum += sceneMilSecElapsed;
          perfMet.loadTileTimes[perfMet.curSpfTimeIndex] = sceneMilSecElapsed;
        }
        perfMet.curSpfTimeIndex++;
        if (perfMet.curSpfTimeIndex >= 50) perfMet.curSpfTimeIndex = 0;
        perfMet.fpsTimerStart = perfMet.fpsTimer.currentSeconds;
      }
      if (this.performanceMetrics.gatherGlFinish) {
        // Ensure all previously queued webgl commands are finished by reading back one pixel since gl.Finish didn't work
        const bytes = new Uint8Array(4);
        System.instance.frameBufferStack.execute(this._fbo!, true, () => {
          gl.readPixels(0, 0, 1, 1, gl.RGBA, gl.UNSIGNED_BYTE, bytes);
        });
        if (this.performanceMetrics) this.performanceMetrics.endFrame("Finish GPU Queue");
      }
    }
  }

  private drawPass(pass: RenderPass): void {
    System.instance.applyRenderState(this.getRenderState(pass));
    this.techniques.execute(this, this._renderCommands.getCommands(pass), pass);
  }

  private getRenderState(pass: RenderPass): RenderState {
    // the other passes are handled by SceneCompositor
    assert(RenderPass.ViewOverlay === pass || RenderPass.WorldOverlay === pass);
    return this._overlayRenderState;
  }

  private assignDC(): boolean {
    if (!this._dcAssigned) {
      this._dcAssigned = this._assignDC();
    }

    assert(this._dcAssigned);
    return this._dcAssigned;
  }

  public readPixels(rect: ViewRect, selector: Pixel.Selector): Pixel.Buffer | undefined {
    // We can't reuse the previous frame's data for a variety of reasons, chief among them that some types of geometry (surfaces, translucent stuff) don't write
    // to the pick buffers and others we don't want - such as non-pickable decorations - do.
    // Render to an offscreen buffer so that we don't destroy the current color buffer.
    const texture = TextureHandle.createForAttachment(rect.width, rect.height, GL.Texture.Format.Rgba, GL.Texture.DataType.UnsignedByte);
    if (undefined === texture)
      return undefined;

    let result: Pixel.Buffer | undefined;
    const fbo = FrameBuffer.create([texture]);
    if (undefined !== fbo) {
      System.instance.frameBufferStack.execute(fbo, true, () => {
        result = this.readPixelsFromFbo(rect, selector);
      });

      dispose(fbo);
    }
    dispose(texture);

    return result;
  }

  private readonly _scratchTmpFrustum = new Frustum();
  private readonly _scratchRectFrustum = new Frustum();
  private readonly _scratchViewFlags = new ViewFlags();
  private readPixelsFromFbo(rect: ViewRect, selector: Pixel.Selector): Pixel.Buffer | undefined {
    // Temporarily turn off lighting to speed things up.
    // ###TODO: Disable textures *unless* they contain transparency. If we turn them off unconditionally then readPixels() will locate fully-transparent pixels, which we don't want.
    const vf = this.currentViewFlags.clone(this._scratchViewFlags);
    vf.transparency = false;
    vf.textures = true; // false;
    vf.sourceLights = false;
    vf.cameraLights = false;
    vf.solarLight = false;
    vf.shadows = false;
    vf.noGeometryMap = true;
    vf.acsTriad = false;
    vf.grid = false;
    vf.monochrome = false;
    vf.materials = false;

    const state = BranchState.create(this._stack.top.symbologyOverrides, vf);
    this.pushState(state);

    // Create a culling frustum based on the input rect.
    // NB: C++ BSIRect => TypeScript ViewRect...
    const viewRect = this.viewRect;
    const leftScale = (rect.left - viewRect.left) / (viewRect.right - viewRect.left);
    const rightScale = (viewRect.right - rect.right) / (viewRect.right - viewRect.left);
    const topScale = (rect.top - viewRect.top) / (viewRect.bottom - viewRect.top);
    const bottomScale = (viewRect.bottom - rect.bottom) / (viewRect.bottom - viewRect.top);

    const tmpFrust = this._scratchTmpFrustum;
    const planFrust = this.planFrustum;
    interpolateFrustumPoint(tmpFrust, planFrust, Npc._000, leftScale, Npc._100);
    interpolateFrustumPoint(tmpFrust, planFrust, Npc._100, rightScale, Npc._000);
    interpolateFrustumPoint(tmpFrust, planFrust, Npc._010, leftScale, Npc._110);
    interpolateFrustumPoint(tmpFrust, planFrust, Npc._110, rightScale, Npc._010);
    interpolateFrustumPoint(tmpFrust, planFrust, Npc._001, leftScale, Npc._101);
    interpolateFrustumPoint(tmpFrust, planFrust, Npc._101, rightScale, Npc._001);
    interpolateFrustumPoint(tmpFrust, planFrust, Npc._011, leftScale, Npc._111);
    interpolateFrustumPoint(tmpFrust, planFrust, Npc._111, rightScale, Npc._011);

    const rectFrust = this._scratchRectFrustum;
    interpolateFrustumPoint(rectFrust, tmpFrust, Npc._000, bottomScale, Npc._010);
    interpolateFrustumPoint(rectFrust, tmpFrust, Npc._100, bottomScale, Npc._110);
    interpolateFrustumPoint(rectFrust, tmpFrust, Npc._010, topScale, Npc._000);
    interpolateFrustumPoint(rectFrust, tmpFrust, Npc._110, topScale, Npc._100);
    interpolateFrustumPoint(rectFrust, tmpFrust, Npc._001, bottomScale, Npc._011);
    interpolateFrustumPoint(rectFrust, tmpFrust, Npc._101, bottomScale, Npc._111);
    interpolateFrustumPoint(rectFrust, tmpFrust, Npc._011, topScale, Npc._001);
    interpolateFrustumPoint(rectFrust, tmpFrust, Npc._111, topScale, Npc._101);

    // Repopulate the command list, omitting non-pickable decorations and putting transparent stuff into the opaque passes.
    // ###TODO: Handle pickable decorations.
    this._renderCommands.clear();
    this._renderCommands.setCheckRange(rectFrust);
    this._renderCommands.init(this._scene, this._terrain, this._decorations, this._dynamics, true);
    this._renderCommands.clearCheckRange();

    // Draw the scene
    this.compositor.drawForReadPixels(this._renderCommands, undefined !== this._decorations ? this._decorations.worldOverlay : undefined);

    // Restore the state
    this._stack.pop();

    return this.compositor.readPixels(rect, selector);
  }

  /** Given a ViewRect, return a new rect that has been adjusted for the given aspect ratio. */
  private adjustRectForAspectRatio(requestedRect: ViewRect, targetAspectRatio: number): ViewRect {
    const rect = requestedRect.clone();
    if (targetAspectRatio >= 1) {
      const requestedWidth = rect.width;
      const requiredWidth = rect.height * targetAspectRatio;
      const adj = requiredWidth - requestedWidth;
      rect.inset(-adj / 2, 0);
    } else {
      const requestedHeight = rect.height;
      const requiredHeight = rect.width / targetAspectRatio;
      const adj = requiredHeight - requestedHeight;
      rect.inset(0, -adj / 2);
    }
    return rect;
  }

  protected readImagePixels(out: Uint8Array, x: number, y: number, w: number, h: number): boolean {
    assert(this._fbo !== undefined);
    if (this._fbo === undefined)
      return false;

    const context = System.instance.context;
    let didSucceed = true;
    System.instance.frameBufferStack.execute(this._fbo, true, () => {
      try {
        context.readPixels(x, y, w, h, context.RGBA, context.UNSIGNED_BYTE, out);
      } catch (e) {
        didSucceed = false;
      }
    });
    if (!didSucceed)
      return false;
    return true;
  }

  public readImage(wantRectIn: ViewRect, targetSizeIn: Point2d): ImageBuffer | undefined {
    // Determine capture rect and validate
    const actualViewRect = this.renderRect;

    const wantRect = wantRectIn.clone();
    if (wantRect.right === -1 || wantRect.bottom === -1) {  // Indicates to get the entire view, no clipping
      wantRect.right = actualViewRect.right;
      wantRect.bottom = actualViewRect.bottom;
    }

    const targetSize = targetSizeIn.clone();
    if (targetSize.x === 0 || targetSize.y === 0) { // Indicates image should have same dimensions as rect (no scaling)
      targetSize.x = wantRect.width;
      targetSize.y = wantRect.height;
    }

    const lowerRight = Point2d.create(wantRect.right - 1, wantRect.bottom - 1); // in BSIRect, the right and bottom are actually *outside* of the rectangle
    if (!actualViewRect.containsPoint(Point2d.create(wantRect.left, wantRect.top)) || !actualViewRect.containsPoint(lowerRight))
      return undefined;

    let captureRect = this.adjustRectForAspectRatio(wantRect, targetSize.x / targetSize.y);

    // CLIPPING AND SCALING NOT AVAILABLE FOR D3D ----------------
    captureRect = wantRect.clone();
    targetSize.x = captureRect.width;
    targetSize.y = captureRect.height;
    // -----------------------------------------------------------

    if (!actualViewRect.containsPoint(Point2d.create(wantRect.left, wantRect.top)) || !actualViewRect.containsPoint(lowerRight))
      return undefined; // ###TODO: additional logic to shrink requested rectangle to fit inside view

    this.assignDC();

    // Read pixels. Note ViewRect thinks (0,0) = top-left. gl.readPixels expects (0,0) = bottom-left.
    const bytesPerPixel = 4;
    const imageData = new Uint8Array(bytesPerPixel * captureRect.width * captureRect.height);
    const isValidImageData = this.readImagePixels(imageData, captureRect.left, actualViewRect.height - captureRect.bottom, captureRect.width, captureRect.height);
    if (!isValidImageData)
      return undefined;
    const image = ImageBuffer.create(imageData, ImageBufferFormat.Rgba, targetSize.x);
    if (!image)
      return undefined;

    // No need to scale image.
    // Some callers want background pixels to be treated as fully-transparent
    // They indicate this by supplying a background color with full transparency
    // Any other pixels are treated as fully-opaque as alpha has already been blended
    // ###TODO: This introduces a defect in that we are not preserving alpha of translucent pixels, and therefore the returned image cannot be blended
    const preserveBGAlpha = 0x00 === this.bgColor.getAlpha();

    // Optimization for view attachments: if image consists entirely of background pixels, return an undefined
    let isEmptyImage = true;
    for (let i = 3; i < image.data.length; i += 4) {
      const a = image.data[i];
      if (!preserveBGAlpha || 0 < a) {
        image.data[i] = 0xff;
        isEmptyImage = false;
      }
    }
    if (isEmptyImage)
      return undefined;
    return image;
  }

  // ---- Methods expected to be overridden by subclasses ---- //

  protected abstract _assignDC(): boolean;
  protected abstract _beginPaint(): void;
  protected abstract _endPaint(): void;
}

/** A Target that renders to a canvas on the screen */
export class OnScreenTarget extends Target {
  private readonly _canvas: HTMLCanvasElement;
  private _blitGeom?: SingleTexturedViewportQuadGeometry;
  private readonly _prevViewRect = new ViewRect();
  private _animationFraction: number = 0;

  public constructor(canvas: HTMLCanvasElement) {
    super();
    this._canvas = canvas;
  }

  public dispose() {
    this._fbo = dispose(this._fbo);
    this._blitGeom = dispose(this._blitGeom);
    super.dispose();
  }

  public get animationFraction(): number { return this._animationFraction; }
  public set animationFraction(fraction: number) { this._animationFraction = fraction; }

  public get viewRect(): ViewRect {
    this.renderRect.init(0, 0, this._canvas.clientWidth, this._canvas.clientHeight);
    assert(Math.floor(this.renderRect.width) === this.renderRect.width && Math.floor(this.renderRect.height) === this.renderRect.height, "fractional view rect dimensions");
    return this.renderRect;
  }

  public setViewRect(_rect: ViewRect, _temporary: boolean): void { assert(false); }

  protected _assignDC(): boolean {
    assert(undefined === this._fbo);

    const rect = this.viewRect; // updates the render rect to be the client width and height
    const color = TextureHandle.createForAttachment(rect.width, rect.height, GL.Texture.Format.Rgba, GL.Texture.DataType.UnsignedByte);
    if (undefined === color) {
      return false;
    }

    this._fbo = FrameBuffer.create([color]);
    if (undefined === this._fbo) {
      return false;
    }

    const tx = this._fbo.getColor(0);
    assert(undefined !== tx.getHandle());
    this._blitGeom = SingleTexturedViewportQuadGeometry.createGeometry(tx.getHandle()!, TechniqueId.CopyColorNoAlpha);
    return undefined !== this._blitGeom;
  }

  protected debugPaint(): void {
    const rect = this.viewRect;
    const canvas = System.instance.canvas;
    canvas.width = rect.width;
    canvas.height = rect.height;

    const gl = System.instance.context;
    gl.viewport(0, 0, rect.width, rect.height);
    gl.clearColor(1, 0, 1, 1);
    gl.clear(gl.COLOR_BUFFER_BIT);

    const context = this._canvas.getContext("2d");
    assert(null !== context);
    context!.drawImage(canvas, 0, 0);
  }

  public updateViewRect(): boolean {
    const viewRect = this.viewRect;

    if (this._prevViewRect.width !== viewRect.width || this._prevViewRect.height !== viewRect.height) {
      // Must ensure internal bitmap grid dimensions of on-screen canvas match its own on-screen appearance
      this._canvas.width = viewRect.width;
      this._canvas.height = viewRect.height;
      this._prevViewRect.setFrom(viewRect);
      return true;
    }
    return false;
  }

  protected _beginPaint(): void {
    assert(undefined !== this._fbo);

    // Render to our framebuffer
    const system = System.instance;
    system.frameBufferStack.push(this._fbo!, true);

    const viewRect = this.viewRect;

    // Ensure off-screen canvas dimensions match on-screen canvas dimensions
    if (system.canvas.width !== viewRect.width)
      system.canvas.width = viewRect.width;
    if (system.canvas.height !== viewRect.height)
      system.canvas.height = viewRect.height;

    assert(system.context.drawingBufferWidth === viewRect.width, "offscreen context dimensions don't match onscreen");
    assert(system.context.drawingBufferHeight === viewRect.height, "offscreen context dimensions don't match onscreen");
  }
  protected _endPaint(): void {
    const onscreenContext = this._canvas.getContext("2d");
    assert(null !== onscreenContext);
    assert(undefined !== this._blitGeom);
    if (undefined === this._blitGeom || null === onscreenContext) {
      return;
    }

    const system = System.instance;
    system.frameBufferStack.pop();

    // Copy framebuffer contents to off-screen canvas
    system.applyRenderState(RenderState.defaults);
    const params = new DrawParams(this, this._blitGeom);
    system.techniques.draw(params);

    // Copy off-screen canvas contents to on-screen canvas
    // ###TODO: Determine if clearRect() actually required...seems to leave some leftovers from prev image if not...
    onscreenContext.clearRect(0, 0, this._canvas.clientWidth, this._canvas.clientHeight);
    onscreenContext.drawImage(system.canvas, 0, 0);
  }

  protected drawOverlayDecorations(): void {
    if (undefined !== this._decorations && undefined !== this._decorations.canvasDecorations) {
      const ctx = this._canvas.getContext("2d")!;
      for (const overlay of this._decorations.canvasDecorations) {
        ctx.save();
        if (overlay.position)
          ctx.translate(overlay.position.x, overlay.position.y);
        overlay.drawDecoration(ctx);
        ctx.restore();
      }
    }
  }

  public pickOverlayDecoration(pt: XAndY): CanvasDecoration | undefined {
    let overlays: CanvasDecoration[] | undefined;
    if (undefined === this._decorations || undefined === (overlays = this._decorations.canvasDecorations))
      return undefined;

    // loop over array backwards, because later entries are drawn on top.
    for (let i = overlays.length - 1; i >= 0; --i) {
      const overlay = overlays[i];
      if (undefined !== overlay.pick && overlay.pick(pt))
        return overlay;
    }
    return undefined;
  }

  public onResized(): void {
    this._dcAssigned = false;
    dispose(this._fbo);
    this._fbo = undefined;
  }
}

export class OffScreenTarget extends Target {
  private _animationFraction: number = 0;

  public constructor(rect: ViewRect) {
    super(rect);
  }

  public get animationFraction(): number { return this._animationFraction; }
  public set animationFraction(fraction: number) { this._animationFraction = fraction; }

  public get viewRect(): ViewRect { return this.renderRect; }

  public onResized(): void { assert(false); } // offscreen viewport's dimensions are set once, in constructor.
  public updateViewRect(): boolean { return false; } // offscreen target does not dynamically resize the view rect

  public setViewRect(rect: ViewRect, temporary: boolean): void {
    if (this.renderRect.equals(rect))
      return;

    this.renderRect.setFrom(rect);
    if (temporary) {
      // Temporarily adjust view rect to create scene for a view attachment.
      // Will be reset before attachment is rendered - so don't blow away our framebuffers + textures
      return;
    }

    this._dcAssigned = false;
    this._fbo = dispose(this._fbo);
    dispose(this.compositor);
  }

  protected _assignDC(): boolean {
    if (!this.updateViewRect() && this._fbo !== undefined)
      return true;

    const rect = this.viewRect;
    const color = TextureHandle.createForAttachment(rect.width, rect.height, GL.Texture.Format.Rgba, GL.Texture.DataType.UnsignedByte);
    if (color === undefined)
      return false;
    this._fbo = FrameBuffer.create([color]);
    assert(this._fbo !== undefined);
    return this._fbo !== undefined;
  }

  protected _beginPaint(): void {
    assert(this._fbo !== undefined);
    System.instance.frameBufferStack.push(this._fbo!, true);
  }

  protected _endPaint(): void {
    System.instance.frameBufferStack.pop();
  }
}

function normalizedDifference(p0: Point3d, p1: Point3d, out?: Vector3d): Vector3d {
  const result = undefined !== out ? out : new Vector3d();
  result.x = p0.x - p1.x;
  result.y = p0.y - p1.y;
  result.z = p0.z - p1.z;
  result.normalizeInPlace();
  return result;
}

export function fromSumOf(p: Point3d, v: Vector3d, scale: number, out?: Point3d) {
  const result = undefined !== out ? out : new Point3d();
  result.x = p.x + v.x * scale;
  result.y = p.y + v.y * scale;
  result.z = p.z + v.z * scale;
  return result;
}

function dotDifference(pt: Point3d, origin: Point3d, vec: Vector3d): number {
  return (pt.x - origin.x) * vec.x + (pt.y - origin.y) * vec.y + (pt.z - origin.z) * vec.z;
}

function lookIn(eye: Point3d, viewX: Vector3d, viewY: Vector3d, viewZ: Vector3d, result: Transform) {
  const rot = result.matrix.coffs;
  rot[0] = viewX.x; rot[1] = viewX.y; rot[2] = viewX.z;
  rot[3] = viewY.x; rot[4] = viewY.y; rot[5] = viewY.z;
  rot[6] = viewZ.x; rot[7] = viewZ.y; rot[8] = viewZ.z;

  result.origin.x = -viewX.dotProduct(eye);
  result.origin.y = -viewY.dotProduct(eye);
  result.origin.z = -viewZ.dotProduct(eye);
}

function ortho(left: number, right: number, bottom: number, top: number, near: number, far: number, result: Matrix4d) {
  Matrix4d.createRowValues(
    2.0 / (right - left), 0.0, 0.0, -(right + left) / (right - left),
    0.0, 2.0 / (top - bottom), 0.0, -(top + bottom) / (top - bottom),
    0.0, 0.0, -2.0 / (far - near), -(far + near) / (far - near),
    0.0, 0.0, 0.0, 1.0,
    result);
}

function frustum(left: number, right: number, bottom: number, top: number, near: number, far: number, result: Matrix4d) {
  Matrix4d.createRowValues(
    (2.0 * near) / (right - left), 0.0, (right + left) / (right - left), 0.0,
    0.0, (2.0 * near) / (top - bottom), (top + bottom) / (top - bottom), 0.0,
    0.0, 0.0, -(far + near) / (far - near), -(2.0 * far * near) / (far - near),
    0.0, 0.0, -1.0, 0.0,
    result);
}

function interpolatePoint(p0: Point3d, fraction: number, p1: Point3d, out: Point3d): Point3d {
  let x: number;
  let y: number;
  let z: number;
  if (fraction <= 0.5) {
    x = p0.x + fraction * (p1.x - p0.x);
    y = p0.y + fraction * (p1.y - p0.y);
    z = p0.z + fraction * (p1.z - p0.z);
  } else {
    const t = fraction - 1.0;
    x = p1.x + t * (p1.x - p0.x);
    y = p1.y + t * (p1.y - p0.y);
    z = p1.z + t * (p1.z - p0.z);
  }

  return Point3d.create(x, y, z, out);
}

function interpolateFrustumPoint(destFrust: Frustum, srcFrust: Frustum, destPoint: Npc, scale: number, srcPoint: Npc): void {
  interpolatePoint(srcFrust.getCorner(destPoint), scale, srcFrust.getCorner(srcPoint), destFrust.points[destPoint]);
}<|MERGE_RESOLUTION|>--- conflicted
+++ resolved
@@ -7,11 +7,7 @@
 import { Transform, Vector3d, Point3d, Matrix4d, Point2d, XAndY } from "@bentley/geometry-core";
 import { BeTimePoint, assert, Id64, StopWatch, dispose, disposeArray } from "@bentley/bentleyjs-core";
 import { RenderTarget, RenderSystem, Decorations, GraphicList, RenderPlan, ClippingType, CanvasDecoration } from "../System";
-<<<<<<< HEAD
-import { ViewFlags, Frustum, Hilite, ColorDef, Npc, RenderMode, ImageLight, ImageBuffer, ImageBufferFormat } from "@bentley/imodeljs-common";
-=======
-import { ViewFlags, Frustum, Hilite, ColorDef, Npc, RenderMode, HiddenLine, ImageLight, LinePixels, ColorByName, ImageBuffer, ImageBufferFormat, AnalysisStyle, RenderTexture } from "@bentley/imodeljs-common";
->>>>>>> 4c6702b0
+import { ViewFlags, Frustum, Hilite, ColorDef, Npc, RenderMode, ImageLight, ImageBuffer, ImageBufferFormat, AnalysisStyle, RenderTexture } from "@bentley/imodeljs-common";
 import { FeatureSymbology } from "../FeatureSymbology";
 import { Techniques } from "./Technique";
 import { TechniqueId } from "./TechniqueId";
@@ -405,12 +401,9 @@
     viewZ: new Vector3d(),
     vec3: new Vector3d(),
     point3: new Point3d(),
-<<<<<<< HEAD
-=======
-    visibleEdges: new HiddenLine.Style({}),
-    hiddenEdges: new HiddenLine.Style({ ovrColor: false, color: new ColorDef(ColorByName.white), width: 1, pattern: LinePixels.HiddenLine }),
+    //  visibleEdges: new HiddenLine.Style({}),
+    // hiddenEdges: new HiddenLine.Style({ ovrColor: false, color: new ColorDef(ColorByName.white), width: 1, pattern: LinePixels.HiddenLine }),
     animationDisplay: undefined,
->>>>>>> 4c6702b0
   };
 
   public changeFrustum(plan: RenderPlan): void {
