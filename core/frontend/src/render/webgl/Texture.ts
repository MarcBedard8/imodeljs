--- conflicted
+++ resolved
@@ -3,12 +3,7 @@
  *--------------------------------------------------------------------------------------------*/
 
 import { assert, IDisposable } from "@bentley/bentleyjs-core";
-<<<<<<< HEAD
 import { ImageSourceFormat, ImageSource, ImageBuffer, ImageBufferFormat, isPowerOfTwo, nextHighestPowerOfTwo } from "@bentley/imodeljs-common";
-=======
-import { ImageSourceFormat, ImageBufferFormat, ImageBuffer } from "@bentley/imodeljs-common";
->>>>>>> 72a40087
-// import { Texture, TextureCreateParams } from "@bentley/imodeljs-common";
 import { GL } from "./GL";
 import { System } from "./System";
 import { UniformHandle } from "./Handle";
@@ -94,7 +89,6 @@
   format: GL.Texture.Format;
 }
 
-<<<<<<< HEAD
 class TextureCreateParams {
   private constructor(
     public width: number,
@@ -122,60 +116,6 @@
   public static createForAttachment(width: number, height: number, format: GL.Texture.Format, dataType: GL.Texture.DataType) {
     return new TextureCreateParams(width, height, format, dataType, GL.Texture.WrapMode.ClampToEdge,
         (tex: TextureHandle, params: TextureCreateParams) => loadTextureFromBytes(tex, params), undefined, true);
-=======
-/** A bitmap representation of an image for use in textures. */
-export class TextureImage extends ImageBuffer {
-
-  private constructor(width: number, height: number, data: Uint8Array, format: ImageBufferFormat) {
-    super(width, height, data, format);
-  }
-
-  /**
-   * Create a texture image from a valid width, buffer, and buffer format.
-   * Returns undefined if calculated height is not a valid integer, or if width or height are not
-   * powers of 2.
-   */
-  public static create(width: number, bitmap: Uint8Array, format: ImageBufferFormat): ImageBuffer | undefined {
-    if (!System.isPowerOfTwo(width))
-      return undefined;
-
-    const bytesPerPixel = (format === ImageBufferFormat.Rgb) ? 3 : 4;
-    const height = bitmap.byteLength / (bytesPerPixel * width);
-
-    if (!Number.isInteger(height) || !System.isPowerOfTwo(height))
-      return undefined;
-
-    return new TextureImage(width, height, bitmap, format);
-  }
-}
-
-/** A utility class used by TextureHandle to internally create textures with differing proprties. */
-export class TextureCreateParams {
-  public imageBytes?: Uint8Array = undefined;
-  public imageCanvas?: HTMLCanvasElement = undefined;
-  public imageFormat?: ImageSourceFormat = undefined;
-  public loadCallback?: TextureLoadCallback = undefined;
-  public width: number = 0;
-  public height: number = 0;
-  public format: GL.Texture.Format = GL.Texture.Format.Rgb;
-  public dataType: GL.Texture.DataType = GL.Texture.DataType.UnsignedByte;
-  public wrapMode: GL.Texture.WrapMode = GL.Texture.WrapMode.ClampToEdge;
-  private _flags = TextureFlags.None;
-
-  public get hasTranslucency() { return GL.Texture.Format.Rgba === this.format; }
-  public get wantPreserveData() { return TextureFlags.None !== (this._flags & TextureFlags.PreserveData); }
-  public set wantPreserveData(want: boolean) { this.setFlag(TextureFlags.PreserveData, want); }
-  public get wantInterpolate() { return TextureFlags.None !== (this._flags & TextureFlags.Interpolate); }
-  public set wantInterpolate(want: boolean) { this.setFlag(TextureFlags.Interpolate, want); }
-  public get wantUseMipMaps() { return TextureFlags.None !== (this._flags & TextureFlags.UseMipMaps); }
-  public set wantUseMipMaps(want: boolean) { this.setFlag(TextureFlags.UseMipMaps, want); }
-
-  private setFlag(flag: TextureFlags, enable: boolean) {
-    if (enable)
-      this._flags |= flag;
-    else
-      this._flags &= ~flag;
->>>>>>> 72a40087
   }
 
   public static createForImageSource(source: ImageSource, width: number, height: number, type: ImageTextureType = ImageTextureType.Normal, loadCallback?: TextureLoadCallback) {
@@ -259,157 +199,6 @@
     uniform.setUniform1i(unit - TextureUnit.Zero);
   }
 
-<<<<<<< HEAD
-=======
-  /**
-   * Creates a texture for a jpeg or png image.  Will not be really loaded until loadCallback is called.  If
-   * you do not specify a loadCallback, you cannot rely on the texture being loaded at any particular time.
-   * A 1x1 opaque white texture will be bound until the image is loaded and the real texture is fully generated.
-   */
-  public static createForImage(width: number, height: number, imageBytes: Uint8Array, imageFormat: ImageSourceFormat, isTranslucent: boolean, loadCallback?: TextureLoadCallback,
-    useMipMaps: boolean = true, isGlyph: boolean = false, isTileSection: boolean = false, wantPreserveData: boolean = false) {
-
-    const glTex: WebGLTexture | undefined = this.createTextureHandle();
-    if (undefined === glTex) {
-      return undefined;
-    }
-
-    const caps: Capabilities = System.instance.capabilities;
-
-    const params: TextureCreateParams = new TextureCreateParams();
-    params.format = isTranslucent ? GL.Texture.Format.Rgba : GL.Texture.Format.Rgb;
-    params.width = width;
-    params.height = height;
-    params.imageBytes = imageBytes;
-    params.imageFormat = imageFormat;
-    params.wrapMode = isTileSection ? GL.Texture.WrapMode.ClampToEdge : GL.Texture.WrapMode.Repeat;
-    params.wantUseMipMaps = useMipMaps;
-    params.wantPreserveData = wantPreserveData;
-    params.loadCallback = loadCallback;
-
-    let targetWidth: number = params.width;
-    let targetHeight: number = params.height;
-
-    if (isGlyph) {
-      params.wrapMode = GL.Texture.WrapMode.ClampToEdge;
-      params.wantUseMipMaps = true; // in order to always use mipmaps, must resize to power of 2
-      targetWidth = TextureHandle.nextHighestPowerOfTwo(targetWidth);
-      targetHeight = TextureHandle.nextHighestPowerOfTwo(targetHeight);
-    } else if (!caps.supportsNonPowerOf2Textures && !(System.isPowerOfTwo(targetWidth) && System.isPowerOfTwo(targetHeight))) {
-      if (GL.Texture.WrapMode.ClampToEdge === params.wrapMode) {
-        // NPOT are supported but not mipmaps
-        // Probably on poor hardware so I choose to disable mipmaps for lower memory usage over quality. If quality is required we need to resize the image to a pow of 2.
-        // Above comment is not necessarily true - WebGL doesn't support NPOT mipmapping, only supporting base NPOT caps
-        params.wantUseMipMaps = false;
-      } else if (GL.Texture.WrapMode.Repeat === params.wrapMode) {
-        targetWidth = TextureHandle.nextHighestPowerOfTwo(targetWidth);
-        targetHeight = TextureHandle.nextHighestPowerOfTwo(targetHeight);
-      }
-    }
-
-    if (isTileSection) {
-      // Largely for sheet tiles.  In some extreme cases, mipmapping lowers quality significantly due to a stretched view
-      // and fuzziness introduced by combining the layers.  A straight GL_LINEAR blend gives a better picture.
-      params.wantUseMipMaps = false;
-      params.wantInterpolate = true;
-    }
-
-    // must convert image bytes to canvas object - also resize if needed (this is deferred to constructor)
-    params.imageCanvas = document.createElement("canvas");
-    params.imageCanvas.width = targetWidth;
-    params.imageCanvas.height = targetHeight;
-
-    assert(0 < params.height);
-    assert(Math.floor(params.height) === params.height);
-
-    return new TextureHandle(glTex, params);
-  }
-
-  /**
-   * Creates a texture for a bitmap image. Will not be really loaded until loadCallback is called.  If
-   * you do not specify a loadCallback, you cannot rely on the texture being loaded at any particular time.
-   * A 1x1 opaque white texture will be bound until the image is loaded and the real texture is fully generated.
-   */
-  public static createForBitmap(image: TextureImage, loadCallback?: TextureLoadCallback, useMipMaps: boolean = true, isGlyph: boolean = false,
-    isTileSection: boolean = false, wantPreserveData: boolean = false) {
-
-    const glTex: WebGLTexture | undefined = this.createTextureHandle();
-    if (glTex === undefined) {
-      return undefined;
-    }
-
-    const params = new TextureCreateParams();
-    params.format = (image.format === ImageBufferFormat.Rgba) ? GL.Texture.Format.Rgba : GL.Texture.Format.Rgb;
-    params.width = image.width;
-    params.height = image.height;
-    params.imageBytes = image.data;
-    params.wrapMode = isTileSection ? GL.Texture.WrapMode.ClampToEdge : GL.Texture.WrapMode.Repeat;
-    params.wantUseMipMaps = useMipMaps;
-    params.wantPreserveData = wantPreserveData;
-    params.loadCallback = loadCallback;
-
-    if (isGlyph) {
-      params.wrapMode = GL.Texture.WrapMode.ClampToEdge;
-      params.wantUseMipMaps = true;
-    }
-
-    if (isTileSection) {
-      // Largely for sheet tiles.  In some extreme cases, mipmapping lowers quality significantly due to a stretched view
-      // and fuzziness introduced by combining the layers.  A straight GL_LINEAR blend gives a better picture.
-      params.wantUseMipMaps = false;
-      params.wantInterpolate = true;
-    }
-
-    // must convert image bytes to canvas object - also resize if needed (this is deferred to constructor)
-    params.imageCanvas = document.createElement("canvas");
-    params.imageCanvas.width = image.width;
-    params.imageCanvas.height = image.height;
-
-    assert(0 < params.height);
-    assert(Math.floor(params.height) === params.height);
-
-    return new TextureHandle(glTex, params);
-  }
-
-  /** Creates a texture for a framebuffer attachment (no data specified). */
-  public static createForAttachment(width: number, height: number, format: GL.Texture.Format, dataType: GL.Texture.DataType) {
-    const glTex: WebGLTexture | undefined = this.createTextureHandle();
-    if (undefined === glTex) {
-      return undefined;
-    }
-
-    const params: TextureCreateParams = new TextureCreateParams();
-    params.format = format;
-    params.dataType = dataType;
-    params.width = width;
-    params.height = height;
-    params.wrapMode = GL.Texture.WrapMode.ClampToEdge;
-    params.wantInterpolate = true;
-
-    return new TextureHandle(glTex, params);
-  }
-
-  /** Creates a texture for storing data accessed by shaders. */
-  public static createForData(width: number, height: number, data: Uint8Array, wantPreserveData = false,
-    wrapMode = GL.Texture.WrapMode.ClampToEdge, format = GL.Texture.Format.Rgba) {
-    const glTex: WebGLTexture | undefined = this.createTextureHandle();
-    if (undefined === glTex) {
-      return undefined;
-    }
-
-    const params: TextureCreateParams = new TextureCreateParams();
-    params.format = format;
-    params.dataType = GL.Texture.DataType.UnsignedByte;
-    params.width = width;
-    params.height = height;
-    params.imageBytes = data;
-    params.wrapMode = wrapMode;
-    params.wantPreserveData = wantPreserveData;
-
-    return new TextureHandle(glTex, params);
-  }
-
->>>>>>> 72a40087
   public dispose() {
     if (undefined !== this._glTexture) {
       System.instance.context.deleteTexture(this._glTexture);
@@ -438,7 +227,6 @@
     // ###TODO: Support non-power-of-two if necessary...
     return this.create(TextureCreateParams.createForImageBuffer(image, type));
   }
-<<<<<<< HEAD
 
   private constructor(glTexture: WebGLTexture, params: TextureCreateParams) {
     this._glTexture = glTexture;
@@ -450,6 +238,4 @@
 
     params.loadImageData(this, params);
   }
-=======
->>>>>>> 72a40087
 }