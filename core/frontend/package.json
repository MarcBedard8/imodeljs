{
  "name": "@bentley/imodeljs-frontend",
<<<<<<< HEAD
  "version": "0.191.0-dev.8",
=======
  "version": "0.191.0-dev.9",
>>>>>>> 16a7b892
  "description": "iModel.js frontend components",
  "main": "lib/imodeljs-frontend.js",
  "typings": "lib/imodeljs-frontend",
  "license": "MIT",
  "scripts": {
    "build": "node ./node_modules/@bentley/webpack-tools/bin/buildIModelJsModule.js",
    "clean": "rimraf lib package-deps.json",
    "docs": "node ./node_modules/@bentley/build-tools/scripts/docs.js --source=./src --includes=../../generated-docs/extract --json=../../generated-docs/core/imodeljs-frontend/file.json --tsIndexFile=./imodeljs-frontend.ts --onlyJson %TYPEDOC_THEME% --excludes=webgl/**/*,**/primitives",
    "extract-api": "node ./node_modules/@bentley/build-tools/scripts/extract-api.js --entry=imodeljs-frontend --ignoreMissingTags=false",
    "lint": "tslint --project . 1>&2",
    "test": "npm run webpackTests && node ./node_modules/@bentley/certa/bin/certa.js -r chrome",
    "cover": "npm test -- --cover",
    "debug:tests": "node ./node_modules/@bentley/certa/bin/certa.js -r chrome --debug",
    "webpackTests": "webpack --config ./src/test/utils/webpack.config.js 1>&2"
  },
  "iModelJs": {
    "buildModule": {
      "type": "system",
      "tscOptions": "-build",
      "sourceResources": [
        {
          "source": "./src/public/**/*",
          "dest": "./lib/public"
        }
      ],
      "webpack": {
        "dest": "./lib/module",
        "entry": "./lib/imodeljs-frontend.js",
        "bundleName": "imodeljs-frontend"
      },
      "subModules": [
        {
          "dest": "./lib/module",
          "entry": "./lib/loader/IModelJsLoader.js",
          "bundleName": "IModelJsLoader",
          "type": "system"
        }
      ]
    }
  },
  "repository": {
    "type": "git",
    "url": "https://github.com/imodeljs/imodeljs"
  },
  "keywords": [
    "Bentley",
    "BIM",
    "iModel"
  ],
  "author": {
    "name": "Bentley Systems, Inc.",
    "url": "http://www.bentley.com"
  },
  "peerDependencies": {
<<<<<<< HEAD
    "@bentley/bentleyjs-core": "^0.191.0-dev.8",
    "@bentley/geometry-core": "^0.191.0-dev.8",
    "@bentley/imodeljs-clients": "^0.191.0-dev.8",
    "@bentley/imodeljs-common": "^0.191.0-dev.8",
    "@bentley/imodeljs-i18n": "^0.191.0-dev.8",
    "@bentley/imodeljs-quantity": "^0.191.0-dev.8"
=======
    "@bentley/bentleyjs-core": "^0.191.0-dev.9",
    "@bentley/geometry-core": "^0.191.0-dev.9",
    "@bentley/imodeljs-clients": "^0.191.0-dev.9",
    "@bentley/imodeljs-common": "^0.191.0-dev.9",
    "@bentley/imodeljs-i18n": "^0.191.0-dev.9",
    "@bentley/imodeljs-quantity": "^0.191.0-dev.9"
>>>>>>> 16a7b892
  },
  "//devDependencies": [
    "NOTE: All peerDependencies should also be listed as devDependencies since peerDependencies are not considered by npm install",
    "NOTE: All tools used by scripts in this package must be listed as devDependencies"
  ],
  "devDependencies": {
<<<<<<< HEAD
    "@bentley/bentleyjs-core": "0.191.0-dev.8",
    "@bentley/build-tools": "0.191.0-dev.8",
    "@bentley/certa": "0.191.0-dev.8",
    "@bentley/geometry-core": "0.191.0-dev.8",
    "@bentley/imodeljs-clients": "0.191.0-dev.8",
    "@bentley/imodeljs-common": "0.191.0-dev.8",
    "@bentley/imodeljs-i18n": "0.191.0-dev.8",
    "@bentley/imodeljs-quantity": "0.191.0-dev.8",
    "@bentley/webpack-tools": "0.191.0-dev.8",
=======
    "@bentley/bentleyjs-core": "0.191.0-dev.9",
    "@bentley/build-tools": "0.191.0-dev.9",
    "@bentley/certa": "0.191.0-dev.9",
    "@bentley/geometry-core": "0.191.0-dev.9",
    "@bentley/imodeljs-clients": "0.191.0-dev.9",
    "@bentley/imodeljs-common": "0.191.0-dev.9",
    "@bentley/imodeljs-i18n": "0.191.0-dev.9",
    "@bentley/imodeljs-quantity": "0.191.0-dev.9",
    "@bentley/webpack-tools": "0.191.0-dev.9",
>>>>>>> 16a7b892
    "@types/chai": "^4.1.4",
    "@types/js-base64": "^2.3.1",
    "@types/mocha": "^5.2.5",
    "@types/node": "10.14.1",
    "@types/semver": "^5.5.0",
    "chai": "^4.1.2",
    "glob": "^7.1.2",
    "mocha": "^5.2.0",
    "nyc": "^13.0.1",
    "rimraf": "^2.6.2",
    "source-map-loader": "^0.2.3",
    "tslint": "^5.11.0",
    "typedoc": "^0.11.1",
    "typescript": "~3.2.2",
    "webpack": "^4.20.2"
  },
  "//dependencies": [
    "NOTE: these dependencies should be only for things that DO NOT APPEAR IN THE API",
    "NOTE: imodeljs-frontend should remain UI technology agnostic, so no react/angular dependencies are allowed"
  ],
  "dependencies": {
    "fuse.js": "^3.3.0",
    "js-base64": "^2.4.5",
    "oidc-client": "^1.5.2",
    "semver": "^5.5.0"
  },
  "nyc": {
    "nycrc-path": "./node_modules/@bentley/build-tools/.nycrc"
  }
}<|MERGE_RESOLUTION|>--- conflicted
+++ resolved
@@ -1,10 +1,6 @@
 {
   "name": "@bentley/imodeljs-frontend",
-<<<<<<< HEAD
-  "version": "0.191.0-dev.8",
-=======
   "version": "0.191.0-dev.9",
->>>>>>> 16a7b892
   "description": "iModel.js frontend components",
   "main": "lib/imodeljs-frontend.js",
   "typings": "lib/imodeljs-frontend",
@@ -59,38 +55,18 @@
     "url": "http://www.bentley.com"
   },
   "peerDependencies": {
-<<<<<<< HEAD
-    "@bentley/bentleyjs-core": "^0.191.0-dev.8",
-    "@bentley/geometry-core": "^0.191.0-dev.8",
-    "@bentley/imodeljs-clients": "^0.191.0-dev.8",
-    "@bentley/imodeljs-common": "^0.191.0-dev.8",
-    "@bentley/imodeljs-i18n": "^0.191.0-dev.8",
-    "@bentley/imodeljs-quantity": "^0.191.0-dev.8"
-=======
     "@bentley/bentleyjs-core": "^0.191.0-dev.9",
     "@bentley/geometry-core": "^0.191.0-dev.9",
     "@bentley/imodeljs-clients": "^0.191.0-dev.9",
     "@bentley/imodeljs-common": "^0.191.0-dev.9",
     "@bentley/imodeljs-i18n": "^0.191.0-dev.9",
     "@bentley/imodeljs-quantity": "^0.191.0-dev.9"
->>>>>>> 16a7b892
   },
   "//devDependencies": [
     "NOTE: All peerDependencies should also be listed as devDependencies since peerDependencies are not considered by npm install",
     "NOTE: All tools used by scripts in this package must be listed as devDependencies"
   ],
   "devDependencies": {
-<<<<<<< HEAD
-    "@bentley/bentleyjs-core": "0.191.0-dev.8",
-    "@bentley/build-tools": "0.191.0-dev.8",
-    "@bentley/certa": "0.191.0-dev.8",
-    "@bentley/geometry-core": "0.191.0-dev.8",
-    "@bentley/imodeljs-clients": "0.191.0-dev.8",
-    "@bentley/imodeljs-common": "0.191.0-dev.8",
-    "@bentley/imodeljs-i18n": "0.191.0-dev.8",
-    "@bentley/imodeljs-quantity": "0.191.0-dev.8",
-    "@bentley/webpack-tools": "0.191.0-dev.8",
-=======
     "@bentley/bentleyjs-core": "0.191.0-dev.9",
     "@bentley/build-tools": "0.191.0-dev.9",
     "@bentley/certa": "0.191.0-dev.9",
@@ -100,7 +76,6 @@
     "@bentley/imodeljs-i18n": "0.191.0-dev.9",
     "@bentley/imodeljs-quantity": "0.191.0-dev.9",
     "@bentley/webpack-tools": "0.191.0-dev.9",
->>>>>>> 16a7b892
     "@types/chai": "^4.1.4",
     "@types/js-base64": "^2.3.1",
     "@types/mocha": "^5.2.5",
