--- conflicted
+++ resolved
@@ -1,10 +1,6 @@
 {
   "name": "@bentley/imodeljs-frontend",
-<<<<<<< HEAD
-  "version": "2.9.0-dev.8",
-=======
   "version": "2.9.0-dev.16",
->>>>>>> 2f380c48
   "description": "iModel.js frontend components",
   "main": "lib/imodeljs-frontend.js",
   "typings": "lib/imodeljs-frontend",
@@ -38,22 +34,6 @@
     "url": "http://www.bentley.com"
   },
   "peerDependencies": {
-<<<<<<< HEAD
-    "@bentley/bentleyjs-core": "^2.9.0-dev.8",
-    "@bentley/frontend-authorization-client": "^2.9.0-dev.8",
-    "@bentley/geometry-core": "^2.9.0-dev.8",
-    "@bentley/imodelhub-client": "^2.9.0-dev.8",
-    "@bentley/itwin-client": "^2.9.0-dev.8",
-    "@bentley/imodeljs-common": "^2.9.0-dev.8",
-    "@bentley/imodeljs-i18n": "^2.9.0-dev.8",
-    "@bentley/imodeljs-quantity": "^2.9.0-dev.8",
-    "@bentley/orbitgt-core": "^2.9.0-dev.8",
-    "@bentley/product-settings-client": "^2.9.0-dev.8",
-    "@bentley/rbac-client": "^2.9.0-dev.8",
-    "@bentley/telemetry-client": "^2.9.0-dev.8",
-    "@bentley/ui-abstract": "^2.9.0-dev.8",
-    "@bentley/webgl-compatibility": "^2.9.0-dev.8"
-=======
     "@bentley/bentleyjs-core": "^2.9.0-dev.16",
     "@bentley/frontend-authorization-client": "^2.9.0-dev.16",
     "@bentley/geometry-core": "^2.9.0-dev.16",
@@ -68,32 +48,12 @@
     "@bentley/telemetry-client": "^2.9.0-dev.16",
     "@bentley/ui-abstract": "^2.9.0-dev.16",
     "@bentley/webgl-compatibility": "^2.9.0-dev.16"
->>>>>>> 2f380c48
   },
   "//devDependencies": [
     "NOTE: All peerDependencies should also be listed as devDependencies since peerDependencies are not considered by npm install",
     "NOTE: All tools used by scripts in this package must be listed as devDependencies"
   ],
   "devDependencies": {
-<<<<<<< HEAD
-    "@bentley/bentleyjs-core": "2.9.0-dev.8",
-    "@bentley/build-tools": "2.9.0-dev.8",
-    "@bentley/eslint-plugin": "2.9.0-dev.8",
-    "@bentley/certa": "2.9.0-dev.8",
-    "@bentley/frontend-authorization-client": "2.9.0-dev.8",
-    "@bentley/geometry-core": "2.9.0-dev.8",
-    "@bentley/imodelhub-client": "2.9.0-dev.8",
-    "@bentley/itwin-client": "2.9.0-dev.8",
-    "@bentley/imodeljs-common": "2.9.0-dev.8",
-    "@bentley/imodeljs-i18n": "2.9.0-dev.8",
-    "@bentley/imodeljs-quantity": "2.9.0-dev.8",
-    "@bentley/orbitgt-core": "2.9.0-dev.8",
-    "@bentley/product-settings-client": "2.9.0-dev.8",
-    "@bentley/rbac-client": "2.9.0-dev.8",
-    "@bentley/telemetry-client": "2.9.0-dev.8",
-    "@bentley/ui-abstract": "2.9.0-dev.8",
-    "@bentley/webgl-compatibility": "2.9.0-dev.8",
-=======
     "@bentley/bentleyjs-core": "2.9.0-dev.16",
     "@bentley/build-tools": "2.9.0-dev.16",
     "@bentley/certa": "2.9.0-dev.16",
@@ -111,7 +71,6 @@
     "@bentley/telemetry-client": "2.9.0-dev.16",
     "@bentley/ui-abstract": "2.9.0-dev.16",
     "@bentley/webgl-compatibility": "2.9.0-dev.16",
->>>>>>> 2f380c48
     "@types/chai": "^4.1.4",
     "@types/js-base64": "^2.3.1",
     "@types/mocha": "^5.2.5",
@@ -133,18 +92,11 @@
     "NOTE: imodeljs-frontend should remain UI technology agnostic, so no react/angular dependencies are allowed"
   ],
   "dependencies": {
-<<<<<<< HEAD
-    "@bentley/context-registry-client": "2.9.0-dev.8",
-    "@bentley/extension-client": "2.9.0-dev.8",
-    "@bentley/reality-data-client": "2.9.0-dev.8",
-    "@bentley/usage-logging-client": "2.9.0-dev.8",
-=======
     "@azure/storage-blob": "10.4.0",
     "@bentley/context-registry-client": "2.9.0-dev.16",
     "@bentley/extension-client": "2.9.0-dev.16",
     "@bentley/reality-data-client": "2.9.0-dev.16",
     "@bentley/usage-logging-client": "2.9.0-dev.16",
->>>>>>> 2f380c48
     "fuse.js": "^3.3.0",
     "js-base64": "^2.4.5",
     "ldclient-js": "^2.6.0",
