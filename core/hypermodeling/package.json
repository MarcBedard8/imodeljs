{
  "name": "@bentley/hypermodeling-frontend",
<<<<<<< HEAD
  "version": "2.9.0-dev.11",
=======
  "version": "2.9.0-dev.8",
>>>>>>> 9b514dc3
  "description": "iModel.js hypermodeling package",
  "main": "lib/hypermodeling-frontend.js",
  "imodeljsSharedLibrary": true,
  "license": "MIT",
  "scripts": {
    "compile": "npm run build",
    "build": "npm run copy:assets && npm run pseudolocalize && tsc 1>&2",
    "clean": "rimraf lib .rush/temp/package-deps*.json",
    "copy:assets": "cpx \"./src/public/**/*\" ./lib/public",
    "cover": "npm test -- --cover",
    "docs": "betools docs --includes=../../generated-docs/extract --json=../../generated-docs/core/hypermodeling-frontend/file.json --tsIndexFile=./hypermodeling-frontend.ts --onlyJson",
    "extract-api": "betools extract-api --entry=hypermodeling-frontend",
    "lint": "eslint -f visualstudio --max-warnings 0 ./src/**/*.ts 1>&2",
    "pseudolocalize": "betools pseudolocalize --englishDir ./src/public/locales/en --out ./lib/public/locales/en-PSEUDO",
    "test": "npm run webpackTests && certa -r chrome",
    "test:debug": "certa -r chrome --debug",
    "webpackTests": "webpack --config ./src/test/utils/webpack.config.js 1>&2"
  },
  "repository": {
    "type": "git",
    "url": "https://github.com/imodeljs/imodeljs/tree/master/core/hypermodeling-frontend"
  },
  "keywords": [
    "Bentley",
    "iModel",
    "BIM",
    "HyperModeling"
  ],
  "author": {
    "name": "Bentley Systems, Inc.",
    "url": "http://www.bentley.com"
  },
  "peerDependencies": {
<<<<<<< HEAD
    "@bentley/bentleyjs-core": "^2.9.0-dev.11",
    "@bentley/imodeljs-frontend": "^2.9.0-dev.11",
    "@bentley/imodeljs-common": "^2.9.0-dev.11",
    "@bentley/geometry-core": "^2.9.0-dev.11",
    "@bentley/imodeljs-i18n": "^2.9.0-dev.11",
    "@bentley/ui-abstract": "^2.9.0-dev.11"
  },
  "devDependencies": {
    "@bentley/bentleyjs-core": "2.9.0-dev.11",
    "@bentley/imodeljs-frontend": "2.9.0-dev.11",
    "@bentley/imodeljs-common": "2.9.0-dev.11",
    "@bentley/geometry-core": "2.9.0-dev.11",
    "@bentley/imodeljs-i18n": "2.9.0-dev.11",
    "@bentley/ui-abstract": "2.9.0-dev.11",
    "@bentley/build-tools": "2.9.0-dev.11",
    "@bentley/eslint-plugin": "2.9.0-dev.11",
    "@bentley/certa": "2.9.0-dev.11",
=======
    "@bentley/bentleyjs-core": "^2.9.0-dev.8",
    "@bentley/imodeljs-frontend": "^2.9.0-dev.8",
    "@bentley/imodeljs-common": "^2.9.0-dev.8",
    "@bentley/geometry-core": "^2.9.0-dev.8",
    "@bentley/imodeljs-i18n": "^2.9.0-dev.8",
    "@bentley/ui-abstract": "^2.9.0-dev.8"
  },
  "devDependencies": {
    "@bentley/bentleyjs-core": "2.9.0-dev.8",
    "@bentley/imodeljs-frontend": "2.9.0-dev.8",
    "@bentley/imodeljs-common": "2.9.0-dev.8",
    "@bentley/geometry-core": "2.9.0-dev.8",
    "@bentley/imodeljs-i18n": "2.9.0-dev.8",
    "@bentley/ui-abstract": "2.9.0-dev.8",
    "@bentley/build-tools": "2.9.0-dev.8",
    "@bentley/eslint-plugin": "2.9.0-dev.8",
    "@bentley/certa": "2.9.0-dev.8",
>>>>>>> 9b514dc3
    "@types/chai": "^4.1.4",
    "@types/mocha": "^5.2.5",
    "@types/node": "10.14.1",
    "chai": "^4.1.2",
    "cpx": "^1.5.0",
    "eslint": "^6.8.0",
    "glob": "^7.1.2",
    "mocha": "^5.2.0",
    "nyc": "^14.0.0",
    "rimraf": "^3.0.2",
    "source-map-loader": "^1.0.0",
    "typescript": "~3.7.4",
    "webpack": "4.42.0"
  },
  "nyc": {
    "nycrc-path": "./node_modules/@bentley/build-tools/.nycrc"
  },
  "eslintConfig": {
    "plugins": [
      "@bentley"
    ],
    "extends": "plugin:@bentley/imodeljs-recommended"
  }
}<|MERGE_RESOLUTION|>--- conflicted
+++ resolved
@@ -1,10 +1,6 @@
 {
   "name": "@bentley/hypermodeling-frontend",
-<<<<<<< HEAD
-  "version": "2.9.0-dev.11",
-=======
   "version": "2.9.0-dev.8",
->>>>>>> 9b514dc3
   "description": "iModel.js hypermodeling package",
   "main": "lib/hypermodeling-frontend.js",
   "imodeljsSharedLibrary": true,
@@ -38,25 +34,6 @@
     "url": "http://www.bentley.com"
   },
   "peerDependencies": {
-<<<<<<< HEAD
-    "@bentley/bentleyjs-core": "^2.9.0-dev.11",
-    "@bentley/imodeljs-frontend": "^2.9.0-dev.11",
-    "@bentley/imodeljs-common": "^2.9.0-dev.11",
-    "@bentley/geometry-core": "^2.9.0-dev.11",
-    "@bentley/imodeljs-i18n": "^2.9.0-dev.11",
-    "@bentley/ui-abstract": "^2.9.0-dev.11"
-  },
-  "devDependencies": {
-    "@bentley/bentleyjs-core": "2.9.0-dev.11",
-    "@bentley/imodeljs-frontend": "2.9.0-dev.11",
-    "@bentley/imodeljs-common": "2.9.0-dev.11",
-    "@bentley/geometry-core": "2.9.0-dev.11",
-    "@bentley/imodeljs-i18n": "2.9.0-dev.11",
-    "@bentley/ui-abstract": "2.9.0-dev.11",
-    "@bentley/build-tools": "2.9.0-dev.11",
-    "@bentley/eslint-plugin": "2.9.0-dev.11",
-    "@bentley/certa": "2.9.0-dev.11",
-=======
     "@bentley/bentleyjs-core": "^2.9.0-dev.8",
     "@bentley/imodeljs-frontend": "^2.9.0-dev.8",
     "@bentley/imodeljs-common": "^2.9.0-dev.8",
@@ -74,7 +51,6 @@
     "@bentley/build-tools": "2.9.0-dev.8",
     "@bentley/eslint-plugin": "2.9.0-dev.8",
     "@bentley/certa": "2.9.0-dev.8",
->>>>>>> 9b514dc3
     "@types/chai": "^4.1.4",
     "@types/mocha": "^5.2.5",
     "@types/node": "10.14.1",
