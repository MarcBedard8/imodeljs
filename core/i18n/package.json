--- conflicted
+++ resolved
@@ -1,10 +1,6 @@
 {
   "name": "@bentley/imodeljs-i18n",
-<<<<<<< HEAD
-  "version": "2.9.0-dev.11",
-=======
   "version": "2.9.0-dev.8",
->>>>>>> 9b514dc3
   "description": "iModel.js localization code",
   "main": "lib/imodeljs-i18n",
   "typings": "lib/imodeljs-i18n",
@@ -34,26 +30,16 @@
     "url": "http://www.bentley.com"
   },
   "peerDependencies": {
-<<<<<<< HEAD
-    "@bentley/bentleyjs-core": "^2.9.0-dev.11"
-=======
     "@bentley/bentleyjs-core": "^2.9.0-dev.8"
->>>>>>> 9b514dc3
   },
   "//devDependencies": [
     "NOTE: All peerDependencies should also be listed as devDependencies since peerDependencies are not considered by npm install",
     "NOTE: All tools used by scripts in this package must be listed as devDependencies"
   ],
   "devDependencies": {
-<<<<<<< HEAD
-    "@bentley/bentleyjs-core": "2.9.0-dev.11",
-    "@bentley/build-tools": "2.9.0-dev.11",
-    "@bentley/eslint-plugin": "2.9.0-dev.11",
-=======
     "@bentley/bentleyjs-core": "2.9.0-dev.8",
     "@bentley/build-tools": "2.9.0-dev.8",
     "@bentley/eslint-plugin": "2.9.0-dev.8",
->>>>>>> 9b514dc3
     "@types/i18next": "^8.4.2",
     "@types/i18next-browser-languagedetector": "^2.0.1",
     "@types/node": "10.14.1",
