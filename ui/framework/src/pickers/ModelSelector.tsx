/*---------------------------------------------------------------------------------------------
* Copyright (c) 2018 Bentley Systems, Incorporated. All rights reserved.
* Licensed under the MIT License. See LICENSE.md in the project root for license terms.
*--------------------------------------------------------------------------------------------*/
/** @module Picker */

import * as React from "react";
import * as _ from "lodash";
import classnames from "classnames";
import { ListItem, ListItemType } from "./ListPicker";
import { IModelApp, Viewport, ViewState, SpatialViewState, SpatialModelState, SelectedViewportChangedArgs, IModelConnection } from "@bentley/imodeljs-frontend";
import { ModelQueryParams, ModelProps } from "@bentley/imodeljs-common";
import { UiFramework } from "../UiFramework";
import { ConfigurableUiManager } from "../configurableui/ConfigurableUiManager";
import { ConfigurableCreateInfo } from "../configurableui/ConfigurableUiControl";
import { WidgetControl } from "../configurableui/WidgetControl";
import { Tree, FilteringInput, TreeNodeItem, PageOptions, DelayLoadedTreeNodeItem, TreeDataChangesListener, SelectionMode } from "@bentley/ui-components";
import "./ModelSelector.scss";
import { PresentationTreeDataProvider, treeWithFilteringSupport, IPresentationTreeDataProvider } from "@bentley/presentation-components";
import { Presentation } from "@bentley/presentation-frontend";
import { RegisteredRuleset, NodeKey, NodePathElement } from "@bentley/presentation-common";
import { CheckBoxState } from "@bentley/ui-core";
import { BeEvent } from "@bentley/bentleyjs-core";

/** Model Group used by [[ModelSelectorWidget]] */
export interface ModelGroup {
  id: string;
  label: string;
  items: ListItem[];
  initialized: boolean;
  updateState: () => void;
  setEnabled: (item: ListItem, enabled: boolean) => void;
}

/** Properties for the [[ModelSelectorWidget]] component */
export interface ModelSelectorWidgetProps {
  iModelConnection: IModelConnection;
  allViewports?: boolean;
}

/** State for the [[ModelSelectorWidget]] component */
export interface ModelSelectorWidgetState {
  expand: boolean;
  activeGroup: ModelGroup;
  showOptions: boolean;
  treeInfo?: {
    ruleset: RegisteredRuleset;
    dataProvider: ModelSelectorDataProvider;
    filter?: string;
    prevProps?: any;
    filtering?: boolean;
    activeMatchIndex?: number;
    matchesCount?: number;
    selectedNodes?: string[];
  };
}

/**
 * Implementation of a PresentationTreeDataProvider that manages checkbox display,
 * bolding, and highlighting selections.
 */
class ModelSelectorDataProvider implements IPresentationTreeDataProvider {
  private _baseProvider: PresentationTreeDataProvider;

  /** @hidden */
  constructor(imodel: IModelConnection, rulesetId: string) {
    this._baseProvider = new PresentationTreeDataProvider(imodel, rulesetId);
  }

  /** Id of the ruleset used by this data provider */
  public get rulesetId(): string { return this._baseProvider.rulesetId; }

  /** [[IModelConnection]] used by this data provider */
  public get connection(): IModelConnection { return this._baseProvider.connection; }

  /** Listener for tree node changes */
  public onTreeNodeChanged = new BeEvent<TreeDataChangesListener>();

  /**
   * Returns a [[NodeKey]] from given [[TreeNodeItem]].
   * **Warning:** the `node` must be created by this data provider.
   */
  public getNodeKey(node: TreeNodeItem): NodeKey {
    return this._baseProvider.getNodeKey(node);
  }

  /**
   * Returns filtered node paths.
   * @param filter Filter.
   * @returns Filtered NodePaths
   */
  public getFilteredNodePaths = async (filter: string): Promise<NodePathElement[]> => {
    return this._baseProvider.getFilteredNodePaths(filter);
  }

  /**
   * Provides count for number of nodes under parent node
   * @param parentNode Node to count children for
   * @returns number of children under parentNode
   */
  public getNodesCount = _.memoize(async (parentNode?: TreeNodeItem): Promise<number> => {
    return this._baseProvider.getNodesCount(parentNode);
  });

  /**
   * Modifies and returns nodes to be displayed.
   * @param parentNode The parent node for all nodes to be returned
   * @param pageOptions Paging options
   * @returns TreeNodeItems to be displayed
   */
  public getNodes = _.memoize(async (parentNode?: TreeNodeItem, pageOptions?: PageOptions): Promise<DelayLoadedTreeNodeItem[]> => {
    const nodes = await this._baseProvider.getNodes(parentNode, pageOptions);
    nodes.forEach((n: DelayLoadedTreeNodeItem) => {
      n.isCheckboxVisible = true;

      if (n.checkBoxState && n.checkBoxState === CheckBoxState.On)
        n.labelBold = true;
      else
        n.labelBold = false;
    });
    return nodes;
  });
}

/** Model Selector [[WidgetControl]] */
export class ModelSelectorWidgetControl extends WidgetControl {
  /** Creates a ModelSelectorDemoWidget */
  constructor(info: ConfigurableCreateInfo, options: any) {
    super(info, options);

    this.reactElement = <ModelSelectorWidget iModelConnection={options.iModelConnection} />;
  }
}

/** Model Selector Widget React component */
export class ModelSelectorWidget extends React.Component<ModelSelectorWidgetProps, ModelSelectorWidgetState> {
  private _removeSelectedViewportChanged?: () => void;
  private _groups: ModelGroup[] = [];
  private _isMounted = false;
  private _modelRuleset?: RegisteredRuleset;
  private _categoryRuleset?: RegisteredRuleset;

  /** Creates a ModelSelectorWidget */
  constructor(props: ModelSelectorWidgetProps) {
    super(props);

    this._initGroups();
    this.state = { expand: false, activeGroup: this._groups[0], showOptions: false };
    this.updateState(); // tslint:disable-line:no-floating-promises
  }

  /** Iinitialize listeners and category/model rulesets */
  public componentDidMount() {
    this._isMounted = true;
    this._initModelState();
    this._initCategoryState();

    this._removeSelectedViewportChanged = IModelApp.viewManager.onSelectedViewportChanged.addListener(this._handleSelectedViewportChanged);
  }

  /** Initializes default state of model tab */
  private _initModelState = () => {
    Presentation.presentation.rulesets().add(require("../../rulesets/Models")) // tslint:disable-line:no-floating-promises
      .then((ruleset: RegisteredRuleset) => {
        if (!this._isMounted)
          return;
        this._modelRuleset = ruleset;
        this.setState({
          treeInfo: {
            ruleset,
            dataProvider: new ModelSelectorDataProvider(this.props.iModelConnection, ruleset.id),
            filter: "",
            filtering: false,
            prevProps: this.props,
            activeMatchIndex: 0,
            matchesCount: 0,
            selectedNodes: [],
          },
          expand: true,
        });
        // tslint:disable:no-floating-promises
        this._onSetEnableAll(true);
      });
  }

  /** Initializes default state of category tab */
  private _initCategoryState = () => {
    Presentation.presentation.rulesets().add(require("../../rulesets/Categories")) // tslint:disable-line:no-floating-promises
      .then((ruleset: RegisteredRuleset) => {
        if (!this._isMounted)
          return;
        this._categoryRuleset = ruleset;
        // tslint:disable:no-floating-promises
        this._onSetEnableAll(true);
      });
  }

  /** Removes listeners */
  public componentWillUnmount() {
    this._isMounted = false;

    if (this.state.treeInfo)
      Presentation.presentation.rulesets().remove(this.state.treeInfo.ruleset); // tslint:disable-line:no-floating-promises

    if (this._removeSelectedViewportChanged)
      this._removeSelectedViewportChanged();
  }

  /** Initializes category/model groups and contents */
  private _initGroups() {
    this._groups = [];
    this._groups.push(this._getDefaultModelGroup());
    this._groups.push(this._getDefaultCategoryGroup());
  }

  /**
   * Creates initial model group
   * @returns Initialized model group
   */
  private _getDefaultModelGroup = () => {
    return {
      id: "Models",
      label: UiFramework.i18n.translate("UiFramework:categoriesModels.models"),
      items: [],
      initialized: false,
      updateState: this.updateModelsState.bind(this),
      setEnabled: this._onModelChecked,
    };
  }

  /**
   * Creates initial category group
   * @returns Initialized category group
   */
  private _getDefaultCategoryGroup = () => {
    return {
      id: "Categories",
      label: UiFramework.i18n.translate("UiFramework:categoriesModels.categories"),
      items: [],
      initialized: false,
      updateState: this.updateCategoriesState.bind(this),
      setEnabled: this._onCategoryChecked,
    };
  }

  /**
   * Update viewed models on selected viewport changed
   * @param args Arguments for selected viewport changed
   */
  private _handleSelectedViewportChanged = (args: SelectedViewportChangedArgs) => {
    if (args.current) {
      this._initGroups();
      this.updateState(); // tslint:disable-line:no-floating-promises
    }
  }

  /**
   * Expand the selected group
   * @param group ModelGroup to expand.
   */
  private _onExpand = (group: ModelGroup) => {
    const activeRuleset = this._getActiveRuleset(group);
    if (!activeRuleset)
      return;

    this._setActiveRuleset(activeRuleset);
    this._setInitialExpandedState(group);
  }

  /**
   * Determines active ruleset based on provided group.
   * @param group Newly set active group.
   * @returns Ruleset associated with newly set active group.
   */
  private _getActiveRuleset = (group: ModelGroup): RegisteredRuleset | undefined => {
    if (group.label === UiFramework.i18n.translate("UiFramework:categoriesModels.models"))
      return this._modelRuleset;
    else if (group.label === UiFramework.i18n.translate("UiFramework:categoriesModels.categories"))
      return this._categoryRuleset;
    else
      return this._modelRuleset;
  }

  /**
   * Sets provided ruleset as new ruleset for tree.
   * @param activeRuleset Ruleset to provide to tree.
   */
  private _setActiveRuleset = (activeRuleset: RegisteredRuleset) => {
    this.setState({
      treeInfo: {
        ...this.state.treeInfo!,
        ruleset: activeRuleset,
        dataProvider: new ModelSelectorDataProvider(this.props.iModelConnection, activeRuleset.id),
<<<<<<< HEAD
=======
        filter: this.state.treeInfo ? this.state.treeInfo.filter : "",
        filtering: this.state.treeInfo ? this.state.treeInfo.filtering : false,
        activeMatchIndex: this.state.treeInfo ? this.state.treeInfo.activeMatchIndex : 0,
        matchesCount: this.state.treeInfo ? this.state.treeInfo.matchesCount : 0,
        selectedNodes: [],
>>>>>>> a2724e0a
      },
    });
  }

  /**
   * Sets initial state as tab expands
   * @param group ModelGroup to initialize state on
   */
  private _setInitialExpandedState = async (group: ModelGroup) => {
    if (this.state.treeInfo) {
      const selectedNodes = await this._selectEnabledItems(group.items);

      this.setState({
        treeInfo: {
          ...this.state.treeInfo,
          selectedNodes,
        },
        activeGroup: group,
        expand: true,
      });
    }
  }

  /**
   * Sets checkbox and selection states of node based on
   * enable state of associated items.
   * @param items Items to set selection for if enabled
   * @returns Nodes that have been selected
   */
  private _selectEnabledItems = async (items: ListItem[]) => {
    const selectedNodes = Array<string>();
    for (const item of items) {
      const node = await this._getNodeFromItem(item);
      if (node && item.enabled) {
        selectedNodes.push(node.id);
        this._selectLabel(node);
      }
    }
    return selectedNodes;
  }

  /**
   * Enable or disable all items and nodes
   * @param enable Specifies if items and nodes should be enabled or disabled
   */
  private _onSetEnableAll = (enable: boolean) => {
    this._setEnableAllItems(enable);
    this._setEnableAllNodes(enable);
  }

  /**
   * Enable or disable all items
   * @param enable Specifies if items should be enabled or disabled
   */
  private _setEnableAllItems = (enable: boolean) => {
    for (const item of this.state.activeGroup.items) {
      item.enabled = enable;
      this.state.activeGroup.setEnabled(item, enable);
    }
    this.state.activeGroup.updateState();
  }

  /**
   * Enable or disable all nodes
   * @param enable Specifies if nodes should be enabled or disabled
   */
  private _setEnableAllNodes = async (enable: boolean) => {
    const nodes: TreeNodeItem[] = await this.state.treeInfo!.dataProvider.getNodes();
    for (const node of nodes) {
      enable ? this._selectLabel(node) : this._deselectLabel(node);
    }
<<<<<<< HEAD

=======
>>>>>>> a2724e0a
    this.setState({
      treeInfo: {
        ...this.state.treeInfo!,
        selectedNodes: [...this.state.treeInfo!.selectedNodes!],
      },
    });
<<<<<<< HEAD
  }

  /** Invert display on all items and state of all nodes */
  private _onInvertAll = () => {
    this._invertEnableOnAllItems();
    this._invertEnableOnAllNodes();
=======
>>>>>>> a2724e0a
  }

  /** Invert display on all items */
  private _invertEnableOnAllItems = () => {
    for (const item of this.state.activeGroup.items) {
      this.state.activeGroup.setEnabled(item, !item.enabled);
      item.enabled = !item.enabled;
    }
    this.state.activeGroup.updateState();
  }

  /** Invert state of all nodes */
  private _invertEnableOnAllNodes = async () => {
    const nodes: TreeNodeItem[] = await this.state.treeInfo!.dataProvider.getNodes();
    for (const node of nodes) {
      node.checkBoxState === CheckBoxState.On ? this._deselectLabel(node) : this._selectLabel(node);
    }

    this.setState({
      treeInfo: {
        ...this.state.treeInfo!,
        selectedNodes: [...this.state.treeInfo!.selectedNodes!],
      },
    });
  }

  private async _updateModelsWithViewport(vp: Viewport) {
    // Query models and add them to state
    if (!(vp.view instanceof SpatialViewState))
      return;

    const spatialView = vp.view as SpatialViewState;
    const modelQueryParams: ModelQueryParams = { from: SpatialModelState.getClassFullName(), wantPrivate: false };
    let curModelProps: ModelProps[] = new Array<ModelProps>();

    if (this.props.iModelConnection)
      curModelProps = await this.props.iModelConnection.models.queryProps(modelQueryParams);

    const models: ListItem[] = [];
    for (const modelProps of curModelProps) {
      const model: ListItem = {
        key: (modelProps.id) ? modelProps.id.toString() : "",
        name: (modelProps.name) ? modelProps.name : "",
        enabled: modelProps.id ? spatialView.modelSelector.has(modelProps.id) : false,
        type: ListItemType.Item,
      };
      models.push(model);
    }

    this._groups[0].items = models;

    vp.changeView(spatialView);

    this.forceUpdate();
  }

  private async _updateCategoriesWithViewport(vp: Viewport) {
    // Query categories and add them to state
    const view: ViewState = vp.view.clone();
    const ecsql = "SELECT ECInstanceId as id, CodeValue as code, UserLabel as label FROM " + (view.is3d() ? "BisCore.SpatialCategory" : "BisCore.DrawingCategory");
    let rows = [];

    if (this.props.iModelConnection)
      rows = await this.props.iModelConnection.executeQuery(ecsql);

    const categories: ListItem[] = [];
    for (const row of rows) {
      const category: ListItem = {
        key: row.id as string,
        name: row.label ? row.label as string : row.code as string,
        enabled: view.categorySelector.has(row.id as string),
        type: ListItemType.Item,
      };
      categories.push(category);
    }

    this._groups[1].items = categories;

    vp.changeView(view);

    this.forceUpdate();
  }

  /** Modify viewport to display checked models */
  private _onModelChecked = (item: ListItem, checked: boolean) => {
    if (!IModelApp.viewManager)
      return;

    item.enabled = checked;
    IModelApp.viewManager.forEachViewport((vp: Viewport) => {
      if (!(vp.view instanceof SpatialViewState))
        return;
      const view: SpatialViewState = vp.view.clone();
      if (checked)
        view.modelSelector.addModels(item.key);
      else
        view.modelSelector.dropModels(item.key);
      vp.changeView(view);
    });
  }

  /** Modify viewport to display checked categories */
  private _onCategoryChecked = (item: ListItem, checked: boolean) => {
    if (!IModelApp.viewManager || !IModelApp.viewManager.selectedView)
      return;

    item.enabled = checked;

    const updateViewport = (vp: Viewport) => {
      // Only act on viewports that are both 3D or both 2D. Important if we have multiple viewports opened and we
      // are using 'allViewports' property
      if (IModelApp.viewManager.selectedView && IModelApp.viewManager.selectedView.view.is3d() === vp.view.is3d()) {
        const view: ViewState = vp.view.clone();
        view.categorySelector.changeCategoryDisplay(item.key, checked);
        vp.changeView(view);
      }
    };

    // This property let us act on all viewports or just on the selected one, configurable by the app
    if (this.props.allViewports) {
      IModelApp.viewManager.forEachViewport(updateViewport);
    } else if (IModelApp.viewManager.selectedView) {
      updateViewport(IModelApp.viewManager.selectedView);
    }
    this._updateCategoriesWithViewport(IModelApp.viewManager.selectedView); // tslint:disable-line:no-floating-promises
  }

  /** Add models to current viewport */
  public async updateModelsState() {
    if (!IModelApp.viewManager)
      return;

    const vp = IModelApp.viewManager.getFirstOpenView();
    if (vp)
      this._updateModelsWithViewport(vp); // tslint:disable-line:no-floating-promises
  }

  /** Add categories to current viewport */
  public async updateCategoriesState() {
    if (!IModelApp.viewManager)
      return;

    const vp = IModelApp.viewManager.selectedView;
    if (vp)
      this._updateCategoriesWithViewport(vp); // tslint:disable-line:no-floating-promises
  }

  /** Update state for each group */
  public async updateState() {
    this._groups.forEach((group: ModelGroup) => {
      if (!group.initialized) {
        group.updateState();
        group.initialized = true;
      }
    });
  }

  // tslint:disable-next-line:naming-convention
  private onFilterApplied = (_filter?: string): void => {
    if (this.state.treeInfo && this.state.treeInfo.filtering)
      this.setState({
        treeInfo: {
          ...this.state.treeInfo,
          filtering: false,
        },
      });
  }

  private _onFilterStart = (filter: string) => {
    if (!this.state.treeInfo)
      return;

    this.setState({
      treeInfo: {
        ...this.state.treeInfo,
        filter,
        filtering: true,
      },
    });
  }

  private _onFilterCancel = () => {
    if (!this.state.treeInfo)
      return;

    this.setState({
      treeInfo: {
        ...this.state.treeInfo,
        filter: "",
        filtering: false,
      },
    });
  }

  private _onFilterClear = () => {
    if (!this.state.treeInfo)
      return;

    this.setState({
      treeInfo: {
        ...this.state.treeInfo,
        filter: "",
        filtering: false,
      },
    });
  }

  private _onMatchesCounted = (count: number) => {
    if (this.state.treeInfo && count !== this.state.treeInfo.matchesCount)
      this.setState({
        treeInfo: {
          ...this.state.treeInfo,
          matchesCount: count,
        },
      });
  }

  private _onSelectedMatchChanged = (index: number) => {
    if (!this.state.treeInfo)
      return;

    this.setState({
      treeInfo: {
        ...this.state.treeInfo,
        activeMatchIndex: index,
      },
    });
  }

  /** Set item state for selected node */
  private _onNodeSelected = (items: TreeNodeItem[]) => {
    items.forEach((item: TreeNodeItem) => {
      this._setItemState(item, true);
      item.checkBoxState = CheckBoxState.On;
    });
    return true;
  }

  /** Set item state for deselected node */
  private _onNodesDeselected = (items: TreeNodeItem[]) => {
    items.forEach((item: TreeNodeItem) => {
      this._setItemState(item, false);
      item.checkBoxState = CheckBoxState.Off;
    });
    return true;
  }

  /** Enable or disable a single item */
  private _onCheckboxClick = (node: TreeNodeItem) => {
    this._setItemState(node);
  }

  /**
   * Set item and node state after input change
   * @param treeItem Item to set state on
   * @param enable Flag to enable or disable item, determined by checkBoxState if not specified
   */
  private _setItemState = (treeItem: TreeNodeItem, enable?: boolean) => {
    if (enable || treeItem.checkBoxState === CheckBoxState.On)
      this._setItemStateOn(treeItem);
    else
      this._setItemStateOff(treeItem);

    this.setState({ activeGroup: this.state.activeGroup });
  }

  private _setItemStateOn = (treeItem: TreeNodeItem) => {
    this._setEnableItem(treeItem, true);
    this._setEnableNode(treeItem, true);
    this._setEnableChildren(treeItem, true);

    const nodes = this.state.treeInfo!.dataProvider.getNodes();
    this.state.treeInfo!.dataProvider.onTreeNodeChanged.raiseEvent(nodes);
  }

  private _setItemStateOff = async (treeItem: TreeNodeItem) => {
    this._setEnableItem(treeItem, false);
    this._setEnableNode(treeItem, false);
    this._setEnableChildren(treeItem, false);

    const nodes = this.state.treeInfo!.dataProvider.getNodes();
    this.state.treeInfo!.dataProvider.onTreeNodeChanged.raiseEvent(nodes);
  }

  private _setEnableItem = (treeItem: TreeNodeItem, enable: boolean) => {
    const item = this._getItem(treeItem.label);
    this.state.activeGroup.setEnabled(item, enable);
  }

  private _setEnableNode = (treeItem: TreeNodeItem, enable: boolean) => {
    enable ? this._selectLabel(treeItem) : this._deselectLabel(treeItem);
  }

  private _setEnableChildren = async (treeItem: TreeNodeItem, enable: boolean) => {
    const childNodes = await this.state.treeInfo!.dataProvider.getNodes(treeItem);
    for (const child of childNodes) {
      enable ? this._selectLabel(child) : this._deselectLabel(child);
    }
  }

  private _selectLabel = (treeItem: TreeNodeItem) => {
    if (this.state.treeInfo && this.state.treeInfo.selectedNodes) {
      const index = this.state.treeInfo.selectedNodes.indexOf(treeItem.id);
      if (index === -1) {
        // this.state.treeInfo.selectedNodes.push(treeItem.id);
        const nodes = this.state.treeInfo.selectedNodes;
        nodes.push(treeItem.id);
        this.setState({
          treeInfo: {
            ...this.state.treeInfo,
            selectedNodes: nodes,
          },
        });
      }
      treeItem.checkBoxState = CheckBoxState.On;
    }
  }

  private _deselectLabel = (treeItem: TreeNodeItem) => {
    if (this.state.treeInfo && this.state.treeInfo.selectedNodes) {
      const index = this.state.treeInfo.selectedNodes.indexOf(treeItem.id);
      if (index > -1) {
        // this.state.treeInfo.selectedNodes.splice(index, 1);
        const nodes = this.state.treeInfo.selectedNodes;
        nodes.splice(index, 1);
        this.setState({
          treeInfo: {
            ...this.state.treeInfo,
            selectedNodes: nodes,
          },
        });
        treeItem.checkBoxState = CheckBoxState.Off;
      }
    }
  }

  private _getItem = (label: string): ListItem => {
    let items: ListItem[];
    switch (this.state.activeGroup.id) {
      case "Models":
        items = this._groups[0].items;
        break;
      case "Categories":
        items = this._groups[1].items;
        break;
      default:
        items = this._groups[0].items;
        break;
    }

    const checkedItem = items.find((item: ListItem): boolean => {
      return label === item.name;
    });

    return checkedItem ? checkedItem : items[0];
  }

  private _getNodeFromItem = async (item: ListItem) => {
    if (this.state.treeInfo) {
      const nodes = await this.state.treeInfo.dataProvider.getNodes();
      for (const node of nodes) {
        if (node.label === item.name)
          return node;
      }
    }

    return;
  }

  /** @hidden */
  public render() {
    const listClassName = classnames("fw-modelselector", this.state.expand && "show");
    const activeClassName = classnames(this.state.activeGroup.label && "active");

    if (this.state.treeInfo)
      return (
        <div className="widget-picker">
          <div>
            <ul className="category-model-horizontal-tabs">
              {
                this._groups.map((group: any) =>
                  (
                    <li
                      key={group.id}
                      className={group.label === this.state.activeGroup.label ? activeClassName : ""}
                      onClick={this._onExpand.bind(this, group)}>
                      <a>{group.label}</a>
                    </li>
                  ))
              }
            </ul>
          </div>
          <div className={listClassName}>
            <div className="modelselector-toolbar">
              <FilteringInput
                filteringInProgress={this.state.treeInfo.filtering ? this.state.treeInfo.filtering : false}
                onFilterCancel={this._onFilterCancel}
                onFilterClear={this._onFilterClear}
                onFilterStart={this._onFilterStart}
                resultSelectorProps={{
                  onSelectedChanged: this._onSelectedMatchChanged,
                  resultCount: this.state.treeInfo.matchesCount ? this.state.treeInfo.matchesCount : 0,
                }}
              />
              <div className="modelselector-buttons">
                <span className="icon icon-visibility" title={UiFramework.i18n.translate("UiFramework:pickerButtons.all")} onClick={this._onSetEnableAll.bind(this, true)} />
                <span className="icon icon-visibility-hide" title={UiFramework.i18n.translate("UiFramework:pickerButtons.none")} onClick={this._onSetEnableAll.bind(this, false)} />
                <span className="icon icon-visibility-invert" title={UiFramework.i18n.translate("UiFramework:pickerButtons.invert")} onClick={this._onInvertAll.bind(this)} />
              </div>
            </div>
            <div style={{ height: "100%" }}>
              {
                (this.props.iModelConnection) ?
                  <CategoryModelTree
                    dataProvider={this.state.treeInfo.dataProvider}
                    filter={this.state.treeInfo.filter}
                    onFilterApplied={this.onFilterApplied}
                    onMatchesCounted={this._onMatchesCounted}
                    activeMatchIndex={this.state.treeInfo.activeMatchIndex}
                    selectedNodes={this.state.treeInfo.selectedNodes}
                    selectionMode={SelectionMode.Multiple}
                    onNodesSelected={this._onNodeSelected}
                    onNodesDeselected={this._onNodesDeselected}
                    onCheckboxClick={this._onCheckboxClick}
                    checkboxesEnabled={true}
                  /> :
                  <div />
              }
            </div >
          </div>
        </div >
      );
    // WIP: localize
    return "Loading...";
  }

}

// tslint:disable-next-line:variable-name
const CategoryModelTree = treeWithFilteringSupport(Tree);

export default ModelSelectorWidget;

ConfigurableUiManager.registerControl("ModelSelectorWidget", ModelSelectorWidgetControl);
<|MERGE_RESOLUTION|>--- conflicted
+++ resolved
@@ -1,835 +1,820 @@
-/*---------------------------------------------------------------------------------------------
-* Copyright (c) 2018 Bentley Systems, Incorporated. All rights reserved.
-* Licensed under the MIT License. See LICENSE.md in the project root for license terms.
-*--------------------------------------------------------------------------------------------*/
-/** @module Picker */
-
-import * as React from "react";
-import * as _ from "lodash";
-import classnames from "classnames";
-import { ListItem, ListItemType } from "./ListPicker";
-import { IModelApp, Viewport, ViewState, SpatialViewState, SpatialModelState, SelectedViewportChangedArgs, IModelConnection } from "@bentley/imodeljs-frontend";
-import { ModelQueryParams, ModelProps } from "@bentley/imodeljs-common";
-import { UiFramework } from "../UiFramework";
-import { ConfigurableUiManager } from "../configurableui/ConfigurableUiManager";
-import { ConfigurableCreateInfo } from "../configurableui/ConfigurableUiControl";
-import { WidgetControl } from "../configurableui/WidgetControl";
-import { Tree, FilteringInput, TreeNodeItem, PageOptions, DelayLoadedTreeNodeItem, TreeDataChangesListener, SelectionMode } from "@bentley/ui-components";
-import "./ModelSelector.scss";
-import { PresentationTreeDataProvider, treeWithFilteringSupport, IPresentationTreeDataProvider } from "@bentley/presentation-components";
-import { Presentation } from "@bentley/presentation-frontend";
-import { RegisteredRuleset, NodeKey, NodePathElement } from "@bentley/presentation-common";
-import { CheckBoxState } from "@bentley/ui-core";
-import { BeEvent } from "@bentley/bentleyjs-core";
-
-/** Model Group used by [[ModelSelectorWidget]] */
-export interface ModelGroup {
-  id: string;
-  label: string;
-  items: ListItem[];
-  initialized: boolean;
-  updateState: () => void;
-  setEnabled: (item: ListItem, enabled: boolean) => void;
-}
-
-/** Properties for the [[ModelSelectorWidget]] component */
-export interface ModelSelectorWidgetProps {
-  iModelConnection: IModelConnection;
-  allViewports?: boolean;
-}
-
-/** State for the [[ModelSelectorWidget]] component */
-export interface ModelSelectorWidgetState {
-  expand: boolean;
-  activeGroup: ModelGroup;
-  showOptions: boolean;
-  treeInfo?: {
-    ruleset: RegisteredRuleset;
-    dataProvider: ModelSelectorDataProvider;
-    filter?: string;
-    prevProps?: any;
-    filtering?: boolean;
-    activeMatchIndex?: number;
-    matchesCount?: number;
-    selectedNodes?: string[];
-  };
-}
-
-/**
- * Implementation of a PresentationTreeDataProvider that manages checkbox display,
- * bolding, and highlighting selections.
- */
-class ModelSelectorDataProvider implements IPresentationTreeDataProvider {
-  private _baseProvider: PresentationTreeDataProvider;
-
-  /** @hidden */
-  constructor(imodel: IModelConnection, rulesetId: string) {
-    this._baseProvider = new PresentationTreeDataProvider(imodel, rulesetId);
-  }
-
-  /** Id of the ruleset used by this data provider */
-  public get rulesetId(): string { return this._baseProvider.rulesetId; }
-
-  /** [[IModelConnection]] used by this data provider */
-  public get connection(): IModelConnection { return this._baseProvider.connection; }
-
-  /** Listener for tree node changes */
-  public onTreeNodeChanged = new BeEvent<TreeDataChangesListener>();
-
-  /**
-   * Returns a [[NodeKey]] from given [[TreeNodeItem]].
-   * **Warning:** the `node` must be created by this data provider.
-   */
-  public getNodeKey(node: TreeNodeItem): NodeKey {
-    return this._baseProvider.getNodeKey(node);
-  }
-
-  /**
-   * Returns filtered node paths.
-   * @param filter Filter.
-   * @returns Filtered NodePaths
-   */
-  public getFilteredNodePaths = async (filter: string): Promise<NodePathElement[]> => {
-    return this._baseProvider.getFilteredNodePaths(filter);
-  }
-
-  /**
-   * Provides count for number of nodes under parent node
-   * @param parentNode Node to count children for
-   * @returns number of children under parentNode
-   */
-  public getNodesCount = _.memoize(async (parentNode?: TreeNodeItem): Promise<number> => {
-    return this._baseProvider.getNodesCount(parentNode);
-  });
-
-  /**
-   * Modifies and returns nodes to be displayed.
-   * @param parentNode The parent node for all nodes to be returned
-   * @param pageOptions Paging options
-   * @returns TreeNodeItems to be displayed
-   */
-  public getNodes = _.memoize(async (parentNode?: TreeNodeItem, pageOptions?: PageOptions): Promise<DelayLoadedTreeNodeItem[]> => {
-    const nodes = await this._baseProvider.getNodes(parentNode, pageOptions);
-    nodes.forEach((n: DelayLoadedTreeNodeItem) => {
-      n.isCheckboxVisible = true;
-
-      if (n.checkBoxState && n.checkBoxState === CheckBoxState.On)
-        n.labelBold = true;
-      else
-        n.labelBold = false;
-    });
-    return nodes;
-  });
-}
-
-/** Model Selector [[WidgetControl]] */
-export class ModelSelectorWidgetControl extends WidgetControl {
-  /** Creates a ModelSelectorDemoWidget */
-  constructor(info: ConfigurableCreateInfo, options: any) {
-    super(info, options);
-
-    this.reactElement = <ModelSelectorWidget iModelConnection={options.iModelConnection} />;
-  }
-}
-
-/** Model Selector Widget React component */
-export class ModelSelectorWidget extends React.Component<ModelSelectorWidgetProps, ModelSelectorWidgetState> {
-  private _removeSelectedViewportChanged?: () => void;
-  private _groups: ModelGroup[] = [];
-  private _isMounted = false;
-  private _modelRuleset?: RegisteredRuleset;
-  private _categoryRuleset?: RegisteredRuleset;
-
-  /** Creates a ModelSelectorWidget */
-  constructor(props: ModelSelectorWidgetProps) {
-    super(props);
-
-    this._initGroups();
-    this.state = { expand: false, activeGroup: this._groups[0], showOptions: false };
-    this.updateState(); // tslint:disable-line:no-floating-promises
-  }
-
-  /** Iinitialize listeners and category/model rulesets */
-  public componentDidMount() {
-    this._isMounted = true;
-    this._initModelState();
-    this._initCategoryState();
-
-    this._removeSelectedViewportChanged = IModelApp.viewManager.onSelectedViewportChanged.addListener(this._handleSelectedViewportChanged);
-  }
-
-  /** Initializes default state of model tab */
-  private _initModelState = () => {
-    Presentation.presentation.rulesets().add(require("../../rulesets/Models")) // tslint:disable-line:no-floating-promises
-      .then((ruleset: RegisteredRuleset) => {
-        if (!this._isMounted)
-          return;
-        this._modelRuleset = ruleset;
-        this.setState({
-          treeInfo: {
-            ruleset,
-            dataProvider: new ModelSelectorDataProvider(this.props.iModelConnection, ruleset.id),
-            filter: "",
-            filtering: false,
-            prevProps: this.props,
-            activeMatchIndex: 0,
-            matchesCount: 0,
-            selectedNodes: [],
-          },
-          expand: true,
-        });
-        // tslint:disable:no-floating-promises
-        this._onSetEnableAll(true);
-      });
-  }
-
-  /** Initializes default state of category tab */
-  private _initCategoryState = () => {
-    Presentation.presentation.rulesets().add(require("../../rulesets/Categories")) // tslint:disable-line:no-floating-promises
-      .then((ruleset: RegisteredRuleset) => {
-        if (!this._isMounted)
-          return;
-        this._categoryRuleset = ruleset;
-        // tslint:disable:no-floating-promises
-        this._onSetEnableAll(true);
-      });
-  }
-
-  /** Removes listeners */
-  public componentWillUnmount() {
-    this._isMounted = false;
-
-    if (this.state.treeInfo)
-      Presentation.presentation.rulesets().remove(this.state.treeInfo.ruleset); // tslint:disable-line:no-floating-promises
-
-    if (this._removeSelectedViewportChanged)
-      this._removeSelectedViewportChanged();
-  }
-
-  /** Initializes category/model groups and contents */
-  private _initGroups() {
-    this._groups = [];
-    this._groups.push(this._getDefaultModelGroup());
-    this._groups.push(this._getDefaultCategoryGroup());
-  }
-
-  /**
-   * Creates initial model group
-   * @returns Initialized model group
-   */
-  private _getDefaultModelGroup = () => {
-    return {
-      id: "Models",
-      label: UiFramework.i18n.translate("UiFramework:categoriesModels.models"),
-      items: [],
-      initialized: false,
-      updateState: this.updateModelsState.bind(this),
-      setEnabled: this._onModelChecked,
-    };
-  }
-
-  /**
-   * Creates initial category group
-   * @returns Initialized category group
-   */
-  private _getDefaultCategoryGroup = () => {
-    return {
-      id: "Categories",
-      label: UiFramework.i18n.translate("UiFramework:categoriesModels.categories"),
-      items: [],
-      initialized: false,
-      updateState: this.updateCategoriesState.bind(this),
-      setEnabled: this._onCategoryChecked,
-    };
-  }
-
-  /**
-   * Update viewed models on selected viewport changed
-   * @param args Arguments for selected viewport changed
-   */
-  private _handleSelectedViewportChanged = (args: SelectedViewportChangedArgs) => {
-    if (args.current) {
-      this._initGroups();
-      this.updateState(); // tslint:disable-line:no-floating-promises
-    }
-  }
-
-  /**
-   * Expand the selected group
-   * @param group ModelGroup to expand.
-   */
-  private _onExpand = (group: ModelGroup) => {
-    const activeRuleset = this._getActiveRuleset(group);
-    if (!activeRuleset)
-      return;
-
-    this._setActiveRuleset(activeRuleset);
-    this._setInitialExpandedState(group);
-  }
-
-  /**
-   * Determines active ruleset based on provided group.
-   * @param group Newly set active group.
-   * @returns Ruleset associated with newly set active group.
-   */
-  private _getActiveRuleset = (group: ModelGroup): RegisteredRuleset | undefined => {
-    if (group.label === UiFramework.i18n.translate("UiFramework:categoriesModels.models"))
-      return this._modelRuleset;
-    else if (group.label === UiFramework.i18n.translate("UiFramework:categoriesModels.categories"))
-      return this._categoryRuleset;
-    else
-      return this._modelRuleset;
-  }
-
-  /**
-   * Sets provided ruleset as new ruleset for tree.
-   * @param activeRuleset Ruleset to provide to tree.
-   */
-  private _setActiveRuleset = (activeRuleset: RegisteredRuleset) => {
-    this.setState({
-      treeInfo: {
-        ...this.state.treeInfo!,
-        ruleset: activeRuleset,
-        dataProvider: new ModelSelectorDataProvider(this.props.iModelConnection, activeRuleset.id),
-<<<<<<< HEAD
-=======
-        filter: this.state.treeInfo ? this.state.treeInfo.filter : "",
-        filtering: this.state.treeInfo ? this.state.treeInfo.filtering : false,
-        activeMatchIndex: this.state.treeInfo ? this.state.treeInfo.activeMatchIndex : 0,
-        matchesCount: this.state.treeInfo ? this.state.treeInfo.matchesCount : 0,
-        selectedNodes: [],
->>>>>>> a2724e0a
-      },
-    });
-  }
-
-  /**
-   * Sets initial state as tab expands
-   * @param group ModelGroup to initialize state on
-   */
-  private _setInitialExpandedState = async (group: ModelGroup) => {
-    if (this.state.treeInfo) {
-      const selectedNodes = await this._selectEnabledItems(group.items);
-
-      this.setState({
-        treeInfo: {
-          ...this.state.treeInfo,
-          selectedNodes,
-        },
-        activeGroup: group,
-        expand: true,
-      });
-    }
-  }
-
-  /**
-   * Sets checkbox and selection states of node based on
-   * enable state of associated items.
-   * @param items Items to set selection for if enabled
-   * @returns Nodes that have been selected
-   */
-  private _selectEnabledItems = async (items: ListItem[]) => {
-    const selectedNodes = Array<string>();
-    for (const item of items) {
-      const node = await this._getNodeFromItem(item);
-      if (node && item.enabled) {
-        selectedNodes.push(node.id);
-        this._selectLabel(node);
-      }
-    }
-    return selectedNodes;
-  }
-
-  /**
-   * Enable or disable all items and nodes
-   * @param enable Specifies if items and nodes should be enabled or disabled
-   */
-  private _onSetEnableAll = (enable: boolean) => {
-    this._setEnableAllItems(enable);
-    this._setEnableAllNodes(enable);
-  }
-
-  /**
-   * Enable or disable all items
-   * @param enable Specifies if items should be enabled or disabled
-   */
-  private _setEnableAllItems = (enable: boolean) => {
-    for (const item of this.state.activeGroup.items) {
-      item.enabled = enable;
-      this.state.activeGroup.setEnabled(item, enable);
-    }
-    this.state.activeGroup.updateState();
-  }
-
-  /**
-   * Enable or disable all nodes
-   * @param enable Specifies if nodes should be enabled or disabled
-   */
-  private _setEnableAllNodes = async (enable: boolean) => {
-    const nodes: TreeNodeItem[] = await this.state.treeInfo!.dataProvider.getNodes();
-    for (const node of nodes) {
-      enable ? this._selectLabel(node) : this._deselectLabel(node);
-    }
-<<<<<<< HEAD
-
-=======
->>>>>>> a2724e0a
-    this.setState({
-      treeInfo: {
-        ...this.state.treeInfo!,
-        selectedNodes: [...this.state.treeInfo!.selectedNodes!],
-      },
-    });
-<<<<<<< HEAD
-  }
-
-  /** Invert display on all items and state of all nodes */
-  private _onInvertAll = () => {
-    this._invertEnableOnAllItems();
-    this._invertEnableOnAllNodes();
-=======
->>>>>>> a2724e0a
-  }
-
-  /** Invert display on all items */
-  private _invertEnableOnAllItems = () => {
-    for (const item of this.state.activeGroup.items) {
-      this.state.activeGroup.setEnabled(item, !item.enabled);
-      item.enabled = !item.enabled;
-    }
-    this.state.activeGroup.updateState();
-  }
-
-  /** Invert state of all nodes */
-  private _invertEnableOnAllNodes = async () => {
-    const nodes: TreeNodeItem[] = await this.state.treeInfo!.dataProvider.getNodes();
-    for (const node of nodes) {
-      node.checkBoxState === CheckBoxState.On ? this._deselectLabel(node) : this._selectLabel(node);
-    }
-
-    this.setState({
-      treeInfo: {
-        ...this.state.treeInfo!,
-        selectedNodes: [...this.state.treeInfo!.selectedNodes!],
-      },
-    });
-  }
-
-  private async _updateModelsWithViewport(vp: Viewport) {
-    // Query models and add them to state
-    if (!(vp.view instanceof SpatialViewState))
-      return;
-
-    const spatialView = vp.view as SpatialViewState;
-    const modelQueryParams: ModelQueryParams = { from: SpatialModelState.getClassFullName(), wantPrivate: false };
-    let curModelProps: ModelProps[] = new Array<ModelProps>();
-
-    if (this.props.iModelConnection)
-      curModelProps = await this.props.iModelConnection.models.queryProps(modelQueryParams);
-
-    const models: ListItem[] = [];
-    for (const modelProps of curModelProps) {
-      const model: ListItem = {
-        key: (modelProps.id) ? modelProps.id.toString() : "",
-        name: (modelProps.name) ? modelProps.name : "",
-        enabled: modelProps.id ? spatialView.modelSelector.has(modelProps.id) : false,
-        type: ListItemType.Item,
-      };
-      models.push(model);
-    }
-
-    this._groups[0].items = models;
-
-    vp.changeView(spatialView);
-
-    this.forceUpdate();
-  }
-
-  private async _updateCategoriesWithViewport(vp: Viewport) {
-    // Query categories and add them to state
-    const view: ViewState = vp.view.clone();
-    const ecsql = "SELECT ECInstanceId as id, CodeValue as code, UserLabel as label FROM " + (view.is3d() ? "BisCore.SpatialCategory" : "BisCore.DrawingCategory");
-    let rows = [];
-
-    if (this.props.iModelConnection)
-      rows = await this.props.iModelConnection.executeQuery(ecsql);
-
-    const categories: ListItem[] = [];
-    for (const row of rows) {
-      const category: ListItem = {
-        key: row.id as string,
-        name: row.label ? row.label as string : row.code as string,
-        enabled: view.categorySelector.has(row.id as string),
-        type: ListItemType.Item,
-      };
-      categories.push(category);
-    }
-
-    this._groups[1].items = categories;
-
-    vp.changeView(view);
-
-    this.forceUpdate();
-  }
-
-  /** Modify viewport to display checked models */
-  private _onModelChecked = (item: ListItem, checked: boolean) => {
-    if (!IModelApp.viewManager)
-      return;
-
-    item.enabled = checked;
-    IModelApp.viewManager.forEachViewport((vp: Viewport) => {
-      if (!(vp.view instanceof SpatialViewState))
-        return;
-      const view: SpatialViewState = vp.view.clone();
-      if (checked)
-        view.modelSelector.addModels(item.key);
-      else
-        view.modelSelector.dropModels(item.key);
-      vp.changeView(view);
-    });
-  }
-
-  /** Modify viewport to display checked categories */
-  private _onCategoryChecked = (item: ListItem, checked: boolean) => {
-    if (!IModelApp.viewManager || !IModelApp.viewManager.selectedView)
-      return;
-
-    item.enabled = checked;
-
-    const updateViewport = (vp: Viewport) => {
-      // Only act on viewports that are both 3D or both 2D. Important if we have multiple viewports opened and we
-      // are using 'allViewports' property
-      if (IModelApp.viewManager.selectedView && IModelApp.viewManager.selectedView.view.is3d() === vp.view.is3d()) {
-        const view: ViewState = vp.view.clone();
-        view.categorySelector.changeCategoryDisplay(item.key, checked);
-        vp.changeView(view);
-      }
-    };
-
-    // This property let us act on all viewports or just on the selected one, configurable by the app
-    if (this.props.allViewports) {
-      IModelApp.viewManager.forEachViewport(updateViewport);
-    } else if (IModelApp.viewManager.selectedView) {
-      updateViewport(IModelApp.viewManager.selectedView);
-    }
-    this._updateCategoriesWithViewport(IModelApp.viewManager.selectedView); // tslint:disable-line:no-floating-promises
-  }
-
-  /** Add models to current viewport */
-  public async updateModelsState() {
-    if (!IModelApp.viewManager)
-      return;
-
-    const vp = IModelApp.viewManager.getFirstOpenView();
-    if (vp)
-      this._updateModelsWithViewport(vp); // tslint:disable-line:no-floating-promises
-  }
-
-  /** Add categories to current viewport */
-  public async updateCategoriesState() {
-    if (!IModelApp.viewManager)
-      return;
-
-    const vp = IModelApp.viewManager.selectedView;
-    if (vp)
-      this._updateCategoriesWithViewport(vp); // tslint:disable-line:no-floating-promises
-  }
-
-  /** Update state for each group */
-  public async updateState() {
-    this._groups.forEach((group: ModelGroup) => {
-      if (!group.initialized) {
-        group.updateState();
-        group.initialized = true;
-      }
-    });
-  }
-
-  // tslint:disable-next-line:naming-convention
-  private onFilterApplied = (_filter?: string): void => {
-    if (this.state.treeInfo && this.state.treeInfo.filtering)
-      this.setState({
-        treeInfo: {
-          ...this.state.treeInfo,
-          filtering: false,
-        },
-      });
-  }
-
-  private _onFilterStart = (filter: string) => {
-    if (!this.state.treeInfo)
-      return;
-
-    this.setState({
-      treeInfo: {
-        ...this.state.treeInfo,
-        filter,
-        filtering: true,
-      },
-    });
-  }
-
-  private _onFilterCancel = () => {
-    if (!this.state.treeInfo)
-      return;
-
-    this.setState({
-      treeInfo: {
-        ...this.state.treeInfo,
-        filter: "",
-        filtering: false,
-      },
-    });
-  }
-
-  private _onFilterClear = () => {
-    if (!this.state.treeInfo)
-      return;
-
-    this.setState({
-      treeInfo: {
-        ...this.state.treeInfo,
-        filter: "",
-        filtering: false,
-      },
-    });
-  }
-
-  private _onMatchesCounted = (count: number) => {
-    if (this.state.treeInfo && count !== this.state.treeInfo.matchesCount)
-      this.setState({
-        treeInfo: {
-          ...this.state.treeInfo,
-          matchesCount: count,
-        },
-      });
-  }
-
-  private _onSelectedMatchChanged = (index: number) => {
-    if (!this.state.treeInfo)
-      return;
-
-    this.setState({
-      treeInfo: {
-        ...this.state.treeInfo,
-        activeMatchIndex: index,
-      },
-    });
-  }
-
-  /** Set item state for selected node */
-  private _onNodeSelected = (items: TreeNodeItem[]) => {
-    items.forEach((item: TreeNodeItem) => {
-      this._setItemState(item, true);
-      item.checkBoxState = CheckBoxState.On;
-    });
-    return true;
-  }
-
-  /** Set item state for deselected node */
-  private _onNodesDeselected = (items: TreeNodeItem[]) => {
-    items.forEach((item: TreeNodeItem) => {
-      this._setItemState(item, false);
-      item.checkBoxState = CheckBoxState.Off;
-    });
-    return true;
-  }
-
-  /** Enable or disable a single item */
-  private _onCheckboxClick = (node: TreeNodeItem) => {
-    this._setItemState(node);
-  }
-
-  /**
-   * Set item and node state after input change
-   * @param treeItem Item to set state on
-   * @param enable Flag to enable or disable item, determined by checkBoxState if not specified
-   */
-  private _setItemState = (treeItem: TreeNodeItem, enable?: boolean) => {
-    if (enable || treeItem.checkBoxState === CheckBoxState.On)
-      this._setItemStateOn(treeItem);
-    else
-      this._setItemStateOff(treeItem);
-
-    this.setState({ activeGroup: this.state.activeGroup });
-  }
-
-  private _setItemStateOn = (treeItem: TreeNodeItem) => {
-    this._setEnableItem(treeItem, true);
-    this._setEnableNode(treeItem, true);
-    this._setEnableChildren(treeItem, true);
-
-    const nodes = this.state.treeInfo!.dataProvider.getNodes();
-    this.state.treeInfo!.dataProvider.onTreeNodeChanged.raiseEvent(nodes);
-  }
-
-  private _setItemStateOff = async (treeItem: TreeNodeItem) => {
-    this._setEnableItem(treeItem, false);
-    this._setEnableNode(treeItem, false);
-    this._setEnableChildren(treeItem, false);
-
-    const nodes = this.state.treeInfo!.dataProvider.getNodes();
-    this.state.treeInfo!.dataProvider.onTreeNodeChanged.raiseEvent(nodes);
-  }
-
-  private _setEnableItem = (treeItem: TreeNodeItem, enable: boolean) => {
-    const item = this._getItem(treeItem.label);
-    this.state.activeGroup.setEnabled(item, enable);
-  }
-
-  private _setEnableNode = (treeItem: TreeNodeItem, enable: boolean) => {
-    enable ? this._selectLabel(treeItem) : this._deselectLabel(treeItem);
-  }
-
-  private _setEnableChildren = async (treeItem: TreeNodeItem, enable: boolean) => {
-    const childNodes = await this.state.treeInfo!.dataProvider.getNodes(treeItem);
-    for (const child of childNodes) {
-      enable ? this._selectLabel(child) : this._deselectLabel(child);
-    }
-  }
-
-  private _selectLabel = (treeItem: TreeNodeItem) => {
-    if (this.state.treeInfo && this.state.treeInfo.selectedNodes) {
-      const index = this.state.treeInfo.selectedNodes.indexOf(treeItem.id);
-      if (index === -1) {
-        // this.state.treeInfo.selectedNodes.push(treeItem.id);
-        const nodes = this.state.treeInfo.selectedNodes;
-        nodes.push(treeItem.id);
-        this.setState({
-          treeInfo: {
-            ...this.state.treeInfo,
-            selectedNodes: nodes,
-          },
-        });
-      }
-      treeItem.checkBoxState = CheckBoxState.On;
-    }
-  }
-
-  private _deselectLabel = (treeItem: TreeNodeItem) => {
-    if (this.state.treeInfo && this.state.treeInfo.selectedNodes) {
-      const index = this.state.treeInfo.selectedNodes.indexOf(treeItem.id);
-      if (index > -1) {
-        // this.state.treeInfo.selectedNodes.splice(index, 1);
-        const nodes = this.state.treeInfo.selectedNodes;
-        nodes.splice(index, 1);
-        this.setState({
-          treeInfo: {
-            ...this.state.treeInfo,
-            selectedNodes: nodes,
-          },
-        });
-        treeItem.checkBoxState = CheckBoxState.Off;
-      }
-    }
-  }
-
-  private _getItem = (label: string): ListItem => {
-    let items: ListItem[];
-    switch (this.state.activeGroup.id) {
-      case "Models":
-        items = this._groups[0].items;
-        break;
-      case "Categories":
-        items = this._groups[1].items;
-        break;
-      default:
-        items = this._groups[0].items;
-        break;
-    }
-
-    const checkedItem = items.find((item: ListItem): boolean => {
-      return label === item.name;
-    });
-
-    return checkedItem ? checkedItem : items[0];
-  }
-
-  private _getNodeFromItem = async (item: ListItem) => {
-    if (this.state.treeInfo) {
-      const nodes = await this.state.treeInfo.dataProvider.getNodes();
-      for (const node of nodes) {
-        if (node.label === item.name)
-          return node;
-      }
-    }
-
-    return;
-  }
-
-  /** @hidden */
-  public render() {
-    const listClassName = classnames("fw-modelselector", this.state.expand && "show");
-    const activeClassName = classnames(this.state.activeGroup.label && "active");
-
-    if (this.state.treeInfo)
-      return (
-        <div className="widget-picker">
-          <div>
-            <ul className="category-model-horizontal-tabs">
-              {
-                this._groups.map((group: any) =>
-                  (
-                    <li
-                      key={group.id}
-                      className={group.label === this.state.activeGroup.label ? activeClassName : ""}
-                      onClick={this._onExpand.bind(this, group)}>
-                      <a>{group.label}</a>
-                    </li>
-                  ))
-              }
-            </ul>
-          </div>
-          <div className={listClassName}>
-            <div className="modelselector-toolbar">
-              <FilteringInput
-                filteringInProgress={this.state.treeInfo.filtering ? this.state.treeInfo.filtering : false}
-                onFilterCancel={this._onFilterCancel}
-                onFilterClear={this._onFilterClear}
-                onFilterStart={this._onFilterStart}
-                resultSelectorProps={{
-                  onSelectedChanged: this._onSelectedMatchChanged,
-                  resultCount: this.state.treeInfo.matchesCount ? this.state.treeInfo.matchesCount : 0,
-                }}
-              />
-              <div className="modelselector-buttons">
-                <span className="icon icon-visibility" title={UiFramework.i18n.translate("UiFramework:pickerButtons.all")} onClick={this._onSetEnableAll.bind(this, true)} />
-                <span className="icon icon-visibility-hide" title={UiFramework.i18n.translate("UiFramework:pickerButtons.none")} onClick={this._onSetEnableAll.bind(this, false)} />
-                <span className="icon icon-visibility-invert" title={UiFramework.i18n.translate("UiFramework:pickerButtons.invert")} onClick={this._onInvertAll.bind(this)} />
-              </div>
-            </div>
-            <div style={{ height: "100%" }}>
-              {
-                (this.props.iModelConnection) ?
-                  <CategoryModelTree
-                    dataProvider={this.state.treeInfo.dataProvider}
-                    filter={this.state.treeInfo.filter}
-                    onFilterApplied={this.onFilterApplied}
-                    onMatchesCounted={this._onMatchesCounted}
-                    activeMatchIndex={this.state.treeInfo.activeMatchIndex}
-                    selectedNodes={this.state.treeInfo.selectedNodes}
-                    selectionMode={SelectionMode.Multiple}
-                    onNodesSelected={this._onNodeSelected}
-                    onNodesDeselected={this._onNodesDeselected}
-                    onCheckboxClick={this._onCheckboxClick}
-                    checkboxesEnabled={true}
-                  /> :
-                  <div />
-              }
-            </div >
-          </div>
-        </div >
-      );
-    // WIP: localize
-    return "Loading...";
-  }
-
-}
-
-// tslint:disable-next-line:variable-name
-const CategoryModelTree = treeWithFilteringSupport(Tree);
-
-export default ModelSelectorWidget;
-
-ConfigurableUiManager.registerControl("ModelSelectorWidget", ModelSelectorWidgetControl);
+/*---------------------------------------------------------------------------------------------
+* Copyright (c) 2018 Bentley Systems, Incorporated. All rights reserved.
+* Licensed under the MIT License. See LICENSE.md in the project root for license terms.
+*--------------------------------------------------------------------------------------------*/
+/** @module Picker */
+
+import * as React from "react";
+import * as _ from "lodash";
+import classnames from "classnames";
+import { ListItem, ListItemType } from "./ListPicker";
+import { IModelApp, Viewport, ViewState, SpatialViewState, SpatialModelState, SelectedViewportChangedArgs, IModelConnection } from "@bentley/imodeljs-frontend";
+import { ModelQueryParams, ModelProps } from "@bentley/imodeljs-common";
+import { UiFramework } from "../UiFramework";
+import { ConfigurableUiManager } from "../configurableui/ConfigurableUiManager";
+import { ConfigurableCreateInfo } from "../configurableui/ConfigurableUiControl";
+import { WidgetControl } from "../configurableui/WidgetControl";
+import { Tree, FilteringInput, TreeNodeItem, PageOptions, DelayLoadedTreeNodeItem, TreeDataChangesListener, SelectionMode } from "@bentley/ui-components";
+import "./ModelSelector.scss";
+import { PresentationTreeDataProvider, treeWithFilteringSupport, IPresentationTreeDataProvider } from "@bentley/presentation-components";
+import { Presentation } from "@bentley/presentation-frontend";
+import { RegisteredRuleset, NodeKey, NodePathElement } from "@bentley/presentation-common";
+import { CheckBoxState } from "@bentley/ui-core";
+import { BeEvent } from "@bentley/bentleyjs-core";
+
+/** Model Group used by [[ModelSelectorWidget]] */
+export interface ModelGroup {
+  id: string;
+  label: string;
+  items: ListItem[];
+  initialized: boolean;
+  updateState: () => void;
+  setEnabled: (item: ListItem, enabled: boolean) => void;
+}
+
+/** Properties for the [[ModelSelectorWidget]] component */
+export interface ModelSelectorWidgetProps {
+  iModelConnection: IModelConnection;
+  allViewports?: boolean;
+}
+
+/** State for the [[ModelSelectorWidget]] component */
+export interface ModelSelectorWidgetState {
+  expand: boolean;
+  activeGroup: ModelGroup;
+  showOptions: boolean;
+  treeInfo?: {
+    ruleset: RegisteredRuleset;
+    dataProvider: ModelSelectorDataProvider;
+    filter?: string;
+    prevProps?: any;
+    filtering?: boolean;
+    activeMatchIndex?: number;
+    matchesCount?: number;
+    selectedNodes?: string[];
+  };
+}
+
+/**
+ * Implementation of a PresentationTreeDataProvider that manages checkbox display,
+ * bolding, and highlighting selections.
+ */
+class ModelSelectorDataProvider implements IPresentationTreeDataProvider {
+  private _baseProvider: PresentationTreeDataProvider;
+
+  /** @hidden */
+  constructor(imodel: IModelConnection, rulesetId: string) {
+    this._baseProvider = new PresentationTreeDataProvider(imodel, rulesetId);
+  }
+
+  /** Id of the ruleset used by this data provider */
+  public get rulesetId(): string { return this._baseProvider.rulesetId; }
+
+  /** [[IModelConnection]] used by this data provider */
+  public get connection(): IModelConnection { return this._baseProvider.connection; }
+
+  /** Listener for tree node changes */
+  public onTreeNodeChanged = new BeEvent<TreeDataChangesListener>();
+
+  /**
+   * Returns a [[NodeKey]] from given [[TreeNodeItem]].
+   * **Warning:** the `node` must be created by this data provider.
+   */
+  public getNodeKey(node: TreeNodeItem): NodeKey {
+    return this._baseProvider.getNodeKey(node);
+  }
+
+  /**
+   * Returns filtered node paths.
+   * @param filter Filter.
+   * @returns Filtered NodePaths
+   */
+  public getFilteredNodePaths = async (filter: string): Promise<NodePathElement[]> => {
+    return this._baseProvider.getFilteredNodePaths(filter);
+  }
+
+  /**
+   * Provides count for number of nodes under parent node
+   * @param parentNode Node to count children for
+   * @returns number of children under parentNode
+   */
+  public getNodesCount = _.memoize(async (parentNode?: TreeNodeItem): Promise<number> => {
+    return this._baseProvider.getNodesCount(parentNode);
+  });
+
+  /**
+   * Modifies and returns nodes to be displayed.
+   * @param parentNode The parent node for all nodes to be returned
+   * @param pageOptions Paging options
+   * @returns TreeNodeItems to be displayed
+   */
+  public getNodes = _.memoize(async (parentNode?: TreeNodeItem, pageOptions?: PageOptions): Promise<DelayLoadedTreeNodeItem[]> => {
+    const nodes = await this._baseProvider.getNodes(parentNode, pageOptions);
+    nodes.forEach((n: DelayLoadedTreeNodeItem) => {
+      n.isCheckboxVisible = true;
+
+      if (n.checkBoxState && n.checkBoxState === CheckBoxState.On)
+        n.labelBold = true;
+      else
+        n.labelBold = false;
+    });
+    return nodes;
+  });
+}
+
+/** Model Selector [[WidgetControl]] */
+export class ModelSelectorWidgetControl extends WidgetControl {
+  /** Creates a ModelSelectorDemoWidget */
+  constructor(info: ConfigurableCreateInfo, options: any) {
+    super(info, options);
+
+    this.reactElement = <ModelSelectorWidget iModelConnection={options.iModelConnection} />;
+  }
+}
+
+/** Model Selector Widget React component */
+export class ModelSelectorWidget extends React.Component<ModelSelectorWidgetProps, ModelSelectorWidgetState> {
+  private _removeSelectedViewportChanged?: () => void;
+  private _groups: ModelGroup[] = [];
+  private _isMounted = false;
+  private _modelRuleset?: RegisteredRuleset;
+  private _categoryRuleset?: RegisteredRuleset;
+
+  /** Creates a ModelSelectorWidget */
+  constructor(props: ModelSelectorWidgetProps) {
+    super(props);
+
+    this._initGroups();
+    this.state = { expand: false, activeGroup: this._groups[0], showOptions: false };
+    this.updateState(); // tslint:disable-line:no-floating-promises
+  }
+
+  /** Iinitialize listeners and category/model rulesets */
+  public componentDidMount() {
+    this._isMounted = true;
+    this._initModelState();
+    this._initCategoryState();
+
+    this._removeSelectedViewportChanged = IModelApp.viewManager.onSelectedViewportChanged.addListener(this._handleSelectedViewportChanged);
+  }
+
+  /** Initializes default state of model tab */
+  private _initModelState = () => {
+    Presentation.presentation.rulesets().add(require("../../rulesets/Models")) // tslint:disable-line:no-floating-promises
+      .then((ruleset: RegisteredRuleset) => {
+        if (!this._isMounted)
+          return;
+        this._modelRuleset = ruleset;
+        this.setState({
+          treeInfo: {
+            ruleset,
+            dataProvider: new ModelSelectorDataProvider(this.props.iModelConnection, ruleset.id),
+            filter: "",
+            filtering: false,
+            prevProps: this.props,
+            activeMatchIndex: 0,
+            matchesCount: 0,
+            selectedNodes: [],
+          },
+          expand: true,
+        });
+        // tslint:disable:no-floating-promises
+        this._onSetEnableAll(true);
+      });
+  }
+
+  /** Initializes default state of category tab */
+  private _initCategoryState = () => {
+    Presentation.presentation.rulesets().add(require("../../rulesets/Categories")) // tslint:disable-line:no-floating-promises
+      .then((ruleset: RegisteredRuleset) => {
+        if (!this._isMounted)
+          return;
+        this._categoryRuleset = ruleset;
+        // tslint:disable:no-floating-promises
+        this._onSetEnableAll(true);
+      });
+  }
+
+  /** Removes listeners */
+  public componentWillUnmount() {
+    this._isMounted = false;
+
+    if (this.state.treeInfo)
+      Presentation.presentation.rulesets().remove(this.state.treeInfo.ruleset); // tslint:disable-line:no-floating-promises
+
+    if (this._removeSelectedViewportChanged)
+      this._removeSelectedViewportChanged();
+  }
+
+  /** Initializes category/model groups and contents */
+  private _initGroups() {
+    this._groups = [];
+    this._groups.push(this._getDefaultModelGroup());
+    this._groups.push(this._getDefaultCategoryGroup());
+  }
+
+  /**
+   * Creates initial model group
+   * @returns Initialized model group
+   */
+  private _getDefaultModelGroup = () => {
+    return {
+      id: "Models",
+      label: UiFramework.i18n.translate("UiFramework:categoriesModels.models"),
+      items: [],
+      initialized: false,
+      updateState: this.updateModelsState.bind(this),
+      setEnabled: this._onModelChecked,
+    };
+  }
+
+  /**
+   * Creates initial category group
+   * @returns Initialized category group
+   */
+  private _getDefaultCategoryGroup = () => {
+    return {
+      id: "Categories",
+      label: UiFramework.i18n.translate("UiFramework:categoriesModels.categories"),
+      items: [],
+      initialized: false,
+      updateState: this.updateCategoriesState.bind(this),
+      setEnabled: this._onCategoryChecked,
+    };
+  }
+
+  /**
+   * Update viewed models on selected viewport changed
+   * @param args Arguments for selected viewport changed
+   */
+  private _handleSelectedViewportChanged = (args: SelectedViewportChangedArgs) => {
+    if (args.current) {
+      this._initGroups();
+      this.updateState(); // tslint:disable-line:no-floating-promises
+    }
+  }
+
+  /**
+   * Expand the selected group
+   * @param group ModelGroup to expand.
+   */
+  private _onExpand = (group: ModelGroup) => {
+    const activeRuleset = this._getActiveRuleset(group);
+    if (!activeRuleset)
+      return;
+
+    this._setActiveRuleset(activeRuleset);
+    this._setInitialExpandedState(group);
+  }
+
+  /**
+   * Determines active ruleset based on provided group.
+   * @param group Newly set active group.
+   * @returns Ruleset associated with newly set active group.
+   */
+  private _getActiveRuleset = (group: ModelGroup): RegisteredRuleset | undefined => {
+    if (group.label === UiFramework.i18n.translate("UiFramework:categoriesModels.models"))
+      return this._modelRuleset;
+    else if (group.label === UiFramework.i18n.translate("UiFramework:categoriesModels.categories"))
+      return this._categoryRuleset;
+    else
+      return this._modelRuleset;
+  }
+
+  /**
+   * Sets provided ruleset as new ruleset for tree.
+   * @param activeRuleset Ruleset to provide to tree.
+   */
+  private _setActiveRuleset = (activeRuleset: RegisteredRuleset) => {
+    this.setState({
+      treeInfo: {
+        ...this.state.treeInfo!,
+        ruleset: activeRuleset,
+        dataProvider: new ModelSelectorDataProvider(this.props.iModelConnection, activeRuleset.id),
+      },
+    });
+  }
+
+  /**
+   * Sets initial state as tab expands
+   * @param group ModelGroup to initialize state on
+   */
+  private _setInitialExpandedState = async (group: ModelGroup) => {
+    if (this.state.treeInfo) {
+      const selectedNodes = await this._selectEnabledItems(group.items);
+
+      this.setState({
+        treeInfo: {
+          ...this.state.treeInfo,
+          selectedNodes,
+        },
+        activeGroup: group,
+        expand: true,
+      });
+    }
+  }
+
+  /**
+   * Sets checkbox and selection states of node based on
+   * enable state of associated items.
+   * @param items Items to set selection for if enabled
+   * @returns Nodes that have been selected
+   */
+  private _selectEnabledItems = async (items: ListItem[]) => {
+    const selectedNodes = Array<string>();
+    for (const item of items) {
+      const node = await this._getNodeFromItem(item);
+      if (node && item.enabled) {
+        selectedNodes.push(node.id);
+        this._selectLabel(node);
+      }
+    }
+    return selectedNodes;
+  }
+
+  /**
+   * Enable or disable all items and nodes
+   * @param enable Specifies if items and nodes should be enabled or disabled
+   */
+  private _onSetEnableAll = (enable: boolean) => {
+    this._setEnableAllItems(enable);
+    this._setEnableAllNodes(enable);
+  }
+
+  /**
+   * Enable or disable all items
+   * @param enable Specifies if items should be enabled or disabled
+   */
+  private _setEnableAllItems = (enable: boolean) => {
+    for (const item of this.state.activeGroup.items) {
+      item.enabled = enable;
+      this.state.activeGroup.setEnabled(item, enable);
+    }
+    this.state.activeGroup.updateState();
+  }
+
+  /**
+   * Enable or disable all nodes
+   * @param enable Specifies if nodes should be enabled or disabled
+   */
+  private _setEnableAllNodes = async (enable: boolean) => {
+    const nodes: TreeNodeItem[] = await this.state.treeInfo!.dataProvider.getNodes();
+    for (const node of nodes) {
+      enable ? this._selectLabel(node) : this._deselectLabel(node);
+    }
+    this.setState({
+      treeInfo: {
+        ...this.state.treeInfo!,
+        selectedNodes: [...this.state.treeInfo!.selectedNodes!],
+      },
+    });
+  }
+
+  /** Invert display on all items and state of all nodes */
+  private _onInvertAll = () => {
+    this._invertEnableOnAllItems();
+    this._invertEnableOnAllNodes();
+  }
+
+  /** Invert display on all items */
+  private _invertEnableOnAllItems = () => {
+    for (const item of this.state.activeGroup.items) {
+      this.state.activeGroup.setEnabled(item, !item.enabled);
+      item.enabled = !item.enabled;
+    }
+    this.state.activeGroup.updateState();
+  }
+
+  /** Invert state of all nodes */
+  private _invertEnableOnAllNodes = async () => {
+    const nodes: TreeNodeItem[] = await this.state.treeInfo!.dataProvider.getNodes();
+    for (const node of nodes) {
+      node.checkBoxState === CheckBoxState.On ? this._deselectLabel(node) : this._selectLabel(node);
+    }
+
+    this.setState({
+      treeInfo: {
+        ...this.state.treeInfo!,
+        selectedNodes: [...this.state.treeInfo!.selectedNodes!],
+      },
+    });
+  }
+
+  private async _updateModelsWithViewport(vp: Viewport) {
+    // Query models and add them to state
+    if (!(vp.view instanceof SpatialViewState))
+      return;
+
+    const spatialView = vp.view as SpatialViewState;
+    const modelQueryParams: ModelQueryParams = { from: SpatialModelState.getClassFullName(), wantPrivate: false };
+    let curModelProps: ModelProps[] = new Array<ModelProps>();
+
+    if (this.props.iModelConnection)
+      curModelProps = await this.props.iModelConnection.models.queryProps(modelQueryParams);
+
+    const models: ListItem[] = [];
+    for (const modelProps of curModelProps) {
+      const model: ListItem = {
+        key: (modelProps.id) ? modelProps.id.toString() : "",
+        name: (modelProps.name) ? modelProps.name : "",
+        enabled: modelProps.id ? spatialView.modelSelector.has(modelProps.id) : false,
+        type: ListItemType.Item,
+      };
+      models.push(model);
+    }
+
+    this._groups[0].items = models;
+
+    vp.changeView(spatialView);
+
+    this.forceUpdate();
+  }
+
+  private async _updateCategoriesWithViewport(vp: Viewport) {
+    // Query categories and add them to state
+    const view: ViewState = vp.view.clone();
+    const ecsql = "SELECT ECInstanceId as id, CodeValue as code, UserLabel as label FROM " + (view.is3d() ? "BisCore.SpatialCategory" : "BisCore.DrawingCategory");
+    let rows = [];
+
+    if (this.props.iModelConnection)
+      rows = await this.props.iModelConnection.executeQuery(ecsql);
+
+    const categories: ListItem[] = [];
+    for (const row of rows) {
+      const category: ListItem = {
+        key: row.id as string,
+        name: row.label ? row.label as string : row.code as string,
+        enabled: view.categorySelector.has(row.id as string),
+        type: ListItemType.Item,
+      };
+      categories.push(category);
+    }
+
+    this._groups[1].items = categories;
+
+    vp.changeView(view);
+
+    this.forceUpdate();
+  }
+
+  /** Modify viewport to display checked models */
+  private _onModelChecked = (item: ListItem, checked: boolean) => {
+    if (!IModelApp.viewManager)
+      return;
+
+    item.enabled = checked;
+    IModelApp.viewManager.forEachViewport((vp: Viewport) => {
+      if (!(vp.view instanceof SpatialViewState))
+        return;
+      const view: SpatialViewState = vp.view.clone();
+      if (checked)
+        view.modelSelector.addModels(item.key);
+      else
+        view.modelSelector.dropModels(item.key);
+      vp.changeView(view);
+    });
+  }
+
+  /** Modify viewport to display checked categories */
+  private _onCategoryChecked = (item: ListItem, checked: boolean) => {
+    if (!IModelApp.viewManager || !IModelApp.viewManager.selectedView)
+      return;
+
+    item.enabled = checked;
+
+    const updateViewport = (vp: Viewport) => {
+      // Only act on viewports that are both 3D or both 2D. Important if we have multiple viewports opened and we
+      // are using 'allViewports' property
+      if (IModelApp.viewManager.selectedView && IModelApp.viewManager.selectedView.view.is3d() === vp.view.is3d()) {
+        const view: ViewState = vp.view.clone();
+        view.categorySelector.changeCategoryDisplay(item.key, checked);
+        vp.changeView(view);
+      }
+    };
+
+    // This property let us act on all viewports or just on the selected one, configurable by the app
+    if (this.props.allViewports) {
+      IModelApp.viewManager.forEachViewport(updateViewport);
+    } else if (IModelApp.viewManager.selectedView) {
+      updateViewport(IModelApp.viewManager.selectedView);
+    }
+    this._updateCategoriesWithViewport(IModelApp.viewManager.selectedView); // tslint:disable-line:no-floating-promises
+  }
+
+  /** Add models to current viewport */
+  public async updateModelsState() {
+    if (!IModelApp.viewManager)
+      return;
+
+    const vp = IModelApp.viewManager.getFirstOpenView();
+    if (vp)
+      this._updateModelsWithViewport(vp); // tslint:disable-line:no-floating-promises
+  }
+
+  /** Add categories to current viewport */
+  public async updateCategoriesState() {
+    if (!IModelApp.viewManager)
+      return;
+
+    const vp = IModelApp.viewManager.selectedView;
+    if (vp)
+      this._updateCategoriesWithViewport(vp); // tslint:disable-line:no-floating-promises
+  }
+
+  /** Update state for each group */
+  public async updateState() {
+    this._groups.forEach((group: ModelGroup) => {
+      if (!group.initialized) {
+        group.updateState();
+        group.initialized = true;
+      }
+    });
+  }
+
+  // tslint:disable-next-line:naming-convention
+  private onFilterApplied = (_filter?: string): void => {
+    if (this.state.treeInfo && this.state.treeInfo.filtering)
+      this.setState({
+        treeInfo: {
+          ...this.state.treeInfo,
+          filtering: false,
+        },
+      });
+  }
+
+  private _onFilterStart = (filter: string) => {
+    if (!this.state.treeInfo)
+      return;
+
+    this.setState({
+      treeInfo: {
+        ...this.state.treeInfo,
+        filter,
+        filtering: true,
+      },
+    });
+  }
+
+  private _onFilterCancel = () => {
+    if (!this.state.treeInfo)
+      return;
+
+    this.setState({
+      treeInfo: {
+        ...this.state.treeInfo,
+        filter: "",
+        filtering: false,
+      },
+    });
+  }
+
+  private _onFilterClear = () => {
+    if (!this.state.treeInfo)
+      return;
+
+    this.setState({
+      treeInfo: {
+        ...this.state.treeInfo,
+        filter: "",
+        filtering: false,
+      },
+    });
+  }
+
+  private _onMatchesCounted = (count: number) => {
+    if (this.state.treeInfo && count !== this.state.treeInfo.matchesCount)
+      this.setState({
+        treeInfo: {
+          ...this.state.treeInfo,
+          matchesCount: count,
+        },
+      });
+  }
+
+  private _onSelectedMatchChanged = (index: number) => {
+    if (!this.state.treeInfo)
+      return;
+
+    this.setState({
+      treeInfo: {
+        ...this.state.treeInfo,
+        activeMatchIndex: index,
+      },
+    });
+  }
+
+  /** Set item state for selected node */
+  private _onNodeSelected = (items: TreeNodeItem[]) => {
+    items.forEach((item: TreeNodeItem) => {
+      this._setItemState(item, true);
+      item.checkBoxState = CheckBoxState.On;
+    });
+    return true;
+  }
+
+  /** Set item state for deselected node */
+  private _onNodesDeselected = (items: TreeNodeItem[]) => {
+    items.forEach((item: TreeNodeItem) => {
+      this._setItemState(item, false);
+      item.checkBoxState = CheckBoxState.Off;
+    });
+    return true;
+  }
+
+  /** Enable or disable a single item */
+  private _onCheckboxClick = (node: TreeNodeItem) => {
+    this._setItemState(node);
+  }
+
+  /**
+   * Set item and node state after input change
+   * @param treeItem Item to set state on
+   * @param enable Flag to enable or disable item, determined by checkBoxState if not specified
+   */
+  private _setItemState = (treeItem: TreeNodeItem, enable?: boolean) => {
+    if (enable || treeItem.checkBoxState === CheckBoxState.On)
+      this._setItemStateOn(treeItem);
+    else
+      this._setItemStateOff(treeItem);
+
+    this.setState({ activeGroup: this.state.activeGroup });
+  }
+
+  private _setItemStateOn = (treeItem: TreeNodeItem) => {
+    this._setEnableItem(treeItem, true);
+    this._setEnableNode(treeItem, true);
+    this._setEnableChildren(treeItem, true);
+
+    const nodes = this.state.treeInfo!.dataProvider.getNodes();
+    this.state.treeInfo!.dataProvider.onTreeNodeChanged.raiseEvent(nodes);
+  }
+
+  private _setItemStateOff = async (treeItem: TreeNodeItem) => {
+    this._setEnableItem(treeItem, false);
+    this._setEnableNode(treeItem, false);
+    this._setEnableChildren(treeItem, false);
+
+    const nodes = this.state.treeInfo!.dataProvider.getNodes();
+    this.state.treeInfo!.dataProvider.onTreeNodeChanged.raiseEvent(nodes);
+  }
+
+  private _setEnableItem = (treeItem: TreeNodeItem, enable: boolean) => {
+    const item = this._getItem(treeItem.label);
+    this.state.activeGroup.setEnabled(item, enable);
+  }
+
+  private _setEnableNode = (treeItem: TreeNodeItem, enable: boolean) => {
+    enable ? this._selectLabel(treeItem) : this._deselectLabel(treeItem);
+  }
+
+  private _setEnableChildren = async (treeItem: TreeNodeItem, enable: boolean) => {
+    const childNodes = await this.state.treeInfo!.dataProvider.getNodes(treeItem);
+    for (const child of childNodes) {
+      enable ? this._selectLabel(child) : this._deselectLabel(child);
+    }
+  }
+
+  private _selectLabel = (treeItem: TreeNodeItem) => {
+    if (this.state.treeInfo && this.state.treeInfo.selectedNodes) {
+      const index = this.state.treeInfo.selectedNodes.indexOf(treeItem.id);
+      if (index === -1) {
+        // this.state.treeInfo.selectedNodes.push(treeItem.id);
+        const nodes = this.state.treeInfo.selectedNodes;
+        nodes.push(treeItem.id);
+        this.setState({
+          treeInfo: {
+            ...this.state.treeInfo,
+            selectedNodes: nodes,
+          },
+        });
+      }
+      treeItem.checkBoxState = CheckBoxState.On;
+    }
+  }
+
+  private _deselectLabel = (treeItem: TreeNodeItem) => {
+    if (this.state.treeInfo && this.state.treeInfo.selectedNodes) {
+      const index = this.state.treeInfo.selectedNodes.indexOf(treeItem.id);
+      if (index > -1) {
+        // this.state.treeInfo.selectedNodes.splice(index, 1);
+        const nodes = this.state.treeInfo.selectedNodes;
+        nodes.splice(index, 1);
+        this.setState({
+          treeInfo: {
+            ...this.state.treeInfo,
+            selectedNodes: nodes,
+          },
+        });
+        treeItem.checkBoxState = CheckBoxState.Off;
+      }
+    }
+  }
+
+  private _getItem = (label: string): ListItem => {
+    let items: ListItem[];
+    switch (this.state.activeGroup.id) {
+      case "Models":
+        items = this._groups[0].items;
+        break;
+      case "Categories":
+        items = this._groups[1].items;
+        break;
+      default:
+        items = this._groups[0].items;
+        break;
+    }
+
+    const checkedItem = items.find((item: ListItem): boolean => {
+      return label === item.name;
+    });
+
+    return checkedItem ? checkedItem : items[0];
+  }
+
+  private _getNodeFromItem = async (item: ListItem) => {
+    if (this.state.treeInfo) {
+      const nodes = await this.state.treeInfo.dataProvider.getNodes();
+      for (const node of nodes) {
+        if (node.label === item.name)
+          return node;
+      }
+    }
+
+    return;
+  }
+
+  /** @hidden */
+  public render() {
+    const listClassName = classnames("fw-modelselector", this.state.expand && "show");
+    const activeClassName = classnames(this.state.activeGroup.label && "active");
+
+    if (this.state.treeInfo)
+      return (
+        <div className="widget-picker">
+          <div>
+            <ul className="category-model-horizontal-tabs">
+              {
+                this._groups.map((group: any) =>
+                  (
+                    <li
+                      key={group.id}
+                      className={group.label === this.state.activeGroup.label ? activeClassName : ""}
+                      onClick={this._onExpand.bind(this, group)}>
+                      <a>{group.label}</a>
+                    </li>
+                  ))
+              }
+            </ul>
+          </div>
+          <div className={listClassName}>
+            <div className="modelselector-toolbar">
+              <FilteringInput
+                filteringInProgress={this.state.treeInfo.filtering ? this.state.treeInfo.filtering : false}
+                onFilterCancel={this._onFilterCancel}
+                onFilterClear={this._onFilterClear}
+                onFilterStart={this._onFilterStart}
+                resultSelectorProps={{
+                  onSelectedChanged: this._onSelectedMatchChanged,
+                  resultCount: this.state.treeInfo.matchesCount ? this.state.treeInfo.matchesCount : 0,
+                }}
+              />
+              <div className="modelselector-buttons">
+                <span className="icon icon-visibility" title={UiFramework.i18n.translate("UiFramework:pickerButtons.all")} onClick={this._onSetEnableAll.bind(this, true)} />
+                <span className="icon icon-visibility-hide" title={UiFramework.i18n.translate("UiFramework:pickerButtons.none")} onClick={this._onSetEnableAll.bind(this, false)} />
+                <span className="icon icon-visibility-invert" title={UiFramework.i18n.translate("UiFramework:pickerButtons.invert")} onClick={this._onInvertAll.bind(this)} />
+              </div>
+            </div>
+            <div style={{ height: "100%" }}>
+              {
+                (this.props.iModelConnection) ?
+                  <CategoryModelTree
+                    dataProvider={this.state.treeInfo.dataProvider}
+                    filter={this.state.treeInfo.filter}
+                    onFilterApplied={this.onFilterApplied}
+                    onMatchesCounted={this._onMatchesCounted}
+                    activeMatchIndex={this.state.treeInfo.activeMatchIndex}
+                    selectedNodes={this.state.treeInfo.selectedNodes}
+                    selectionMode={SelectionMode.Multiple}
+                    onNodesSelected={this._onNodeSelected}
+                    onNodesDeselected={this._onNodesDeselected}
+                    onCheckboxClick={this._onCheckboxClick}
+                    checkboxesEnabled={true}
+                  /> :
+                  <div />
+              }
+            </div >
+          </div>
+        </div >
+      );
+    // WIP: localize
+    return "Loading...";
+  }
+
+}
+
+// tslint:disable-next-line:variable-name
+const CategoryModelTree = treeWithFilteringSupport(Tree);
+
+export default ModelSelectorWidget;
+
+ConfigurableUiManager.registerControl("ModelSelectorWidget", ModelSelectorWidgetControl);