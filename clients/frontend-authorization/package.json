{
  "name": "@bentley/frontend-authorization-client",
<<<<<<< HEAD
  "version": "2.9.0-dev.8",
=======
  "version": "2.9.0-dev.16",
>>>>>>> 2f380c48
  "description": "iModel.js Frontend Authorization Client",
  "main": "lib/frontend-authorization-client.js",
  "typings": "lib/frontend-authorization-client",
  "imodeljsSharedLibrary": true,
  "license": "MIT",
  "repository": {
    "type": "git",
    "url": "https://github.com/imodeljs/imodeljs/tree/master/clients/frontend-authorization"
  },
  "scripts": {
    "compile": "npm run build",
    "build": "tsc 1>&2",
    "clean": "rimraf lib .rush/temp/package-deps*.json",
    "extract-api": "betools extract-api --entry=frontend-authorization-client",
    "docs": "betools docs --includes=../../generated-docs/extract --json=../../generated-docs/clients/frontend-authorization-client/file.json --tsIndexFile=frontend-authorization-client.ts --onlyJson",
    "lint": "eslint -f visualstudio --max-warnings 0 ./src/**/*.ts 1>&2",
    "test": "",
    "cover": ""
  },
  "keywords": [
    "Bentley",
    "BIM",
    "iModel",
    "Frontend Authorization Client"
  ],
  "author": {
    "name": "Bentley Systems, Inc.",
    "url": "http://www.bentley.com"
  },
  "dependencies": {
    "oidc-client": "^1.9.1"
  },
  "peerDependencies": {
<<<<<<< HEAD
    "@bentley/bentleyjs-core": "^2.9.0-dev.8",
    "@bentley/itwin-client": "^2.9.0-dev.8"
  },
  "devDependencies": {
    "@bentley/bentleyjs-core": "2.9.0-dev.8",
    "@bentley/build-tools": "2.9.0-dev.8",
    "@bentley/eslint-plugin": "2.9.0-dev.8",
    "@bentley/itwin-client": "2.9.0-dev.8",
=======
    "@bentley/bentleyjs-core": "^2.9.0-dev.16",
    "@bentley/itwin-client": "^2.9.0-dev.16"
  },
  "devDependencies": {
    "@bentley/bentleyjs-core": "2.9.0-dev.16",
    "@bentley/build-tools": "2.9.0-dev.16",
    "@bentley/eslint-plugin": "2.9.0-dev.16",
    "@bentley/itwin-client": "2.9.0-dev.16",
>>>>>>> 2f380c48
    "@types/node": "10.14.1",
    "eslint": "^6.8.0",
    "rimraf": "^3.0.2",
    "typescript": "~3.7.4"
  },
  "eslintConfig": {
    "plugins": [
      "@bentley"
    ],
    "extends": "plugin:@bentley/imodeljs-recommended"
  }
}<|MERGE_RESOLUTION|>--- conflicted
+++ resolved
@@ -1,10 +1,6 @@
 {
   "name": "@bentley/frontend-authorization-client",
-<<<<<<< HEAD
-  "version": "2.9.0-dev.8",
-=======
   "version": "2.9.0-dev.16",
->>>>>>> 2f380c48
   "description": "iModel.js Frontend Authorization Client",
   "main": "lib/frontend-authorization-client.js",
   "typings": "lib/frontend-authorization-client",
@@ -38,16 +34,6 @@
     "oidc-client": "^1.9.1"
   },
   "peerDependencies": {
-<<<<<<< HEAD
-    "@bentley/bentleyjs-core": "^2.9.0-dev.8",
-    "@bentley/itwin-client": "^2.9.0-dev.8"
-  },
-  "devDependencies": {
-    "@bentley/bentleyjs-core": "2.9.0-dev.8",
-    "@bentley/build-tools": "2.9.0-dev.8",
-    "@bentley/eslint-plugin": "2.9.0-dev.8",
-    "@bentley/itwin-client": "2.9.0-dev.8",
-=======
     "@bentley/bentleyjs-core": "^2.9.0-dev.16",
     "@bentley/itwin-client": "^2.9.0-dev.16"
   },
@@ -56,7 +42,6 @@
     "@bentley/build-tools": "2.9.0-dev.16",
     "@bentley/eslint-plugin": "2.9.0-dev.16",
     "@bentley/itwin-client": "2.9.0-dev.16",
->>>>>>> 2f380c48
     "@types/node": "10.14.1",
     "eslint": "^6.8.0",
     "rimraf": "^3.0.2",
