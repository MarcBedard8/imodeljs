--- conflicted
+++ resolved
@@ -1,62 +1,55 @@
 // Place your settings in this file to overwrite default and user settings.
 {
-  "editor.tabSize": 2,
-  "files.exclude": {
-    "node_modules": true,
-    "lib": true,
-    "source/nodeaddon/lib": true,
-    "source/nodeaddon/node_modules": true,
-    "source/backend/lib": true,
-    "source/backend/node_modules": true,
-    "source/common/lib": true,
-    "source/common/node_modules": true,
-    "source/frontend/lib": true,
-    "source/frontend/node_modules": true,
-    "source/test/lib": true,
-    "source/test/node_modules": true
-  },
-  "cSpell.words": [
-    "Accu",
-    "Unexpanded",
-    "Viewport's",
-    "accudraw",
-    "aux",
-    "backplane",
-    "bbox",
-    "codespec",
-    "coord",
-    "crosshair",
-    "d",
-    "datapoint",
-    "ecclass",
-    "ecinstanceid",
-    "ecsql",
-    "endverbatim",
-<<<<<<< HEAD
-    "frontplane",
-=======
-    "findstr",
->>>>>>> 0c1de5db
-    "frontends",
-    "frust",
-    "fstop",
-    "hline",
-    "keyin",
-    "mixins",
-    "redoable",
-    "skybox",
-    "system",
-<<<<<<< HEAD
-    "undoable",
-    "viewflags",
-    "zbuffer"
-=======
-    "testbed",
-    "viewflags"
->>>>>>> 0c1de5db
-  ]
-  // ,
-  // "workbench.colorCustomizations": {
-  //   "editor.background": "#79db8415"
-  // }
+    "editor.tabSize": 2,
+    "files.exclude": {
+        "node_modules": true,
+        "lib": true,
+        "source/nodeaddon/lib": true,
+        "source/nodeaddon/node_modules": true,
+        "source/backend/lib": true,
+        "source/backend/node_modules": true,
+        "source/common/lib": true,
+        "source/common/node_modules": true,
+        "source/frontend/lib": true,
+        "source/frontend/node_modules": true,
+        "source/test/lib": true,
+        "source/test/node_modules": true
+    },
+    "cSpell.words": [
+        "Accu",
+        "accudraw",
+        "aux",
+        "backplane",
+        "bbox",
+        "codespec",
+        "coord",
+        "crosshair",
+        "d",
+        "datapoint",
+        "ecclass",
+        "ecinstanceid",
+        "ecsql",
+        "endverbatim",
+        "findstr",
+        "frontends",
+        "frontplane",
+        "frust",
+        "fstop",
+        "hline",
+        "keyin",
+        "mixins",
+        "redoable",
+        "skybox",
+        "system",
+        "testbed",
+        "undoable",
+        "Unexpanded",
+        "viewflags",
+        "Viewport's",
+        "zbuffer"
+    ]
+    // ,
+    // "workbench.colorCustomizations": {
+    //   "editor.background": "#79db8415"
+    // }
 }