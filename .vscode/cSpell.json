// cSpell Settings
{
    // Version of the setting file.  Always 0.1
    "version": "0.1",
    // language - current active spelling language
    "language": "en",
    // words - list of words to be always considered correct
    "words": [
        "Accu",
        "accudraw",
        "aux",
        "backend",
        "backplane",
        "bbox",
        "bentleyjs",
        "codespec",
        "coord",
        "crosshair",
        "datapoint",
        "ecclass",
        "ecinstanceid",
        "ecsql",
        "endverbatim",
<<<<<<< HEAD
        "frontplane",
=======
        "findstr",
>>>>>>> 0c1de5db
        "frontends",
        "frust",
        "fstop",
        "Guid",
        "hline",
        "imodel",
        "imodeljs",
        "keyin",
        "mixins",
        "redoable",
        "remotable",
        "remoting",
        "skybox",
        "struct",
        "subtractive",
        "superclass",
        "superclasses",
        "system",
        "testbed",
        "underbar",
        "undoable",
        "Unexpanded",
        "viewflags",
        "Viewport's",
        "Wireframe",
        "zbuffer"
    ],
    // flagWords - list of words to be always considered incorrect
    // This is useful for offensive words and common spelling errors.
    // For example "hte" should be "the"
    "flagWords": [
        "hte"
    ]
}<|MERGE_RESOLUTION|>--- conflicted
+++ resolved
@@ -21,12 +21,9 @@
         "ecinstanceid",
         "ecsql",
         "endverbatim",
-<<<<<<< HEAD
+        "findstr",
+        "frontends",
         "frontplane",
-=======
-        "findstr",
->>>>>>> 0c1de5db
-        "frontends",
         "frust",
         "fstop",
         "Guid",
