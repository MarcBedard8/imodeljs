{
  "name": "@bentley/map-layers",
<<<<<<< HEAD
  "version": "2.9.0-dev.11",
=======
  "version": "2.9.0-dev.8",
>>>>>>> 9b514dc3
  "description": "Extension that adds a Map Layers Widget",
  "main": "lib/map-layers.js",
  "typings": "lib/map-layers",
  "license": "MIT",
  "scripts": {
    "compile": "npm run build",
    "prebuild": "npm run pseudolocalize && npm run copy:assets",
    "build": "npm run prebuild && tsc 1>&2 && npm run build:extension",
    "build:extension": "extension-webpack-tools build -s ./src/map-layers.ts -o ./lib/extension --sourceMap",
    "clean": "rimraf lib .rush/temp/package-deps*.json",
    "copy:assets": "cpx \"./src/**/*.{*css,json,svg}\" \"./lib\" && cpx \"./src/public/locales/**/*\" ./lib/extension/locales/",
    "cover": "",
    "docs": "",
    "lint": "eslint -f visualstudio --max-warnings 0 ./src/**/*.{ts,tsx} 1>&2",
    "pseudolocalize": "betools pseudolocalize --englishDir=./src/public/locales/en --out=./lib/extension/locales/en-PSEUDO",
    "test": ""
  },
  "repository": {
    "type": "git",
    "url": "https://github.com/imodeljs/imodeljs/tree/master/core/map-layers"
  },
  "keywords": [
    "iModel",
    "BIM",
    "maps",
    "extension"
  ],
  "author": {
    "name": "Bentley Systems, Inc.",
    "url": "http://www.bentley.com"
  },
  "devDependencies": {
<<<<<<< HEAD
    "@bentley/build-tools": "2.9.0-dev.11",
    "@bentley/eslint-plugin": "2.9.0-dev.11",
    "@bentley/extension-webpack-tools": "2.9.0-dev.11",
=======
    "@bentley/build-tools": "2.9.0-dev.8",
    "@bentley/eslint-plugin": "2.9.0-dev.8",
    "@bentley/extension-webpack-tools": "2.9.0-dev.8",
>>>>>>> 9b514dc3
    "@types/react": "16.9.43",
    "@types/classnames": "^2.2.3",
    "@types/react-select": "^3.0.4",
    "@types/react-beautiful-dnd": "^12.1.2",
    "cpx": "^1.5.0",
    "rimraf": "^3.0.2",
    "eslint": "^6.8.0",
    "typescript": "~3.7.4"
  },
  "dependencies": {
<<<<<<< HEAD
    "@bentley/bentleyjs-core": "2.9.0-dev.11",
    "@bentley/geometry-core": "2.9.0-dev.11",
    "@bentley/itwin-client": "2.9.0-dev.11",
    "@bentley/imodeljs-common": "2.9.0-dev.11",
    "@bentley/imodeljs-i18n": "2.9.0-dev.11",
    "@bentley/imodeljs-frontend": "2.9.0-dev.11",
    "@bentley/imodeljs-quantity": "2.9.0-dev.11",
    "@bentley/ui-abstract": "2.9.0-dev.11",
    "@bentley/ui-components": "2.9.0-dev.11",
    "@bentley/ui-core": "2.9.0-dev.11",
    "@bentley/ui-framework": "2.9.0-dev.11",
    "@bentley/ui-ninezone": "2.9.0-dev.11",
=======
    "@bentley/bentleyjs-core": "2.9.0-dev.8",
    "@bentley/geometry-core": "2.9.0-dev.8",
    "@bentley/itwin-client": "2.9.0-dev.8",
    "@bentley/imodeljs-common": "2.9.0-dev.8",
    "@bentley/imodeljs-i18n": "2.9.0-dev.8",
    "@bentley/imodeljs-frontend": "2.9.0-dev.8",
    "@bentley/imodeljs-quantity": "2.9.0-dev.8",
    "@bentley/ui-abstract": "2.9.0-dev.8",
    "@bentley/ui-components": "2.9.0-dev.8",
    "@bentley/ui-core": "2.9.0-dev.8",
    "@bentley/ui-framework": "2.9.0-dev.8",
    "@bentley/ui-ninezone": "2.9.0-dev.8",
>>>>>>> 9b514dc3
    "classnames": "^2.2.5",
    "react": "^16.8.0",
    "react-compound-slider": "^2.5.0",
    "react-dom": "^16.8.0",
    "react-beautiful-dnd": "^13.0.0",
    "react-select": "^3.0.4"
  },
  "eslintConfig": {
    "plugins": [
      "@bentley"
    ],
    "extends": "plugin:@bentley/imodeljs-recommended"
  }
}<|MERGE_RESOLUTION|>--- conflicted
+++ resolved
@@ -1,10 +1,6 @@
 {
   "name": "@bentley/map-layers",
-<<<<<<< HEAD
-  "version": "2.9.0-dev.11",
-=======
   "version": "2.9.0-dev.8",
->>>>>>> 9b514dc3
   "description": "Extension that adds a Map Layers Widget",
   "main": "lib/map-layers.js",
   "typings": "lib/map-layers",
@@ -37,15 +33,9 @@
     "url": "http://www.bentley.com"
   },
   "devDependencies": {
-<<<<<<< HEAD
-    "@bentley/build-tools": "2.9.0-dev.11",
-    "@bentley/eslint-plugin": "2.9.0-dev.11",
-    "@bentley/extension-webpack-tools": "2.9.0-dev.11",
-=======
     "@bentley/build-tools": "2.9.0-dev.8",
     "@bentley/eslint-plugin": "2.9.0-dev.8",
     "@bentley/extension-webpack-tools": "2.9.0-dev.8",
->>>>>>> 9b514dc3
     "@types/react": "16.9.43",
     "@types/classnames": "^2.2.3",
     "@types/react-select": "^3.0.4",
@@ -56,20 +46,6 @@
     "typescript": "~3.7.4"
   },
   "dependencies": {
-<<<<<<< HEAD
-    "@bentley/bentleyjs-core": "2.9.0-dev.11",
-    "@bentley/geometry-core": "2.9.0-dev.11",
-    "@bentley/itwin-client": "2.9.0-dev.11",
-    "@bentley/imodeljs-common": "2.9.0-dev.11",
-    "@bentley/imodeljs-i18n": "2.9.0-dev.11",
-    "@bentley/imodeljs-frontend": "2.9.0-dev.11",
-    "@bentley/imodeljs-quantity": "2.9.0-dev.11",
-    "@bentley/ui-abstract": "2.9.0-dev.11",
-    "@bentley/ui-components": "2.9.0-dev.11",
-    "@bentley/ui-core": "2.9.0-dev.11",
-    "@bentley/ui-framework": "2.9.0-dev.11",
-    "@bentley/ui-ninezone": "2.9.0-dev.11",
-=======
     "@bentley/bentleyjs-core": "2.9.0-dev.8",
     "@bentley/geometry-core": "2.9.0-dev.8",
     "@bentley/itwin-client": "2.9.0-dev.8",
@@ -82,7 +58,6 @@
     "@bentley/ui-core": "2.9.0-dev.8",
     "@bentley/ui-framework": "2.9.0-dev.8",
     "@bentley/ui-ninezone": "2.9.0-dev.8",
->>>>>>> 9b514dc3
     "classnames": "^2.2.5",
     "react": "^16.8.0",
     "react-compound-slider": "^2.5.0",
