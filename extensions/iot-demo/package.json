--- conflicted
+++ resolved
@@ -27,15 +27,9 @@
     "url": "http://www.bentley.com"
   },
   "devDependencies": {
-<<<<<<< HEAD
-    "@bentley/build-tools": "2.9.0-dev.11",
-    "@bentley/eslint-plugin": "2.9.0-dev.11",
-    "@bentley/extension-webpack-tools": "2.9.0-dev.11",
-=======
     "@bentley/build-tools": "2.9.0-dev.8",
     "@bentley/eslint-plugin": "2.9.0-dev.8",
     "@bentley/extension-webpack-tools": "2.9.0-dev.8",
->>>>>>> 9b514dc3
     "@types/react": "16.9.43",
     "@types/classnames": "^2.2.3",
     "cpx": "^1.5.0",
@@ -44,20 +38,6 @@
     "typescript": "~3.7.4"
   },
   "dependencies": {
-<<<<<<< HEAD
-    "@bentley/bentleyjs-core": "2.9.0-dev.11",
-    "@bentley/geometry-core": "2.9.0-dev.11",
-    "@bentley/itwin-client": "2.9.0-dev.11",
-    "@bentley/imodeljs-common": "2.9.0-dev.11",
-    "@bentley/imodeljs-i18n": "2.9.0-dev.11",
-    "@bentley/imodeljs-frontend": "2.9.0-dev.11",
-    "@bentley/imodeljs-quantity": "2.9.0-dev.11",
-    "@bentley/ui-abstract": "2.9.0-dev.11",
-    "@bentley/ui-components": "2.9.0-dev.11",
-    "@bentley/ui-core": "2.9.0-dev.11",
-    "@bentley/ui-framework": "2.9.0-dev.11",
-    "@bentley/ui-ninezone": "2.9.0-dev.11",
-=======
     "@bentley/bentleyjs-core": "2.9.0-dev.8",
     "@bentley/geometry-core": "2.9.0-dev.8",
     "@bentley/itwin-client": "2.9.0-dev.8",
@@ -70,7 +50,6 @@
     "@bentley/ui-core": "2.9.0-dev.8",
     "@bentley/ui-framework": "2.9.0-dev.8",
     "@bentley/ui-ninezone": "2.9.0-dev.8",
->>>>>>> 9b514dc3
     "classnames": "^2.2.5",
     "react": "^16.8.0",
     "svg-sprite-loader": "4.2.1"
