{
  "name": "@bentley/presentation-backend",
<<<<<<< HEAD
  "version": "2.9.0-dev.11",
=======
  "version": "2.9.0-dev.8",
>>>>>>> 9b514dc3
  "description": "Backend of iModel.js Presentation library",
  "license": "MIT",
  "repository": {
    "type": "git",
    "url": "https://github.com/imodeljs/imodeljs/tree/master/presentation/backend"
  },
  "keywords": [
    "Bentley",
    "EC",
    "Presentation",
    "iModelJS",
    "Backend"
  ],
  "author": {
    "name": "Bentley Systems, Inc.",
    "url": "http://www.bentley.com"
  },
  "main": "lib/presentation-backend.js",
  "typings": "lib/presentation-backend",
  "scripts": {
    "compile": "npm run build",
    "build": "tsc 1>&2 && npm run build:assets",
    "build:assets": "cpx \"./assets/**/*\" ./lib/assets",
    "build:watch": "npm run build:assets && tsc -w",
    "clean": "rimraf lib .rush/temp/package-deps*.json",
    "cover": "nyc npm test",
    "docs": "npm run docs:reference && npm run extract && npm run docs:changelog",
    "docs:changelog": "cpx ./CHANGELOG.md ../../generated-docs/presentation/presentation-backend",
    "docs:reference": "betools docs --includes=../../generated-docs/extract --json=../../generated-docs/presentation/presentation-backend/file.json --tsIndexFile=presentation-backend.ts --onlyJson",
    "extract": "betools extract --fileExt=ts --extractFrom=./src/test --recursive --out=../../generated-docs/extract",
    "extract-api": "betools extract-api --entry=presentation-backend",
    "lint": "eslint -f visualstudio --max-warnings 0 ./src/**/*.ts 1>&2",
    "test": "mocha --opts ../mocha.opts \"./lib/test/**/*.test.js\"",
    "test:watch": "npm test -- --reporter min --watch-extensions ts --watch"
  },
  "peerDependencies": {
<<<<<<< HEAD
    "@bentley/bentleyjs-core": "^2.9.0-dev.11",
    "@bentley/imodeljs-common": "^2.9.0-dev.11",
    "@bentley/imodeljs-backend": "^2.9.0-dev.11",
    "@bentley/presentation-common": "^2.9.0-dev.11"
  },
  "devDependencies": {
    "@bentley/bentleyjs-core": "2.9.0-dev.11",
    "@bentley/build-tools": "2.9.0-dev.11",
    "@bentley/eslint-plugin": "2.9.0-dev.11",
    "@bentley/imodeljs-common": "2.9.0-dev.11",
    "@bentley/imodeljs-backend": "2.9.0-dev.11",
    "@bentley/presentation-common": "2.9.0-dev.11",
=======
    "@bentley/bentleyjs-core": "^2.9.0-dev.8",
    "@bentley/imodeljs-common": "^2.9.0-dev.8",
    "@bentley/imodeljs-backend": "^2.9.0-dev.8",
    "@bentley/presentation-common": "^2.9.0-dev.8"
  },
  "devDependencies": {
    "@bentley/bentleyjs-core": "2.9.0-dev.8",
    "@bentley/build-tools": "2.9.0-dev.8",
    "@bentley/eslint-plugin": "2.9.0-dev.8",
    "@bentley/imodeljs-common": "2.9.0-dev.8",
    "@bentley/imodeljs-backend": "2.9.0-dev.8",
    "@bentley/presentation-common": "2.9.0-dev.8",
>>>>>>> 9b514dc3
    "@types/chai": "^4.1.4",
    "@types/chai-as-promised": "^7",
    "@types/chai-jest-snapshot": "^1.3.0",
    "@types/deep-equal": "^1",
    "@types/faker": "^4.1.0",
    "@types/lolex": "^2.1.2",
    "@types/mocha": "^5.2.5",
    "@types/node": "10.14.1",
    "@types/object-hash": "^1.3.0",
    "@types/sinon": "^9.0.0",
    "@types/sinon-chai": "^3.2.0",
    "chai": "^4.1.2",
    "chai-as-promised": "^7",
    "chai-jest-snapshot": "^2.0.0",
    "cpx": "^1.5.0",
    "cross-env": "^5.1.4",
    "deep-equal": "^1",
    "eslint": "^6.8.0",
    "faker": "^4.1.0",
    "lolex": "^2.7.1",
    "mocha": "^5.2.0",
    "nyc": "^14.0.0",
    "rimraf": "^3.0.2",
    "sinon": "^9.0.2",
    "sinon-chai": "^3.2.0",
    "typemoq": "^2.1.0",
    "typescript": "~3.7.4"
  },
  "dependencies": {
    "object-hash": "^1.3.1"
  },
  "nyc": {
    "extends": "./node_modules/@bentley/build-tools/.nycrc",
    "check-coverage": true,
    "statements": 100,
    "functions": 100,
    "branches": 100,
    "lines": 100
  },
  "eslintConfig": {
    "plugins": [
      "@bentley"
    ],
    "extends": "plugin:@bentley/imodeljs-recommended"
  }
}<|MERGE_RESOLUTION|>--- conflicted
+++ resolved
@@ -1,10 +1,6 @@
 {
   "name": "@bentley/presentation-backend",
-<<<<<<< HEAD
-  "version": "2.9.0-dev.11",
-=======
   "version": "2.9.0-dev.8",
->>>>>>> 9b514dc3
   "description": "Backend of iModel.js Presentation library",
   "license": "MIT",
   "repository": {
@@ -41,20 +37,6 @@
     "test:watch": "npm test -- --reporter min --watch-extensions ts --watch"
   },
   "peerDependencies": {
-<<<<<<< HEAD
-    "@bentley/bentleyjs-core": "^2.9.0-dev.11",
-    "@bentley/imodeljs-common": "^2.9.0-dev.11",
-    "@bentley/imodeljs-backend": "^2.9.0-dev.11",
-    "@bentley/presentation-common": "^2.9.0-dev.11"
-  },
-  "devDependencies": {
-    "@bentley/bentleyjs-core": "2.9.0-dev.11",
-    "@bentley/build-tools": "2.9.0-dev.11",
-    "@bentley/eslint-plugin": "2.9.0-dev.11",
-    "@bentley/imodeljs-common": "2.9.0-dev.11",
-    "@bentley/imodeljs-backend": "2.9.0-dev.11",
-    "@bentley/presentation-common": "2.9.0-dev.11",
-=======
     "@bentley/bentleyjs-core": "^2.9.0-dev.8",
     "@bentley/imodeljs-common": "^2.9.0-dev.8",
     "@bentley/imodeljs-backend": "^2.9.0-dev.8",
@@ -67,7 +49,6 @@
     "@bentley/imodeljs-common": "2.9.0-dev.8",
     "@bentley/imodeljs-backend": "2.9.0-dev.8",
     "@bentley/presentation-common": "2.9.0-dev.8",
->>>>>>> 9b514dc3
     "@types/chai": "^4.1.4",
     "@types/chai-as-promised": "^7",
     "@types/chai-jest-snapshot": "^1.3.0",
