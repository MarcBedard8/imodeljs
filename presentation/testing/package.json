--- conflicted
+++ resolved
@@ -1,10 +1,6 @@
 {
   "name": "@bentley/presentation-testing",
-<<<<<<< HEAD
-  "version": "2.9.0-dev.11",
-=======
   "version": "2.9.0-dev.8",
->>>>>>> 9b514dc3
   "description": "",
   "license": "MIT",
   "repository": {
@@ -42,22 +38,6 @@
     "cpx": "^1.5.0"
   },
   "dependencies": {
-<<<<<<< HEAD
-    "@bentley/bentleyjs-core": "2.9.0-dev.11",
-    "@bentley/build-tools": "2.9.0-dev.11",
-    "@bentley/eslint-plugin": "2.9.0-dev.11",
-    "@bentley/imodeljs-backend": "2.9.0-dev.11",
-    "@bentley/imodeljs-common": "2.9.0-dev.11",
-    "@bentley/imodeljs-frontend": "2.9.0-dev.11",
-    "@bentley/itwin-client": "2.9.0-dev.11",
-    "@bentley/backend-itwin-client": "2.9.0-dev.11",
-    "@bentley/presentation-backend": "2.9.0-dev.11",
-    "@bentley/presentation-common": "2.9.0-dev.11",
-    "@bentley/presentation-components": "2.9.0-dev.11",
-    "@bentley/presentation-frontend": "2.9.0-dev.11",
-    "@bentley/ui-components": "2.9.0-dev.11",
-    "@bentley/ui-abstract": "2.9.0-dev.11",
-=======
     "@bentley/bentleyjs-core": "2.9.0-dev.8",
     "@bentley/build-tools": "2.9.0-dev.8",
     "@bentley/eslint-plugin": "2.9.0-dev.8",
@@ -72,7 +52,6 @@
     "@bentley/presentation-frontend": "2.9.0-dev.8",
     "@bentley/ui-components": "2.9.0-dev.8",
     "@bentley/ui-abstract": "2.9.0-dev.8",
->>>>>>> 9b514dc3
     "@types/chai": "^4.1.4",
     "@types/chai-as-promised": "^7",
     "@types/chai-jest-snapshot": "^1.3.0",
