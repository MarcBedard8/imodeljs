/*---------------------------------------------------------------------------------------------
* Copyright (c) 2018 Bentley Systems, Incorporated. All rights reserved.
* Licensed under the MIT License. See LICENSE.md in the project root for license terms.
*--------------------------------------------------------------------------------------------*/
import { IModelDb, ECSqlStatement, ECSqlValue } from "@bentley/imodeljs-backend";
import { NavigationValue } from "@bentley/imodeljs-common";
import { DbResult, Id64 } from "@bentley/bentleyjs-core";

// tslint:disable:no-console

function executeECSql_Binding(iModel: IModelDb) {
  // __PUBLISH_EXTRACT_START__ ExecuteECSql_Binding_ByParameter_Positional
  iModel.withPreparedStatement("SELECT ECInstanceId,ECClassId,Parent,LastMod FROM bis.Element WHERE CodeValue=? AND LastMod>=?", (stmt: ECSqlStatement) => {
    stmt.bindString(1, "MyCode");
    stmt.bindDateTime(2, "2018-01-01T12:00:00");

    while (stmt.step() === DbResult.BE_SQLITE_ROW) {
      // do something with the query result
    }
  });
  // __PUBLISH_EXTRACT_END__

  // __PUBLISH_EXTRACT_START__ ExecuteECSql_Binding_ByParameter_Named
  iModel.withPreparedStatement("SELECT ECInstanceId,ECClassId,Parent,LastMod FROM bis.Element WHERE CodeValue=:code AND LastMod>=:lastmod", (stmt: ECSqlStatement) => {
    stmt.bindString("code", "MyCode");
    stmt.bindDateTime("lastmod", "2018-01-01T12:00:00Z");

    while (stmt.step() === DbResult.BE_SQLITE_ROW) {
      // do something with the query result
    }
  });
  // __PUBLISH_EXTRACT_END__

  // __PUBLISH_EXTRACT_START__ ExecuteECSql_BindValues_Positional
  iModel.withPreparedStatement("SELECT ECInstanceId,ECClassId,Parent,LastMod FROM bis.Element WHERE CodeValue=? AND LastMod>=?",
    (stmt: ECSqlStatement) => {
      stmt.bindValues(["MyCode", "2018-01-01T12:00:00Z"]);

      while (stmt.step() === DbResult.BE_SQLITE_ROW) {
        // do something with the query result
      }
    });
  // __PUBLISH_EXTRACT_END__

  // __PUBLISH_EXTRACT_START__ ExecuteECSql_BindValues_Named
  iModel.withPreparedStatement("SELECT ECInstanceId,ECClassId,Parent,LastMod FROM bis.Element WHERE CodeValue=:code AND LastMod>=:lastmod",
    (stmt: ECSqlStatement) => {
      stmt.bindValues({ code: "MyCode", lastmod: "2018-01-01T12:00:00Z" });

      while (stmt.step() === DbResult.BE_SQLITE_ROW) {
        // do something with the query result
      }
    });
  // __PUBLISH_EXTRACT_END__

  // __PUBLISH_EXTRACT_START__ ExecuteECSql_Binding_Navigation_ByParameter
  iModel.withPreparedStatement("SELECT ECInstanceId FROM bis.Element WHERE Parent=?", (stmt: ECSqlStatement) => {
<<<<<<< HEAD
    stmt.bindNavigation(1, { id: Id64.fromString("0x132") });
=======
    stmt.bindNavigation(1, { id: "0x132" });
>>>>>>> 8be13419
    // ...
  });
  // __PUBLISH_EXTRACT_END__

  // __PUBLISH_EXTRACT_START__ ExecuteECSql_BindValues_Navigation
  iModel.withPreparedStatement("SELECT ECInstanceId FROM bis.Element WHERE Parent=?", (stmt: ECSqlStatement) => {
<<<<<<< HEAD
    stmt.bindValues([{ id: Id64.fromString("0x132") }]);
=======
    stmt.bindValues([{ id: "0x132" }]);
>>>>>>> 8be13419
    // ...
  });
  // __PUBLISH_EXTRACT_END__

  // __PUBLISH_EXTRACT_START__ ExecuteECSql_Binding_NavigationId_ByParameter
  iModel.withPreparedStatement("SELECT ECInstanceId FROM bis.Element WHERE Parent.Id=?", (stmt: ECSqlStatement) => {
    stmt.bindId(1, "0x132");
    // ...
  });
  // __PUBLISH_EXTRACT_END__

  // __PUBLISH_EXTRACT_START__ ExecuteECSql_BindValues_NavigationId
  iModel.withPreparedStatement("SELECT ECInstanceId FROM bis.Element WHERE Parent.Id=?", (stmt: ECSqlStatement) => {
<<<<<<< HEAD
    stmt.bindValues([Id64.fromString("0x132")]);
=======
    stmt.bindValues(["0x132"]);
>>>>>>> 8be13419
    // ...
  });
  // __PUBLISH_EXTRACT_END__

  // __PUBLISH_EXTRACT_START__ ExecuteECSql_Binding_Struct_ByParameter
  iModel.withPreparedStatement("SELECT Name FROM myschema.Company WHERE Location=?", (stmt: ECSqlStatement) => {
    stmt.bindStruct(1, { street: "7123 Main Street", zip: 30211 });
    // ...
  });
  // __PUBLISH_EXTRACT_END__

  // __PUBLISH_EXTRACT_START__ ExecuteECSql_BindValues_Struct
  iModel.withPreparedStatement("SELECT Name FROM myschema.Company WHERE Location=?", (stmt: ECSqlStatement) => {
    stmt.bindValues([{ street: "7123 Main Street", zip: 30211 }]);
    // ...
  });
  // __PUBLISH_EXTRACT_END__

  // __PUBLISH_EXTRACT_START__ ExecuteECSql_Binding_StructMembers_ByParameter
  iModel.withPreparedStatement("SELECT Name FROM myschema.Company WHERE Location.Street=? AND Location.Zip=?", (stmt: ECSqlStatement) => {
    stmt.bindString(1, "7123 Main Street");
    stmt.bindInteger(2, 32443);
    // ...
  });
  // __PUBLISH_EXTRACT_END__

  // __PUBLISH_EXTRACT_START__ ExecuteECSql_BindValues_StructMembers
  iModel.withPreparedStatement("SELECT Name FROM myschema.Company WHERE Location.Street=? AND Location.Zip=?", (stmt: ECSqlStatement) => {
    stmt.bindValues(["7123 Main Street", 32443]);
    // ...
  });
  // __PUBLISH_EXTRACT_END__

  // __PUBLISH_EXTRACT_START__ ExecuteECSql_Binding_Array_ByParameter
  iModel.withPreparedStatement("SELECT Name FROM myschema.Company WHERE PhoneNumbers=?", (stmt: ECSqlStatement) => {
    stmt.bindArray(1, ["+16134584201", "+16134584202", "+16134584222"]);
    // ...
  });
  // __PUBLISH_EXTRACT_END__

  // __PUBLISH_EXTRACT_START__ ExecuteECSql_BindValues_Array
  iModel.withPreparedStatement("SELECT Name FROM myschema.Company WHERE PhoneNumbers=?", (stmt: ECSqlStatement) => {
    stmt.bindValues([["+16134584201", "+16134584202", "+16134584222"]]);
    // ...
  });
  // __PUBLISH_EXTRACT_END__
}

function executeECSql_QueryResult(iModel: IModelDb) {
  // __PUBLISH_EXTRACT_START__ ExecuteECSql_GetRow_IllustrateRowFormat
  iModel.withPreparedStatement("SELECT ECInstanceId,ECClassId,Parent,LastMod FROM bis.Element WHERE Model.Id=?", (stmt: ECSqlStatement) => {

    stmt.bindId(1, "0x113");

    while (stmt.step() === DbResult.BE_SQLITE_ROW) {
      const row: any = stmt.getRow();
      console.log(JSON.stringify(row));
    }
  });
  // __PUBLISH_EXTRACT_END__

  // __PUBLISH_EXTRACT_START__ ExecuteECSql_GetRow
  iModel.withPreparedStatement("SELECT ECInstanceId,ECClassId,Parent,LastMod FROM bis.Element WHERE Model.Id=?", (stmt: ECSqlStatement) => {

    stmt.bindId(1, "0x113");

    console.log("ECInstanceId | ClassName | Parent Id | Parent RelClassName | LastMod");

    while (stmt.step() === DbResult.BE_SQLITE_ROW) {
      const row: any = stmt.getRow();
      const id: string = row.id;
      const className: string = row.className;
      const parent: NavigationValue = row.parent;
      const lastMod: string = row.lastMod;

      console.log(id + "|" + className + "|" + parent.id + "|" + parent.relClassName + "|" + lastMod);
    }
  });
  // __PUBLISH_EXTRACT_END__

  // __PUBLISH_EXTRACT_START__ ExecuteECSql_GetValue
  iModel.withPreparedStatement("SELECT ECInstanceId,ECClassId,Parent,LastMod FROM bis.Element WHERE Model.Id=?", (stmt: ECSqlStatement) => {
    stmt.bindId(1, "0x113");

    console.log("ECInstanceId | ClassName | Parent Id | Parent RelClassName | LastMod");

    while (stmt.step() === DbResult.BE_SQLITE_ROW) {
      const idValue: ECSqlValue = stmt.getValue(0);
      const classIdValue: ECSqlValue = stmt.getValue(1);
      const parentValue: ECSqlValue = stmt.getValue(2);
      const lastModValue: ECSqlValue = stmt.getValue(3);

      const id: string = idValue.getId();
      const className: string = classIdValue.getClassNameForClassId();
      const parent: NavigationValue = parentValue.getNavigation();
      const lastMod: string = lastModValue.getDateTime();

      console.log(id + "|" + className + "|" + parent.id + "|" + parent.relClassName + "|" + lastMod);
    }
  });
  // __PUBLISH_EXTRACT_END__

  // __PUBLISH_EXTRACT_START__ ExecuteECSql_GetValue_PreserveClassIds
  iModel.withPreparedStatement("SELECT ECClassId,Parent.RelECClassId FROM bis.Element WHERE Model.Id=?", (stmt: ECSqlStatement) => {
    stmt.bindId(1, "0x113");

    console.log("ECClassId | Parent RelECClassId");
    while (stmt.step() === DbResult.BE_SQLITE_ROW) {
      const classIdValue: ECSqlValue = stmt.getValue(0);
      const parentRelClassIdValue: ECSqlValue = stmt.getValue(1);

      const classId: string = classIdValue.getId();
      const parentRelClassId: string = parentRelClassIdValue.getId();

      console.log(classId + "|" + parentRelClassId);
    }
  });
  // __PUBLISH_EXTRACT_END__
}

const dummyIModel = IModelDb.openStandalone("");
executeECSql_Binding(dummyIModel);
executeECSql_QueryResult(dummyIModel);<|MERGE_RESOLUTION|>--- conflicted
+++ resolved
@@ -4,7 +4,7 @@
 *--------------------------------------------------------------------------------------------*/
 import { IModelDb, ECSqlStatement, ECSqlValue } from "@bentley/imodeljs-backend";
 import { NavigationValue } from "@bentley/imodeljs-common";
-import { DbResult, Id64 } from "@bentley/bentleyjs-core";
+import { DbResult } from "@bentley/bentleyjs-core";
 
 // tslint:disable:no-console
 
@@ -55,22 +55,14 @@
 
   // __PUBLISH_EXTRACT_START__ ExecuteECSql_Binding_Navigation_ByParameter
   iModel.withPreparedStatement("SELECT ECInstanceId FROM bis.Element WHERE Parent=?", (stmt: ECSqlStatement) => {
-<<<<<<< HEAD
-    stmt.bindNavigation(1, { id: Id64.fromString("0x132") });
-=======
     stmt.bindNavigation(1, { id: "0x132" });
->>>>>>> 8be13419
     // ...
   });
   // __PUBLISH_EXTRACT_END__
 
   // __PUBLISH_EXTRACT_START__ ExecuteECSql_BindValues_Navigation
   iModel.withPreparedStatement("SELECT ECInstanceId FROM bis.Element WHERE Parent=?", (stmt: ECSqlStatement) => {
-<<<<<<< HEAD
-    stmt.bindValues([{ id: Id64.fromString("0x132") }]);
-=======
     stmt.bindValues([{ id: "0x132" }]);
->>>>>>> 8be13419
     // ...
   });
   // __PUBLISH_EXTRACT_END__
@@ -84,11 +76,7 @@
 
   // __PUBLISH_EXTRACT_START__ ExecuteECSql_BindValues_NavigationId
   iModel.withPreparedStatement("SELECT ECInstanceId FROM bis.Element WHERE Parent.Id=?", (stmt: ECSqlStatement) => {
-<<<<<<< HEAD
-    stmt.bindValues([Id64.fromString("0x132")]);
-=======
     stmt.bindValues(["0x132"]);
->>>>>>> 8be13419
     // ...
   });
   // __PUBLISH_EXTRACT_END__
