--- conflicted
+++ resolved
@@ -13589,11 +13589,7 @@
     dev: false
     name: '@rush-temp/bentleyjs-core'
     resolution:
-<<<<<<< HEAD
-      integrity: sha512-MeOkCV1xSCzPWJi8q+1p6YTmqPG+oTHOibLT/yO0aqGsM83uToMzVo8ODM48bCU2P1ZRh2zf2RiEKPLcntxITQ==
-=======
       integrity: sha512-524tXs4cV0BlBDKYvUkoAbUiFXwmVWRIcP2yzSATSoIyK1Lp41mYRdQ7A4PUbtZcXYkDs7/eCK7CNrMORCB1rw==
->>>>>>> d49c5daa
       tarball: 'file:projects/bentleyjs-core.tgz'
     version: 0.0.0
   'file:projects/build-tools.tgz':
@@ -13749,11 +13745,7 @@
     dev: false
     name: '@rush-temp/electron-manager'
     resolution:
-<<<<<<< HEAD
-      integrity: sha512-Ljc3/PiUnPXbV9m7TrKQPeqXHY7iFHFPGg7jNVVDLrsKfUAiT8zAO10K/cRXkal80cO6cSWPETMntKBjGblKsw==
-=======
       integrity: sha512-BbfLOp9jxvK+PRHpobod2fK1pAGki5RMbT1lipt4NZuQvNjdMVUHYAebn8SbJ4WXFUK05fzBCsAwWToE1pkubg==
->>>>>>> d49c5daa
       tarball: 'file:projects/electron-manager.tgz'
     version: 0.0.0
   'file:projects/example-code-app.tgz':
@@ -13851,11 +13843,7 @@
     dev: false
     name: '@rush-temp/geometry-core'
     resolution:
-<<<<<<< HEAD
-      integrity: sha512-1bPF24rvoqtbh1/hSLC46kkMEUFit1wxLPSzWgykQzMy+Khtc4x/6y/q8a7AJeqXPT2D4NtWCAXBF0lezgbR9Q==
-=======
       integrity: sha512-7zsrmU/JBSD32hnTEhSG0yojCo64QxC4bqY4vLrBFfc+2qGUeBx+1eQXO26ZaP38sS643rV/GvEuwFv87GpFew==
->>>>>>> d49c5daa
       tarball: 'file:projects/geometry-core.tgz'
     version: 0.0.0
   'file:projects/imodel-from-geojson.tgz':
@@ -13933,11 +13921,7 @@
     dev: false
     name: '@rush-temp/imodeljs-backend'
     resolution:
-<<<<<<< HEAD
-      integrity: sha512-ZF2QTrneHiM38zC5cA1xssRj0pBj4aIzJY6WyyLW7lnAgvzbOlqtR+IrlBGCIfTl8ifgSF7SZFrv7POwGbkqyQ==
-=======
-      integrity: sha512-am2MxP5knLPL+oK9u+WrjNk7A1aSrstxSLl6oOHsDSR13DAAHDwgf2YblA42VAqKfNdj9YGmyjjjta3q5UPc/Q==
->>>>>>> d49c5daa
+      integrity: sha512-7Wt1b5UzV8wv7ZRIcwR+Hn1ihsZ0cXJNnFTQbE5H/ICNZH4O0jk2+LUYhsy/UCwfoAQco7ePuB7JmF49xfuRMQ==
       tarball: 'file:projects/imodeljs-backend.tgz'
     version: 0.0.0
   'file:projects/imodeljs-clients-backend.tgz':
@@ -13971,11 +13955,7 @@
     dev: false
     name: '@rush-temp/imodeljs-clients-backend'
     resolution:
-<<<<<<< HEAD
-      integrity: sha512-68g0sGJ6/MwFVb15US40/uKaXI7WuNcWm1RBAksJ2ypTall6YZSUZejeND4OvTNoSXDxwNoxoPtAr2ZFU/iZ6Q==
-=======
       integrity: sha512-zZ2BnzKNkSZi0smOLxHPJfHY/wIWmssx5sCfGlBYWyUFco+gI0g7GKNoBNXpKjLq5lqbl+tqWCdgBPPne6iPPQ==
->>>>>>> d49c5daa
       tarball: 'file:projects/imodeljs-clients-backend.tgz'
     version: 0.0.0
   'file:projects/imodeljs-clients.tgz':
@@ -14010,11 +13990,7 @@
     dev: false
     name: '@rush-temp/imodeljs-clients'
     resolution:
-<<<<<<< HEAD
-      integrity: sha512-wvd4II8rJ80twfOpBysUROyZKk/vJeupH44yAKhpHJ8/7MshSoKzEZMr+/pBk4caj5w1e5hkCmknKMJoZ1PyXg==
-=======
       integrity: sha512-kHxnHWl3KePcOE0eL83j3z5hZzYotgeGgUWJyWx6AOZW0Jnwp3b5SUCpWhAxzqN125b0WAbdvSTjfltQ48F2WA==
->>>>>>> d49c5daa
       tarball: 'file:projects/imodeljs-clients.tgz'
     version: 0.0.0
   'file:projects/imodeljs-common.tgz':
@@ -14037,11 +14013,7 @@
     dev: false
     name: '@rush-temp/imodeljs-common'
     resolution:
-<<<<<<< HEAD
-      integrity: sha512-pVlCW38OWV6EmNqGKLux1NjBHfrlP0FCPX/eaImfPXMCvpBWT/5s2T/g4J4aVymjMorjTM2Rxu0sc3JfZxL3og==
-=======
       integrity: sha512-zsJKBENht+ONMEDkzwt6nwyYnTE6Wvb99DKKbDHBCr9rEgjOU3w+5F86xTaBbnQIPpJboXzi9Dmcje/DY4oQLw==
->>>>>>> d49c5daa
       tarball: 'file:projects/imodeljs-common.tgz'
     version: 0.0.0
   'file:projects/imodeljs-frontend.tgz':
@@ -14061,11 +14033,7 @@
     dev: false
     name: '@rush-temp/imodeljs-frontend'
     resolution:
-<<<<<<< HEAD
-      integrity: sha512-qkTUx5VWyTh405iOvHFQg6b27ZtmfZ2iweHOOzFnE959H082Qwum94sdeWdoXi6iJA4fHyjCURepL5FJjyNxwg==
-=======
       integrity: sha512-PPzvq0XfRkbodwkvd1vrVhjTLDqNyVG+TKdTBOg+SUOJeYMbPmmziYy/eUhsFoBjJbLanXY8QTVbOMWywCpLYg==
->>>>>>> d49c5daa
       tarball: 'file:projects/imodeljs-frontend.tgz'
     version: 0.0.0
   'file:projects/imodeljs-i18n.tgz':
@@ -14084,11 +14052,7 @@
     dev: false
     name: '@rush-temp/imodeljs-i18n'
     resolution:
-<<<<<<< HEAD
-      integrity: sha512-raJ3Yf4R00kMB5aj24/ap3BOBJOliAdeoNYLh7GpiAxeyBzwrpAZsp0grmklBvOqAdLWTrzlU2Xsd4aAxwY0ag==
-=======
       integrity: sha512-sJWQ9NuVZryozDdWwIM8dAMEBmmDXAsRJVpivSErbonD8XKY30XkWAh00xrOKrwz2hMk9zsD+rcceV5cps7u4g==
->>>>>>> d49c5daa
       tarball: 'file:projects/imodeljs-i18n.tgz'
     version: 0.0.0
   'file:projects/imodeljs-quantity.tgz':
@@ -14132,11 +14096,7 @@
     dev: false
     name: '@rush-temp/imodeljs-webserver'
     resolution:
-<<<<<<< HEAD
-      integrity: sha512-qAibrBAdXo2vQRgEH85qFxZ4kkohXzpv91vcv/EF1PAUYwNNXT5V/0R4DxO6hyw+c5ZibA2nwEsvR0fU1d/bAg==
-=======
       integrity: sha512-P1eXarnZqz2FAmEqeTrAeRWsbOJlzlvJomP1SOUurbo2hP2VU3fgNgDxarPr8BlzaMFyHb3kNwq5Z3g+Eg1bCA==
->>>>>>> d49c5daa
       tarball: 'file:projects/imodeljs-webserver.tgz'
     version: 0.0.0
   'file:projects/logger-config.tgz':
@@ -14207,11 +14167,7 @@
     dev: false
     name: '@rush-temp/presentation-backend'
     resolution:
-<<<<<<< HEAD
-      integrity: sha512-QRqWnjp6mRk3Fk4vuEbwkd+jfFRrCqciUQDJ1xIcUhg7JWfO+vn9Dma9R/kNW+IZWWLZ/WpGwW3uRmZ+kWePBw==
-=======
       integrity: sha512-a4JJyvjiWWR4fpHNTCnQgOrjgPjRpTp+d0vQnxmtpxkSxz/MzKlcod1uZujNYZRkFHmU8goU3Cy6wBd3KBajXw==
->>>>>>> d49c5daa
       tarball: 'file:projects/presentation-backend.tgz'
     version: 0.0.0
   'file:projects/presentation-common.tgz':
@@ -14249,11 +14205,7 @@
     dev: false
     name: '@rush-temp/presentation-common'
     resolution:
-<<<<<<< HEAD
-      integrity: sha512-qo5ffeaeYuZLmowA7rvi+TezDYZFX3GNfXzN/7ln4yFupedIrDkrvER9HqPfzJDUgLE6ElygSC2Ve17SJXJLSQ==
-=======
       integrity: sha512-krXUPg3ZfkVDeqvubOhVGGDz3sZnz7V8woiAmyR1kWvxSEmTFd45fy4SkCH1CYWw2A0AEGlqZXPn9JaEBG+opA==
->>>>>>> d49c5daa
       tarball: 'file:projects/presentation-common.tgz'
     version: 0.0.0
   'file:projects/presentation-components.tgz':
@@ -14296,11 +14248,7 @@
     dev: false
     name: '@rush-temp/presentation-components'
     resolution:
-<<<<<<< HEAD
-      integrity: sha512-ik5bEOn0ddOW3nDLUEd7d2UcIi9IjvTY8uTdTDuR6XAp+cS3pbHb11lwf6vXLlhd/AYqkeEPkB+74U+eFBVAuw==
-=======
       integrity: sha512-agv26YzFhe2ZcQ/v42IZWkYJCQZyu4aeVBYdtfuoOp+J4XLucvj2FhA+g5WdUb5zjuNSw8enIA786c0pi5RQMQ==
->>>>>>> d49c5daa
       tarball: 'file:projects/presentation-components.tgz'
     version: 0.0.0
   'file:projects/presentation-frontend.tgz':
@@ -14335,11 +14283,7 @@
     dev: false
     name: '@rush-temp/presentation-frontend'
     resolution:
-<<<<<<< HEAD
-      integrity: sha512-B4p+Q4U5tKVlhisZUhQyJwfBFaLFdtJhXHmy5JuF7CzrKAfeoncx0jP9+VgLYKjVxdKhIIPG2wPJPYX+dvZGog==
-=======
       integrity: sha512-8290TYT6fB5RmRXE+B3Ylt7CZo9U9LKoX1qgVgBJeYzCEcjucDYPc86AKozw5Wenfz0rlhj5RbsDI/PRAGLiaQ==
->>>>>>> d49c5daa
       tarball: 'file:projects/presentation-frontend.tgz'
     version: 0.0.0
   'file:projects/presentation-integration-tests.tgz':
@@ -14595,11 +14539,7 @@
     dev: false
     name: '@rush-temp/ui-components'
     resolution:
-<<<<<<< HEAD
-      integrity: sha512-EuBl90zLSsOgGH8TXDpH0U6WwM1H67ATIPoKPU6Wj9wwUsA0+wGkTe3O2Hkk1JFdD04roV3dx6sCPkzqCeXtjA==
-=======
       integrity: sha512-4O31rO5ofqbyUeqV2pbF0COf8UyvkHWkzswVDPJ6rsoxZ7YMmfQh8lumPEmmJTl+x13vN9lLE4p8xdAIlT3k3A==
->>>>>>> d49c5daa
       tarball: 'file:projects/ui-components.tgz'
     version: 0.0.0
   'file:projects/ui-core.tgz':
@@ -14649,11 +14589,7 @@
     dev: false
     name: '@rush-temp/ui-core'
     resolution:
-<<<<<<< HEAD
-      integrity: sha512-BWioBcA1vC/OYwsYfN/OEg8e8sQ3OvahB+fu+VdpMzW4tI0GDJFqB0+ym3AuA1uKVXEIdysSt41TtvHh3ED+0w==
-=======
       integrity: sha512-mKILFwSTIOtXKW4wpysX2yTrxkykhXzAdzk2qYjNcowizOsaNyQXwGp1P62xNZHsYhgarhic4vS+4nqCRtBo2w==
->>>>>>> d49c5daa
       tarball: 'file:projects/ui-core.tgz'
     version: 0.0.0
   'file:projects/ui-framework.tgz':
@@ -14713,11 +14649,7 @@
     dev: false
     name: '@rush-temp/ui-framework'
     resolution:
-<<<<<<< HEAD
-      integrity: sha512-2+yZW/DdoB3Ku0kyCCbM1GtXnklChaKWR7IyiQgBXqE7/X+ba0333NEXobRnesZV0YxyXa1f5JxWcFxbMS35DA==
-=======
       integrity: sha512-scP+TwZh/Qe5ngozLnRKS9GiElxCspkdU1rG82ZKlvktSoBxgNZ26eP//rVTujdzmIiQwjepnJ2yK42tFGQGig==
->>>>>>> d49c5daa
       tarball: 'file:projects/ui-framework.tgz'
     version: 0.0.0
   'file:projects/ui-ninezone.tgz':
@@ -14784,11 +14716,7 @@
     dev: false
     name: '@rush-temp/ui-ninezone'
     resolution:
-<<<<<<< HEAD
-      integrity: sha512-7WGeuLd1TXGFxzLC+Stuyc+aGq13ytQVNJTFJoiKwopFZ/dXz9CvbLCFacjkO9wZiDZW63MvSo7p3NS+HpJEdg==
-=======
       integrity: sha512-eYC1pHwgWu/C0Ml22Wd/UbXWNWhvd5mpLvvEzWIzNCVjrIXGruVLX4mQlsOj0o2QA3/25ND6OCpVgtPt23gWOQ==
->>>>>>> d49c5daa
       tarball: 'file:projects/ui-ninezone.tgz'
     version: 0.0.0
   'file:projects/ui-test-app.tgz':
