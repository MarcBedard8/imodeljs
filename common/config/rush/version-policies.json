--- conflicted
+++ resolved
@@ -1,12 +1,8 @@
-[
-  {
-    "policyName": "prerelease-monorepo-lockStep",
-    "definitionName": "lockStepVersion",
-<<<<<<< HEAD
-    "version": "0.110.0",
-=======
-    "version": "0.112.0",
->>>>>>> df667d33
-    "nextBump": "minor"
-  }
-]
+[
+  {
+    "policyName": "prerelease-monorepo-lockStep",
+    "definitionName": "lockStepVersion",
+    "version": "0.112.0",
+    "nextBump": "minor"
+  }
+]