{
  "name": "rush-common",
  "version": "0.0.0",
  "lockfileVersion": 1,
  "requires": true,
  "dependencies": {
    "@bentley/bentleyjs-core": {
<<<<<<< HEAD
      "version": "6.3.0",
      "resolved": "https://npm.bentley.com/npm/npm/@bentley/bentleyjs-core/-/bentleyjs-core-6.3.0.tgz",
      "integrity": "sha1-VF79fnyfHgQaU99MnI5MSJqIUvU="
=======
      "version": "7.0.0",
      "resolved": "https://npm.bentley.com/npm/npm/@bentley/bentleyjs-core/-/bentleyjs-core-7.0.0.tgz",
      "integrity": "sha1-6sjSyUTX/dNiI8CNgbUJ+zssoPE="
>>>>>>> 7fb2650b
    },
    "@bentley/bentleyjs-tools": {
      "version": "2.2.1",
      "resolved": "https://npm.bentley.com/npm/npm/@bentley/bentleyjs-tools/-/bentleyjs-tools-2.2.1.tgz",
      "integrity": "sha1-ZxBJPnCxmC9cgkqOpCBTofssOpk=",
      "requires": {
        "chai": "4.1.2",
        "chalk": "2.3.1",
        "commander": "2.14.1",
        "comment-json": "1.1.3",
        "cpx": "1.5.0",
        "cross-spawn": "5.1.0",
        "find-imports": "0.5.2",
        "fs-extra": "3.0.1",
        "glob": "7.1.2",
        "merge-json": "0.1.0-b.3",
        "mocha": "3.5.3",
        "mocha-junit-reporter": "1.17.0",
        "nyc": "11.4.1",
        "rimraf": "2.6.2",
        "ts-node": "3.3.0",
        "tsconfig-paths": "2.7.3",
        "tslint": "5.9.1",
        "typedoc": "0.9.0",
        "typescript": "2.6.2",
        "yargs": "8.0.2"
      },
      "dependencies": {
        "fs-extra": {
          "version": "3.0.1",
          "resolved": "https://registry.npmjs.org/fs-extra/-/fs-extra-3.0.1.tgz",
          "integrity": "sha1-N5TzeMWLNC6n27sjCVEJxLO2IpE=",
          "requires": {
            "graceful-fs": "4.1.11",
            "jsonfile": "3.0.1",
            "universalify": "0.1.1"
          }
        }
      }
    },
    "@bentley/geometry-core": {
      "version": "4.3.1",
      "resolved": "https://npm.bentley.com/npm/npm/@bentley/geometry-core/-/geometry-core-4.3.1.tgz",
      "integrity": "sha1-LBLV7sKMr8V0gJjMXwQW/EP/lO0=",
      "requires": {
        "flatbuffers": "1.8.0"
      }
    },
    "@bentley/imodeljs-clients": {
      "version": "3.0.2",
      "resolved": "https://npm.bentley.com/npm/npm/@bentley/imodeljs-clients/-/imodeljs-clients-3.0.2.tgz",
      "integrity": "sha1-4wyeGXYbpsegAQBrOXpAPUjKVro=",
      "requires": {
<<<<<<< HEAD
        "@bentley/bentleyjs-core": "6.3.0",
=======
        "@bentley/bentleyjs-core": "7.0.0",
>>>>>>> 7fb2650b
        "azure-storage": "2.8.0",
        "clone": "2.1.1",
        "deep-assign": "2.0.0",
        "js-base64": "2.4.3",
        "qs": "6.5.1",
        "superagent": "3.8.2",
        "xmldom": "0.1.27",
        "xpath": "0.0.24"
      }
    },
    "@bentley/imodeljs-e_1_6_11-win32-x64": {
      "version": "10.0.0",
      "resolved": "https://npm.bentley.com/npm/npm/@bentley/imodeljs-e_1_6_11-win32-x64/-/imodeljs-e_1_6_11-win32-x64-10.0.0.tgz",
      "integrity": "sha1-1c+jkV1VYG5+rLaiQvVn1ebXPdk="
    },
    "@bentley/imodeljs-electronaddon": {
      "version": "10.0.0",
      "resolved": "https://npm.bentley.com/npm/npm/@bentley/imodeljs-electronaddon/-/imodeljs-electronaddon-10.0.0.tgz",
      "integrity": "sha1-ds4WipPs9Dz/bk2uzDQKpbn1+tg=",
      "requires": {
        "@bentley/imodeljs-e_1_6_11-win32-x64": "10.0.0"
      }
    },
    "@bentley/imodeljs-n_8_9-win32-x64": {
      "version": "10.0.0",
      "resolved": "https://npm.bentley.com/npm/npm/@bentley/imodeljs-n_8_9-win32-x64/-/imodeljs-n_8_9-win32-x64-10.0.0.tgz",
      "integrity": "sha1-F0VZEzDhLVOynSLDXAX1Mc8y8ws="
    },
    "@bentley/imodeljs-nodeaddon": {
      "version": "10.0.0",
      "resolved": "https://npm.bentley.com/npm/npm/@bentley/imodeljs-nodeaddon/-/imodeljs-nodeaddon-10.0.0.tgz",
      "integrity": "sha1-+0O3J/vvnXcnBvy4AZV4EmiHOJQ=",
      "requires": {
        "@bentley/imodeljs-n_8_9-win32-x64": "10.0.0"
      }
    },
    "@bentley/imodeljs-nodeaddonapi": {
      "version": "10.0.0",
      "resolved": "https://npm.bentley.com/npm/npm/@bentley/imodeljs-nodeaddonapi/-/imodeljs-nodeaddonapi-10.0.0.tgz",
      "integrity": "sha1-4JTK5YREkL+ZhR131uEfnBFiD2w="
    },
    "@rush-temp/imodeljs-backend": {
      "version": "file:projects/imodeljs-backend.tgz",
<<<<<<< HEAD
      "integrity": "sha1-k6fYgy6wccI6dEnRgNeafzh7qJ4=",
      "requires": {
        "@bentley/geometry-core": "4.3.1",
        "@bentley/imodeljs-clients": "3.0.0",
        "@bentley/imodeljs-electronaddon": "8.1.0",
        "@bentley/imodeljs-n_8_9-win32-x64": "8.1.0",
        "@bentley/imodeljs-nodeaddon": "8.1.0",
        "@bentley/imodeljs-nodeaddonapi": "8.1.0",
=======
      "integrity": "sha1-FgvGLdIyNkPECNwg/59716kgyCk=",
      "requires": {
        "@bentley/geometry-core": "4.3.1",
        "@bentley/imodeljs-clients": "3.0.2",
        "@bentley/imodeljs-n_8_9-win32-x64": "10.0.0",
        "@bentley/imodeljs-nodeaddon": "10.0.0",
        "@bentley/imodeljs-nodeaddonapi": "10.0.0",
>>>>>>> 7fb2650b
        "cpx": "1.5.0",
        "fs-extra": "5.0.0",
        "js-base64": "2.4.3",
        "mocha": "3.5.3",
        "nyc": "11.4.1",
        "rimraf": "2.6.2",
        "source-map-support": "0.5.3",
        "ts-node": "3.3.0",
        "tsconfig-paths": "2.7.3",
        "typescript": "2.6.2",
        "webpack": "3.11.0"
      }
    },
    "@rush-temp/imodeljs-common": {
      "version": "file:projects/imodeljs-common.tgz",
      "integrity": "sha1-kOmvjH8lGwlADhLe9i788ysmhQc=",
      "requires": {
        "@bentley/bentleyjs-core": "6.3.0",
        "@bentley/geometry-core": "4.3.1",
        "@bentley/imodeljs-clients": "3.0.0",
        "rimraf": "2.6.2",
        "typescript": "2.6.2"
      }
    },
    "@rush-temp/imodeljs-core": {
      "version": "file:projects/imodeljs-core.tgz",
<<<<<<< HEAD
      "integrity": "sha1-c7fD8UEY7ZXkyIh/xENIrIrxeG4=",
=======
      "integrity": "sha1-e9hxqWAoc8eC5Ry9O7ZAPUaqmf0=",
>>>>>>> 7fb2650b
      "requires": {
        "@bentley/bentleyjs-tools": "2.2.1",
        "@types/body-parser": "1.16.8",
        "@types/chai": "4.1.2",
        "@types/express": "4.11.1",
        "@types/express-serve-static-core": "4.11.1",
        "@types/flatbuffers": "1.6.5",
        "@types/fs-extra": "4.0.8",
        "@types/i18next": "8.4.3",
        "@types/i18next-browser-languagedetector": "2.0.1",
        "@types/i18next-xhr-backend": "1.4.1",
        "@types/js-base64": "2.3.1",
        "@types/mocha": "2.2.48",
        "@types/node": "9.4.6",
        "@types/serve-static": "1.13.1",
        "@types/tapable": "0.2.4",
        "@types/uglify-js": "2.6.30",
        "@types/webpack": "3.8.8",
        "chai": "4.1.2",
        "commander": "2.14.1",
        "concurrently": "3.5.1",
        "cpx": "1.5.0",
        "debug-fabulous": "0.1.2",
        "diff": "3.4.0",
        "duplexify": "3.5.3",
        "fs-extra": "5.0.0",
        "inherits": "2.0.3",
        "mocha": "3.5.3",
        "node-replace": "0.3.3",
        "null-loader": "0.1.1",
        "object-assign": "4.1.1",
        "once": "1.4.0",
        "os-locale": "2.1.0",
        "resolve": "1.5.0",
        "rimraf": "2.6.2",
        "semver": "5.5.0",
        "source-map-loader": "0.2.3",
        "source-map-support": "0.5.3",
        "string-width": "2.1.1",
        "ts-node": "3.3.0",
        "tsconfig-paths": "2.7.3",
        "tslint": "5.9.1",
        "typedoc": "0.9.0",
        "typescript": "2.6.2",
        "webpack": "3.11.0",
        "webpack-stream": "4.0.2"
      }
    },
    "@rush-temp/imodeljs-core-testbed": {
      "version": "file:projects/imodeljs-core-testbed.tgz",
<<<<<<< HEAD
      "integrity": "sha1-aT9/iWULWhKYX76Ld/K+njlctbE=",
      "requires": {
        "@bentley/bentleyjs-core": "6.3.0",
=======
      "integrity": "sha1-CR5N+XMP/HG7QdSCqZUOhXpc29U=",
      "requires": {
        "@bentley/bentleyjs-core": "7.0.0",
>>>>>>> 7fb2650b
        "@bentley/geometry-core": "4.3.1",
        "@bentley/imodeljs-clients": "3.0.2",
        "@bentley/imodeljs-e_1_6_11-win32-x64": "10.0.0",
        "@bentley/imodeljs-electronaddon": "10.0.0",
        "body-parser": "1.18.2",
        "chai": "4.1.2",
        "commander": "2.14.1",
        "cpx": "1.5.0",
        "electron": "1.6.11",
        "express": "4.16.2",
        "flatbuffers": "1.8.0",
        "fs-extra": "5.0.0",
        "fuse.js": "3.2.0",
        "i18next": "10.5.0",
        "i18next-browser-languagedetector": "2.1.0",
        "i18next-xhr-backend": "1.5.1",
        "js-base64": "2.4.3",
        "rimraf": "2.6.2",
        "save": "2.3.2",
        "typescript": "2.6.2",
        "webpack": "3.11.0"
      }
    },
    "@rush-temp/imodeljs-frontend": {
      "version": "file:projects/imodeljs-frontend.tgz",
<<<<<<< HEAD
      "integrity": "sha1-uUG90NdO7ZkizVhkO2QaqXaQYQA=",
=======
      "integrity": "sha1-TuN55iSLcfNfm1LJXBRPlvOkNGw=",
>>>>>>> 7fb2650b
      "requires": {
        "@bentley/geometry-core": "4.3.1",
        "@bentley/imodeljs-clients": "3.0.2",
        "fuse.js": "3.2.0",
        "i18next": "10.5.0",
        "i18next-browser-languagedetector": "2.1.0",
        "i18next-xhr-backend": "1.5.1",
        "js-base64": "2.4.3",
        "rimraf": "2.6.2",
        "typescript": "2.6.2"
      }
    },
    "@types/body-parser": {
      "version": "1.16.8",
      "resolved": "https://registry.npmjs.org/@types/body-parser/-/body-parser-1.16.8.tgz",
      "integrity": "sha512-BdN2PXxOFnTXFcyONPW6t0fHjz2fvRZHVMFpaS0wYr+Y8fWEaNOs4V8LEu/fpzQlMx+ahdndgTaGTwPC+J/EeA==",
      "requires": {
        "@types/express": "4.11.1",
        "@types/node": "9.4.6"
      }
    },
    "@types/chai": {
      "version": "4.1.2",
      "resolved": "https://registry.npmjs.org/@types/chai/-/chai-4.1.2.tgz",
      "integrity": "sha512-D8uQwKYUw2KESkorZ27ykzXgvkDJYXVEihGklgfp5I4HUP8D6IxtcdLTMB1emjQiWzV7WZ5ihm1cxIzVwjoleQ=="
    },
    "@types/events": {
      "version": "1.2.0",
      "resolved": "https://registry.npmjs.org/@types/events/-/events-1.2.0.tgz",
      "integrity": "sha512-KEIlhXnIutzKwRbQkGWb/I4HFqBuUykAdHgDED6xqwXJfONCjF5VoE0cXEiurh3XauygxzeDzgtXUqvLkxFzzA=="
    },
    "@types/express": {
      "version": "4.11.1",
      "resolved": "https://registry.npmjs.org/@types/express/-/express-4.11.1.tgz",
      "integrity": "sha512-ttWle8cnPA5rAelauSWeWJimtY2RsUf2aspYZs7xPHiWgOlPn6nnUfBMtrkcnjFJuIHJF4gNOdVvpLK2Zmvh6g==",
      "requires": {
        "@types/body-parser": "1.16.8",
        "@types/express-serve-static-core": "4.11.1",
        "@types/serve-static": "1.13.1"
      }
    },
    "@types/express-serve-static-core": {
      "version": "4.11.1",
      "resolved": "https://registry.npmjs.org/@types/express-serve-static-core/-/express-serve-static-core-4.11.1.tgz",
      "integrity": "sha512-EehCl3tpuqiM8RUb+0255M8PhhSwTtLfmO7zBBdv0ay/VTd/zmrqDfQdZFsa5z/PVMbH2yCMZPXsnrImpATyIw==",
      "requires": {
        "@types/events": "1.2.0",
        "@types/node": "9.4.6"
      }
    },
    "@types/flatbuffers": {
      "version": "1.6.5",
      "resolved": "https://registry.npmjs.org/@types/flatbuffers/-/flatbuffers-1.6.5.tgz",
      "integrity": "sha512-HIRbmm+hJToGFK+IeC2vkH769Sr6OO5WRlOYLFCRXeJuwdS9xG5GvKdTOl+ZDO4r4BRiaVdlGc/Nu9fjzx9Duw=="
    },
    "@types/fs-extra": {
      "version": "4.0.8",
      "resolved": "https://registry.npmjs.org/@types/fs-extra/-/fs-extra-4.0.8.tgz",
      "integrity": "sha512-Z5nu9Pbxj9yNeXIK3UwGlRdJth4cZ5sCq05nI7FaI6B0oz28nxkOtp6Lsz0ZnmLHJGvOJfB/VHxSTbVq/i6ujA==",
      "requires": {
        "@types/node": "9.4.6"
      }
    },
    "@types/handlebars": {
      "version": "4.0.31",
      "resolved": "https://registry.npmjs.org/@types/handlebars/-/handlebars-4.0.31.tgz",
      "integrity": "sha1-p/umb6/kJxOu6I7sqNuRGS7+bnI="
    },
    "@types/highlight.js": {
      "version": "9.1.8",
      "resolved": "https://registry.npmjs.org/@types/highlight.js/-/highlight.js-9.1.8.tgz",
      "integrity": "sha1-0ifxi8uPPxh+FpZfJESFmgRol1g="
    },
    "@types/i18next": {
      "version": "8.4.3",
      "resolved": "https://registry.npmjs.org/@types/i18next/-/i18next-8.4.3.tgz",
      "integrity": "sha512-ayqHEU+i9H7/Fkefnhyvml1ChKEZXcDwmVqo3jmrxy7PoAtTSY1t4/hr58Xz8hkXLPoCGS1hTc6bLJOUaOAjfQ=="
    },
    "@types/i18next-browser-languagedetector": {
      "version": "2.0.1",
      "resolved": "https://registry.npmjs.org/@types/i18next-browser-languagedetector/-/i18next-browser-languagedetector-2.0.1.tgz",
      "integrity": "sha512-9TwP0tw0PSXUtBtM12PFUjBsl9sP5bNHd54qdSXBrrZ4HJmtVdqbKvmXLH4Qd3KQzIS2g/Z7HhLhygL2LUSb8w=="
    },
    "@types/i18next-xhr-backend": {
      "version": "1.4.1",
      "resolved": "https://registry.npmjs.org/@types/i18next-xhr-backend/-/i18next-xhr-backend-1.4.1.tgz",
      "integrity": "sha512-k8YOdiXidKc3Dc9LRQoCceAwPoj34U+PXrUdrbxjz/RttN9SyYeU0YJWmrp1mhp23/TF9q5mJl25G3a4xV/YzA=="
    },
    "@types/js-base64": {
      "version": "2.3.1",
      "resolved": "https://registry.npmjs.org/@types/js-base64/-/js-base64-2.3.1.tgz",
      "integrity": "sha512-4RKbhIDGC87s4EBy2Cp2/5S2O6kmCRcZnD5KRCq1q9z2GhBte1+BdsfVKCpG8yKpDGNyEE2G6IqFIh6W2YwWPA=="
    },
    "@types/lodash": {
      "version": "4.14.74",
      "resolved": "https://registry.npmjs.org/@types/lodash/-/lodash-4.14.74.tgz",
      "integrity": "sha512-BZknw3E/z3JmCLqQVANcR17okqVTPZdlxvcIz0fJiJVLUCbSH1hK3zs9r634PVSmrzAxN+n/fxlVRiYoArdOIQ=="
    },
    "@types/marked": {
      "version": "0.3.0",
      "resolved": "https://registry.npmjs.org/@types/marked/-/marked-0.3.0.tgz",
      "integrity": "sha512-CSf9YWJdX1DkTNu9zcNtdCcn6hkRtB5ILjbhRId4ZOQqx30fXmdecuaXhugQL6eyrhuXtaHJ7PHI+Vm7k9ZJjg=="
    },
    "@types/mime": {
      "version": "2.0.0",
      "resolved": "https://registry.npmjs.org/@types/mime/-/mime-2.0.0.tgz",
      "integrity": "sha512-A2TAGbTFdBw9azHbpVd+/FkdW2T6msN1uct1O9bH3vTerEHKZhTXJUQXy+hNq1B0RagfU8U+KBdqiZpxjhOUQA=="
    },
    "@types/minimatch": {
      "version": "2.0.29",
      "resolved": "https://registry.npmjs.org/@types/minimatch/-/minimatch-2.0.29.tgz",
      "integrity": "sha1-UALhT3Xi1x5WQoHfBDHIwbSio2o="
    },
    "@types/mocha": {
      "version": "2.2.48",
      "resolved": "https://registry.npmjs.org/@types/mocha/-/mocha-2.2.48.tgz",
      "integrity": "sha512-nlK/iyETgafGli8Zh9zJVCTicvU3iajSkRwOh3Hhiva598CMqNJ4NcVCGMTGKpGpTYj/9R8RLzS9NAykSSCqGw=="
    },
    "@types/node": {
      "version": "9.4.6",
      "resolved": "https://registry.npmjs.org/@types/node/-/node-9.4.6.tgz",
      "integrity": "sha512-CTUtLb6WqCCgp6P59QintjHWqzf4VL1uPA27bipLAPxFqrtK1gEYllePzTICGqQ8rYsCbpnsNypXjjDzGAAjEQ=="
    },
    "@types/serve-static": {
      "version": "1.13.1",
      "resolved": "https://registry.npmjs.org/@types/serve-static/-/serve-static-1.13.1.tgz",
      "integrity": "sha512-jDMH+3BQPtvqZVIcsH700Dfi8Q3MIcEx16g/VdxjoqiGR/NntekB10xdBpirMKnPe9z2C5cBmL0vte0YttOr3Q==",
      "requires": {
        "@types/express-serve-static-core": "4.11.1",
        "@types/mime": "2.0.0"
      }
    },
    "@types/shelljs": {
      "version": "0.7.0",
      "resolved": "https://registry.npmjs.org/@types/shelljs/-/shelljs-0.7.0.tgz",
      "integrity": "sha1-IpwVfGvB5n1rmQ5sXhjb0v9Yz/A=",
      "requires": {
        "@types/node": "9.4.6"
      }
    },
    "@types/tapable": {
      "version": "0.2.4",
      "resolved": "https://registry.npmjs.org/@types/tapable/-/tapable-0.2.4.tgz",
      "integrity": "sha512-pclMAvhPnXJcJu1ZZ8bQthuUcdDWzDuxDdbSf6l1U6s4fP6EBiZpPsOZYqFOrbqDV97sXGFSsb6AUpiLfv4xIA=="
    },
    "@types/uglify-js": {
      "version": "2.6.30",
      "resolved": "https://registry.npmjs.org/@types/uglify-js/-/uglify-js-2.6.30.tgz",
      "integrity": "sha512-NjiBNGFl58vHJeijl63w1fWRIjLnrfOvimsXF5b3lTzEzkTV1BnVsbqQeLejg54upsHPWIF63aiub5TEwH619A==",
      "requires": {
        "source-map": "0.6.1"
      },
      "dependencies": {
        "source-map": {
          "version": "0.6.1",
          "resolved": "https://registry.npmjs.org/source-map/-/source-map-0.6.1.tgz",
          "integrity": "sha512-UjgapumWlbMhkBgzT7Ykc5YXUT46F0iKu8SGXq0bcwP5dz/h0Plj6enJqjz1Zbq2l5WaqYnrVbwWOWMyF3F47g=="
        }
      }
    },
    "@types/webpack": {
      "version": "3.8.8",
      "resolved": "https://registry.npmjs.org/@types/webpack/-/webpack-3.8.8.tgz",
      "integrity": "sha512-pZxQOJR7NvRn913/hklPmmVjG4cCjyz6WmhIEtqJYGjjG2MXpBIlFAsq+wXXZslJLBdMiIzUAIt53u9fhU9prA==",
      "requires": {
        "@types/node": "9.4.6",
        "@types/tapable": "0.2.4",
        "@types/uglify-js": "2.6.30",
        "source-map": "0.6.1"
      },
      "dependencies": {
        "source-map": {
          "version": "0.6.1",
          "resolved": "https://registry.npmjs.org/source-map/-/source-map-0.6.1.tgz",
          "integrity": "sha512-UjgapumWlbMhkBgzT7Ykc5YXUT46F0iKu8SGXq0bcwP5dz/h0Plj6enJqjz1Zbq2l5WaqYnrVbwWOWMyF3F47g=="
        }
      }
    },
    "accepts": {
      "version": "1.3.4",
      "resolved": "https://registry.npmjs.org/accepts/-/accepts-1.3.4.tgz",
      "integrity": "sha1-hiRnWMfdbSGmR0/whKR0DsBesh8=",
      "requires": {
        "mime-types": "2.1.18",
        "negotiator": "0.6.1"
      }
    },
    "acorn": {
      "version": "5.5.0",
      "resolved": "https://registry.npmjs.org/acorn/-/acorn-5.5.0.tgz",
      "integrity": "sha512-arn53F07VXmls4o4pUhSzBa4fvaagPRe7AVZ8l7NHxFWUie2DsuFSBMMNAkgzRlOhEhzAnxeKyaWVzOH4xqp/g=="
    },
    "acorn-dynamic-import": {
      "version": "2.0.2",
      "resolved": "https://registry.npmjs.org/acorn-dynamic-import/-/acorn-dynamic-import-2.0.2.tgz",
      "integrity": "sha1-x1K9IQvvZ5UBtsbLf8hPj0cVjMQ=",
      "requires": {
        "acorn": "4.0.13"
      },
      "dependencies": {
        "acorn": {
          "version": "4.0.13",
          "resolved": "https://registry.npmjs.org/acorn/-/acorn-4.0.13.tgz",
          "integrity": "sha1-EFSVrlNh1pe9GVyCUZLhrX8lN4c="
        }
      }
    },
    "ajv": {
      "version": "4.11.8",
      "resolved": "https://registry.npmjs.org/ajv/-/ajv-4.11.8.tgz",
      "integrity": "sha1-gv+wKynmYq5TvcIK8VlHcGc5xTY=",
      "requires": {
        "co": "4.6.0",
        "json-stable-stringify": "1.0.1"
      }
    },
    "ajv-keywords": {
      "version": "3.1.0",
      "resolved": "https://registry.npmjs.org/ajv-keywords/-/ajv-keywords-3.1.0.tgz",
      "integrity": "sha1-rCsnk5xUPpXSwG5/f1wnvkqlQ74="
    },
    "align-text": {
      "version": "0.1.4",
      "resolved": "https://registry.npmjs.org/align-text/-/align-text-0.1.4.tgz",
      "integrity": "sha1-DNkKVhCT810KmSVsIrcGlDP60Rc=",
      "requires": {
        "kind-of": "3.2.2",
        "longest": "1.0.1",
        "repeat-string": "1.6.1"
      }
    },
    "amdefine": {
      "version": "1.0.1",
      "resolved": "https://registry.npmjs.org/amdefine/-/amdefine-1.0.1.tgz",
      "integrity": "sha1-SlKCrBZHKek2Gbz9OtFR+BfOkfU="
    },
    "ansi-colors": {
      "version": "1.1.0",
      "resolved": "https://registry.npmjs.org/ansi-colors/-/ansi-colors-1.1.0.tgz",
      "integrity": "sha512-SFKX67auSNoVR38N3L+nvsPjOE0bybKTYbkf5tRvushrAPQ9V75huw0ZxBkKVeRU9kqH3d6HA4xTckbwZ4ixmA==",
      "requires": {
        "ansi-wrap": "0.1.0"
      }
    },
    "ansi-gray": {
      "version": "0.1.1",
      "resolved": "https://registry.npmjs.org/ansi-gray/-/ansi-gray-0.1.1.tgz",
      "integrity": "sha1-KWLPVOyXksSFEKPetSRDaGHvclE=",
      "requires": {
        "ansi-wrap": "0.1.0"
      }
    },
    "ansi-regex": {
      "version": "2.1.1",
      "resolved": "https://registry.npmjs.org/ansi-regex/-/ansi-regex-2.1.1.tgz",
      "integrity": "sha1-w7M6te42DYbg5ijwRorn7yfWVN8="
    },
    "ansi-styles": {
      "version": "3.2.0",
      "resolved": "https://registry.npmjs.org/ansi-styles/-/ansi-styles-3.2.0.tgz",
      "integrity": "sha512-NnSOmMEYtVR2JVMIGTzynRkkaxtiq1xnFBcdQD/DnNCYPoEPsVJhM98BDyaoNOQIi7p4okdi3E27eN7GQbsUug==",
      "requires": {
        "color-convert": "1.9.1"
      }
    },
    "ansi-wrap": {
      "version": "0.1.0",
      "resolved": "https://registry.npmjs.org/ansi-wrap/-/ansi-wrap-0.1.0.tgz",
      "integrity": "sha1-qCJQ3bABXponyoLoLqYDu/pF768="
    },
    "anymatch": {
      "version": "1.3.2",
      "resolved": "https://registry.npmjs.org/anymatch/-/anymatch-1.3.2.tgz",
      "integrity": "sha512-0XNayC8lTHQ2OI8aljNCN3sSx6hsr/1+rlcDAotXJR7C1oZZHCNsfpbKwMjRA3Uqb5tF1Rae2oloTr4xpq+WjA==",
      "requires": {
        "micromatch": "2.3.11",
        "normalize-path": "2.1.1"
      }
    },
    "argparse": {
      "version": "1.0.10",
      "resolved": "https://registry.npmjs.org/argparse/-/argparse-1.0.10.tgz",
      "integrity": "sha512-o5Roy6tNG4SL/FOkCAN6RzjiakZS25RLYFrcMttJqbdd8BWrnA+fGz57iN5Pb06pvBGvl5gQ0B48dJlslXvoTg==",
      "requires": {
        "sprintf-js": "1.0.3"
      }
    },
    "arr-diff": {
      "version": "2.0.0",
      "resolved": "https://registry.npmjs.org/arr-diff/-/arr-diff-2.0.0.tgz",
      "integrity": "sha1-jzuCf5Vai9ZpaX5KQlasPOrjVs8=",
      "requires": {
        "arr-flatten": "1.1.0"
      }
    },
    "arr-flatten": {
      "version": "1.1.0",
      "resolved": "https://registry.npmjs.org/arr-flatten/-/arr-flatten-1.1.0.tgz",
      "integrity": "sha512-L3hKV5R/p5o81R7O02IGnwpDmkp6E982XhtbuwSe3O4qOtMMMtodicASA1Cny2U+aCXcNpml+m4dPsvsJ3jatg=="
    },
    "arr-union": {
      "version": "3.1.0",
      "resolved": "https://registry.npmjs.org/arr-union/-/arr-union-3.1.0.tgz",
      "integrity": "sha1-45sJrqne+Gao8gbiiK9jkZuuOcQ="
    },
    "array-filter": {
      "version": "0.0.1",
      "resolved": "https://registry.npmjs.org/array-filter/-/array-filter-0.0.1.tgz",
      "integrity": "sha1-fajPLiZijtcygDWB/SH2fKzS7uw="
    },
    "array-find-index": {
      "version": "1.0.2",
      "resolved": "https://registry.npmjs.org/array-find-index/-/array-find-index-1.0.2.tgz",
      "integrity": "sha1-3wEKoSh+Fku9pvlyOwqWoexBh6E="
    },
    "array-flatten": {
      "version": "1.1.1",
      "resolved": "https://registry.npmjs.org/array-flatten/-/array-flatten-1.1.1.tgz",
      "integrity": "sha1-ml9pkFGx5wczKPKgCJaLZOopVdI="
    },
    "array-map": {
      "version": "0.0.0",
      "resolved": "https://registry.npmjs.org/array-map/-/array-map-0.0.0.tgz",
      "integrity": "sha1-iKK6tz0c97zVwbEYoAP2b2ZfpmI="
    },
    "array-reduce": {
      "version": "0.0.0",
      "resolved": "https://registry.npmjs.org/array-reduce/-/array-reduce-0.0.0.tgz",
      "integrity": "sha1-FziZ0//Rx9k4PkR5Ul2+J4yrXys="
    },
    "array-unique": {
      "version": "0.2.1",
      "resolved": "https://registry.npmjs.org/array-unique/-/array-unique-0.2.1.tgz",
      "integrity": "sha1-odl8yvy8JiXMcPrc6zalDFiwGlM="
    },
    "arrify": {
      "version": "1.0.1",
      "resolved": "https://registry.npmjs.org/arrify/-/arrify-1.0.1.tgz",
      "integrity": "sha1-iYUI2iIm84DfkEcoRWhJwVAaSw0="
    },
    "asn1": {
      "version": "0.2.3",
      "resolved": "https://registry.npmjs.org/asn1/-/asn1-0.2.3.tgz",
      "integrity": "sha1-2sh4dxPJlmhJ/IGAd36+nB3fO4Y="
    },
    "asn1.js": {
      "version": "4.10.1",
      "resolved": "https://registry.npmjs.org/asn1.js/-/asn1.js-4.10.1.tgz",
      "integrity": "sha512-p32cOF5q0Zqs9uBiONKYLm6BClCoBCM5O9JfeUSlnQLBTxYdTK+pW+nXflm8UkKd2UYlEbYz5qEi0JuZR9ckSw==",
      "requires": {
        "bn.js": "4.11.8",
        "inherits": "2.0.3",
        "minimalistic-assert": "1.0.0"
      }
    },
    "assert": {
      "version": "1.4.1",
      "resolved": "https://registry.npmjs.org/assert/-/assert-1.4.1.tgz",
      "integrity": "sha1-mZEtWRg2tab1s0XA8H7vwI/GXZE=",
      "requires": {
        "util": "0.10.3"
      }
    },
    "assert-plus": {
      "version": "0.2.0",
      "resolved": "https://registry.npmjs.org/assert-plus/-/assert-plus-0.2.0.tgz",
      "integrity": "sha1-104bh+ev/A24qttwIfP+SBAasjQ="
    },
    "assertion-error": {
      "version": "1.1.0",
      "resolved": "https://registry.npmjs.org/assertion-error/-/assertion-error-1.1.0.tgz",
      "integrity": "sha512-jgsaNduz+ndvGyFt3uSuWqvy4lCnIJiovtouQN5JZHOKCS2QuhEdbcQHFhVksz2N2U9hXJo8odG7ETyWlEeuDw=="
    },
    "assign-symbols": {
      "version": "1.0.0",
      "resolved": "https://registry.npmjs.org/assign-symbols/-/assign-symbols-1.0.0.tgz",
      "integrity": "sha1-WWZ/QfrdTyDMvCu5a41Pf3jsA2c="
    },
    "async": {
      "version": "1.5.2",
      "resolved": "https://registry.npmjs.org/async/-/async-1.5.2.tgz",
      "integrity": "sha1-7GphrlZIDAw8skHJVhjiCJL5Zyo="
    },
    "async-each": {
      "version": "1.0.1",
      "resolved": "https://registry.npmjs.org/async-each/-/async-each-1.0.1.tgz",
      "integrity": "sha1-GdOGodntxufByF04iu28xW0zYC0="
    },
    "asynckit": {
      "version": "0.4.0",
      "resolved": "https://registry.npmjs.org/asynckit/-/asynckit-0.4.0.tgz",
      "integrity": "sha1-x57Zf380y48robyXkLzDZkdLS3k="
    },
    "aws-sign2": {
      "version": "0.6.0",
      "resolved": "https://registry.npmjs.org/aws-sign2/-/aws-sign2-0.6.0.tgz",
      "integrity": "sha1-FDQt0428yU0OW4fXY81jYSwOeU8="
    },
    "aws4": {
      "version": "1.6.0",
      "resolved": "https://registry.npmjs.org/aws4/-/aws4-1.6.0.tgz",
      "integrity": "sha1-g+9cqGCysy5KDe7e6MdxudtXRx4="
    },
    "azure-storage": {
      "version": "2.8.0",
      "resolved": "https://registry.npmjs.org/azure-storage/-/azure-storage-2.8.0.tgz",
      "integrity": "sha1-OtDZD0df+SCdZWWvPg7JxWQTBKQ=",
      "requires": {
        "browserify-mime": "1.2.9",
        "extend": "1.2.1",
        "json-edm-parser": "0.1.2",
        "md5.js": "1.3.4",
        "readable-stream": "2.0.6",
        "request": "2.81.0",
        "underscore": "1.8.3",
        "uuid": "3.2.1",
        "validator": "3.35.0",
        "xml2js": "0.2.8",
        "xmlbuilder": "0.4.3"
      },
      "dependencies": {
        "process-nextick-args": {
          "version": "1.0.7",
          "resolved": "https://registry.npmjs.org/process-nextick-args/-/process-nextick-args-1.0.7.tgz",
          "integrity": "sha1-FQ4gt1ZZCtP5EJPyWk8q2L/zC6M="
        },
        "readable-stream": {
          "version": "2.0.6",
          "resolved": "https://registry.npmjs.org/readable-stream/-/readable-stream-2.0.6.tgz",
          "integrity": "sha1-j5A0HmilPMySh4jaz80Rs265t44=",
          "requires": {
            "core-util-is": "1.0.2",
            "inherits": "2.0.3",
            "isarray": "1.0.0",
            "process-nextick-args": "1.0.7",
            "string_decoder": "0.10.31",
            "util-deprecate": "1.0.2"
          }
        },
        "string_decoder": {
          "version": "0.10.31",
          "resolved": "https://registry.npmjs.org/string_decoder/-/string_decoder-0.10.31.tgz",
          "integrity": "sha1-YuIDvEF2bGwoyfyEMB2rHFMQ+pQ="
        }
      }
    },
    "babel-code-frame": {
      "version": "6.26.0",
      "resolved": "https://registry.npmjs.org/babel-code-frame/-/babel-code-frame-6.26.0.tgz",
      "integrity": "sha1-Y/1D99weO7fONZR9uP42mj9Yx0s=",
      "requires": {
        "chalk": "1.1.3",
        "esutils": "2.0.2",
        "js-tokens": "3.0.2"
      },
      "dependencies": {
        "ansi-styles": {
          "version": "2.2.1",
          "resolved": "https://registry.npmjs.org/ansi-styles/-/ansi-styles-2.2.1.tgz",
          "integrity": "sha1-tDLdM1i2NM914eRmQ2gkBTPB3b4="
        },
        "chalk": {
          "version": "1.1.3",
          "resolved": "https://registry.npmjs.org/chalk/-/chalk-1.1.3.tgz",
          "integrity": "sha1-qBFcVeSnAv5NFQq9OHKCKn4J/Jg=",
          "requires": {
            "ansi-styles": "2.2.1",
            "escape-string-regexp": "1.0.5",
            "has-ansi": "2.0.0",
            "strip-ansi": "3.0.1",
            "supports-color": "2.0.0"
          }
        },
        "supports-color": {
          "version": "2.0.0",
          "resolved": "https://registry.npmjs.org/supports-color/-/supports-color-2.0.0.tgz",
          "integrity": "sha1-U10EXOa2Nj+kARcIRimZXp3zJMc="
        }
      }
    },
    "babel-core": {
      "version": "6.26.0",
      "resolved": "https://registry.npmjs.org/babel-core/-/babel-core-6.26.0.tgz",
      "integrity": "sha1-rzL3izGm/O8RnIew/Y2XU/A6C7g=",
      "requires": {
        "babel-code-frame": "6.26.0",
        "babel-generator": "6.26.1",
        "babel-helpers": "6.24.1",
        "babel-messages": "6.23.0",
        "babel-register": "6.26.0",
        "babel-runtime": "6.26.0",
        "babel-template": "6.26.0",
        "babel-traverse": "6.26.0",
        "babel-types": "6.26.0",
        "babylon": "6.18.0",
        "convert-source-map": "1.5.1",
        "debug": "2.6.9",
        "json5": "0.5.1",
        "lodash": "4.17.5",
        "minimatch": "3.0.4",
        "path-is-absolute": "1.0.1",
        "private": "0.1.8",
        "slash": "1.0.0",
        "source-map": "0.5.7"
      }
    },
    "babel-generator": {
      "version": "6.26.1",
      "resolved": "https://registry.npmjs.org/babel-generator/-/babel-generator-6.26.1.tgz",
      "integrity": "sha512-HyfwY6ApZj7BYTcJURpM5tznulaBvyio7/0d4zFOeMPUmfxkCjHocCuoLa2SAGzBI8AREcH3eP3758F672DppA==",
      "requires": {
        "babel-messages": "6.23.0",
        "babel-runtime": "6.26.0",
        "babel-types": "6.26.0",
        "detect-indent": "4.0.0",
        "jsesc": "1.3.0",
        "lodash": "4.17.5",
        "source-map": "0.5.7",
        "trim-right": "1.0.1"
      }
    },
    "babel-helper-bindify-decorators": {
      "version": "6.24.1",
      "resolved": "https://registry.npmjs.org/babel-helper-bindify-decorators/-/babel-helper-bindify-decorators-6.24.1.tgz",
      "integrity": "sha1-FMGeXxQte0fxmlJDHlKxzLxAozA=",
      "requires": {
        "babel-runtime": "6.26.0",
        "babel-traverse": "6.26.0",
        "babel-types": "6.26.0"
      }
    },
    "babel-helper-builder-binary-assignment-operator-visitor": {
      "version": "6.24.1",
      "resolved": "https://registry.npmjs.org/babel-helper-builder-binary-assignment-operator-visitor/-/babel-helper-builder-binary-assignment-operator-visitor-6.24.1.tgz",
      "integrity": "sha1-zORReto1b0IgvK6KAsKzRvmlZmQ=",
      "requires": {
        "babel-helper-explode-assignable-expression": "6.24.1",
        "babel-runtime": "6.26.0",
        "babel-types": "6.26.0"
      }
    },
    "babel-helper-call-delegate": {
      "version": "6.24.1",
      "resolved": "https://registry.npmjs.org/babel-helper-call-delegate/-/babel-helper-call-delegate-6.24.1.tgz",
      "integrity": "sha1-7Oaqzdx25Bw0YfiL/Fdb0Nqi340=",
      "requires": {
        "babel-helper-hoist-variables": "6.24.1",
        "babel-runtime": "6.26.0",
        "babel-traverse": "6.26.0",
        "babel-types": "6.26.0"
      }
    },
    "babel-helper-define-map": {
      "version": "6.26.0",
      "resolved": "https://registry.npmjs.org/babel-helper-define-map/-/babel-helper-define-map-6.26.0.tgz",
      "integrity": "sha1-pfVtq0GiX5fstJjH66ypgZ+Vvl8=",
      "requires": {
        "babel-helper-function-name": "6.24.1",
        "babel-runtime": "6.26.0",
        "babel-types": "6.26.0",
        "lodash": "4.17.5"
      }
    },
    "babel-helper-explode-assignable-expression": {
      "version": "6.24.1",
      "resolved": "https://registry.npmjs.org/babel-helper-explode-assignable-expression/-/babel-helper-explode-assignable-expression-6.24.1.tgz",
      "integrity": "sha1-8luCz33BBDPFX3BZLVdGQArCLKo=",
      "requires": {
        "babel-runtime": "6.26.0",
        "babel-traverse": "6.26.0",
        "babel-types": "6.26.0"
      }
    },
    "babel-helper-explode-class": {
      "version": "6.24.1",
      "resolved": "https://registry.npmjs.org/babel-helper-explode-class/-/babel-helper-explode-class-6.24.1.tgz",
      "integrity": "sha1-fcKjkQ3uAHBW4eMdZAztPVTqqes=",
      "requires": {
        "babel-helper-bindify-decorators": "6.24.1",
        "babel-runtime": "6.26.0",
        "babel-traverse": "6.26.0",
        "babel-types": "6.26.0"
      }
    },
    "babel-helper-function-name": {
      "version": "6.24.1",
      "resolved": "https://registry.npmjs.org/babel-helper-function-name/-/babel-helper-function-name-6.24.1.tgz",
      "integrity": "sha1-00dbjAPtmCQqJbSDUasYOZ01gKk=",
      "requires": {
        "babel-helper-get-function-arity": "6.24.1",
        "babel-runtime": "6.26.0",
        "babel-template": "6.26.0",
        "babel-traverse": "6.26.0",
        "babel-types": "6.26.0"
      }
    },
    "babel-helper-get-function-arity": {
      "version": "6.24.1",
      "resolved": "https://registry.npmjs.org/babel-helper-get-function-arity/-/babel-helper-get-function-arity-6.24.1.tgz",
      "integrity": "sha1-j3eCqpNAfEHTqlCQj4mwMbG2hT0=",
      "requires": {
        "babel-runtime": "6.26.0",
        "babel-types": "6.26.0"
      }
    },
    "babel-helper-hoist-variables": {
      "version": "6.24.1",
      "resolved": "https://registry.npmjs.org/babel-helper-hoist-variables/-/babel-helper-hoist-variables-6.24.1.tgz",
      "integrity": "sha1-HssnaJydJVE+rbyZFKc/VAi+enY=",
      "requires": {
        "babel-runtime": "6.26.0",
        "babel-types": "6.26.0"
      }
    },
    "babel-helper-optimise-call-expression": {
      "version": "6.24.1",
      "resolved": "https://registry.npmjs.org/babel-helper-optimise-call-expression/-/babel-helper-optimise-call-expression-6.24.1.tgz",
      "integrity": "sha1-96E0J7qfc/j0+pk8VKl4gtEkQlc=",
      "requires": {
        "babel-runtime": "6.26.0",
        "babel-types": "6.26.0"
      }
    },
    "babel-helper-regex": {
      "version": "6.26.0",
      "resolved": "https://registry.npmjs.org/babel-helper-regex/-/babel-helper-regex-6.26.0.tgz",
      "integrity": "sha1-MlxZ+QL4LyS3T6zu0DY5VPZJXnI=",
      "requires": {
        "babel-runtime": "6.26.0",
        "babel-types": "6.26.0",
        "lodash": "4.17.5"
      }
    },
    "babel-helper-remap-async-to-generator": {
      "version": "6.24.1",
      "resolved": "https://registry.npmjs.org/babel-helper-remap-async-to-generator/-/babel-helper-remap-async-to-generator-6.24.1.tgz",
      "integrity": "sha1-XsWBgnrXI/7N04HxySg5BnbkVRs=",
      "requires": {
        "babel-helper-function-name": "6.24.1",
        "babel-runtime": "6.26.0",
        "babel-template": "6.26.0",
        "babel-traverse": "6.26.0",
        "babel-types": "6.26.0"
      }
    },
    "babel-helper-replace-supers": {
      "version": "6.24.1",
      "resolved": "https://registry.npmjs.org/babel-helper-replace-supers/-/babel-helper-replace-supers-6.24.1.tgz",
      "integrity": "sha1-v22/5Dk40XNpohPKiov3S2qQqxo=",
      "requires": {
        "babel-helper-optimise-call-expression": "6.24.1",
        "babel-messages": "6.23.0",
        "babel-runtime": "6.26.0",
        "babel-template": "6.26.0",
        "babel-traverse": "6.26.0",
        "babel-types": "6.26.0"
      }
    },
    "babel-helpers": {
      "version": "6.24.1",
      "resolved": "https://registry.npmjs.org/babel-helpers/-/babel-helpers-6.24.1.tgz",
      "integrity": "sha1-NHHenK7DiOXIUOWX5Yom3fN2ArI=",
      "requires": {
        "babel-runtime": "6.26.0",
        "babel-template": "6.26.0"
      }
    },
    "babel-messages": {
      "version": "6.23.0",
      "resolved": "https://registry.npmjs.org/babel-messages/-/babel-messages-6.23.0.tgz",
      "integrity": "sha1-8830cDhYA1sqKVHG7F7fbGLyYw4=",
      "requires": {
        "babel-runtime": "6.26.0"
      }
    },
    "babel-plugin-check-es2015-constants": {
      "version": "6.22.0",
      "resolved": "https://registry.npmjs.org/babel-plugin-check-es2015-constants/-/babel-plugin-check-es2015-constants-6.22.0.tgz",
      "integrity": "sha1-NRV7EBQm/S/9PaP3XH0ekYNbv4o=",
      "requires": {
        "babel-runtime": "6.26.0"
      }
    },
    "babel-plugin-syntax-async-functions": {
      "version": "6.13.0",
      "resolved": "https://registry.npmjs.org/babel-plugin-syntax-async-functions/-/babel-plugin-syntax-async-functions-6.13.0.tgz",
      "integrity": "sha1-ytnK0RkbWtY0vzCuCHI5HgZHvpU="
    },
    "babel-plugin-syntax-async-generators": {
      "version": "6.13.0",
      "resolved": "https://registry.npmjs.org/babel-plugin-syntax-async-generators/-/babel-plugin-syntax-async-generators-6.13.0.tgz",
      "integrity": "sha1-a8lj67FuzLrmuStZbrfzXDQqi5o="
    },
    "babel-plugin-syntax-class-constructor-call": {
      "version": "6.18.0",
      "resolved": "https://registry.npmjs.org/babel-plugin-syntax-class-constructor-call/-/babel-plugin-syntax-class-constructor-call-6.18.0.tgz",
      "integrity": "sha1-nLnTn+Q8hgC+yBRkVt3L1OGnZBY="
    },
    "babel-plugin-syntax-class-properties": {
      "version": "6.13.0",
      "resolved": "https://registry.npmjs.org/babel-plugin-syntax-class-properties/-/babel-plugin-syntax-class-properties-6.13.0.tgz",
      "integrity": "sha1-1+sjt5oxf4VDlixQW4J8fWysJ94="
    },
    "babel-plugin-syntax-decorators": {
      "version": "6.13.0",
      "resolved": "https://registry.npmjs.org/babel-plugin-syntax-decorators/-/babel-plugin-syntax-decorators-6.13.0.tgz",
      "integrity": "sha1-MSVjtNvePMgGzuPkFszurd0RrAs="
    },
    "babel-plugin-syntax-do-expressions": {
      "version": "6.13.0",
      "resolved": "https://registry.npmjs.org/babel-plugin-syntax-do-expressions/-/babel-plugin-syntax-do-expressions-6.13.0.tgz",
      "integrity": "sha1-V0d1YTmqJtOQ0JQQsDdEugfkeW0="
    },
    "babel-plugin-syntax-dynamic-import": {
      "version": "6.18.0",
      "resolved": "https://registry.npmjs.org/babel-plugin-syntax-dynamic-import/-/babel-plugin-syntax-dynamic-import-6.18.0.tgz",
      "integrity": "sha1-jWomIpyDdFqZgqRBBRVyyqF5sdo="
    },
    "babel-plugin-syntax-exponentiation-operator": {
      "version": "6.13.0",
      "resolved": "https://registry.npmjs.org/babel-plugin-syntax-exponentiation-operator/-/babel-plugin-syntax-exponentiation-operator-6.13.0.tgz",
      "integrity": "sha1-nufoM3KQ2pUoggGmpX9BcDF4MN4="
    },
    "babel-plugin-syntax-export-extensions": {
      "version": "6.13.0",
      "resolved": "https://registry.npmjs.org/babel-plugin-syntax-export-extensions/-/babel-plugin-syntax-export-extensions-6.13.0.tgz",
      "integrity": "sha1-cKFITw+QiaToStRLrDU8lbmxJyE="
    },
    "babel-plugin-syntax-function-bind": {
      "version": "6.13.0",
      "resolved": "https://registry.npmjs.org/babel-plugin-syntax-function-bind/-/babel-plugin-syntax-function-bind-6.13.0.tgz",
      "integrity": "sha1-SMSV8Xe98xqYHnMvVa3AvdJgH0Y="
    },
    "babel-plugin-syntax-object-rest-spread": {
      "version": "6.13.0",
      "resolved": "https://registry.npmjs.org/babel-plugin-syntax-object-rest-spread/-/babel-plugin-syntax-object-rest-spread-6.13.0.tgz",
      "integrity": "sha1-/WU28rzhODb/o6VFjEkDpZe7O/U="
    },
    "babel-plugin-syntax-trailing-function-commas": {
      "version": "6.22.0",
      "resolved": "https://registry.npmjs.org/babel-plugin-syntax-trailing-function-commas/-/babel-plugin-syntax-trailing-function-commas-6.22.0.tgz",
      "integrity": "sha1-ugNgk3+NBuQBgKQ/4NVhb/9TLPM="
    },
    "babel-plugin-transform-async-generator-functions": {
      "version": "6.24.1",
      "resolved": "https://registry.npmjs.org/babel-plugin-transform-async-generator-functions/-/babel-plugin-transform-async-generator-functions-6.24.1.tgz",
      "integrity": "sha1-8FiQAUX9PpkHpt3yjaWfIVJYpds=",
      "requires": {
        "babel-helper-remap-async-to-generator": "6.24.1",
        "babel-plugin-syntax-async-generators": "6.13.0",
        "babel-runtime": "6.26.0"
      }
    },
    "babel-plugin-transform-async-to-generator": {
      "version": "6.24.1",
      "resolved": "https://registry.npmjs.org/babel-plugin-transform-async-to-generator/-/babel-plugin-transform-async-to-generator-6.24.1.tgz",
      "integrity": "sha1-ZTbjeK/2yx1VF6wOQOs+n8jQh2E=",
      "requires": {
        "babel-helper-remap-async-to-generator": "6.24.1",
        "babel-plugin-syntax-async-functions": "6.13.0",
        "babel-runtime": "6.26.0"
      }
    },
    "babel-plugin-transform-class-constructor-call": {
      "version": "6.24.1",
      "resolved": "https://registry.npmjs.org/babel-plugin-transform-class-constructor-call/-/babel-plugin-transform-class-constructor-call-6.24.1.tgz",
      "integrity": "sha1-gNwoVQWsBn3LjWxl4vbxGrd2Xvk=",
      "requires": {
        "babel-plugin-syntax-class-constructor-call": "6.18.0",
        "babel-runtime": "6.26.0",
        "babel-template": "6.26.0"
      }
    },
    "babel-plugin-transform-class-properties": {
      "version": "6.24.1",
      "resolved": "https://registry.npmjs.org/babel-plugin-transform-class-properties/-/babel-plugin-transform-class-properties-6.24.1.tgz",
      "integrity": "sha1-anl2PqYdM9NvN7YRqp3vgagbRqw=",
      "requires": {
        "babel-helper-function-name": "6.24.1",
        "babel-plugin-syntax-class-properties": "6.13.0",
        "babel-runtime": "6.26.0",
        "babel-template": "6.26.0"
      }
    },
    "babel-plugin-transform-decorators": {
      "version": "6.24.1",
      "resolved": "https://registry.npmjs.org/babel-plugin-transform-decorators/-/babel-plugin-transform-decorators-6.24.1.tgz",
      "integrity": "sha1-eIAT2PjGtSIr33s0Q5Df13Vp4k0=",
      "requires": {
        "babel-helper-explode-class": "6.24.1",
        "babel-plugin-syntax-decorators": "6.13.0",
        "babel-runtime": "6.26.0",
        "babel-template": "6.26.0",
        "babel-types": "6.26.0"
      }
    },
    "babel-plugin-transform-do-expressions": {
      "version": "6.22.0",
      "resolved": "https://registry.npmjs.org/babel-plugin-transform-do-expressions/-/babel-plugin-transform-do-expressions-6.22.0.tgz",
      "integrity": "sha1-KMyvkoEtlJws0SgfaQyP3EaK6bs=",
      "requires": {
        "babel-plugin-syntax-do-expressions": "6.13.0",
        "babel-runtime": "6.26.0"
      }
    },
    "babel-plugin-transform-es2015-arrow-functions": {
      "version": "6.22.0",
      "resolved": "https://registry.npmjs.org/babel-plugin-transform-es2015-arrow-functions/-/babel-plugin-transform-es2015-arrow-functions-6.22.0.tgz",
      "integrity": "sha1-RSaSy3EdX3ncf4XkQM5BufJE0iE=",
      "requires": {
        "babel-runtime": "6.26.0"
      }
    },
    "babel-plugin-transform-es2015-block-scoped-functions": {
      "version": "6.22.0",
      "resolved": "https://registry.npmjs.org/babel-plugin-transform-es2015-block-scoped-functions/-/babel-plugin-transform-es2015-block-scoped-functions-6.22.0.tgz",
      "integrity": "sha1-u8UbSflk1wy42OC5ToICRs46YUE=",
      "requires": {
        "babel-runtime": "6.26.0"
      }
    },
    "babel-plugin-transform-es2015-block-scoping": {
      "version": "6.26.0",
      "resolved": "https://registry.npmjs.org/babel-plugin-transform-es2015-block-scoping/-/babel-plugin-transform-es2015-block-scoping-6.26.0.tgz",
      "integrity": "sha1-1w9SmcEwjQXBL0Y4E7CgnnOxiV8=",
      "requires": {
        "babel-runtime": "6.26.0",
        "babel-template": "6.26.0",
        "babel-traverse": "6.26.0",
        "babel-types": "6.26.0",
        "lodash": "4.17.5"
      }
    },
    "babel-plugin-transform-es2015-classes": {
      "version": "6.24.1",
      "resolved": "https://registry.npmjs.org/babel-plugin-transform-es2015-classes/-/babel-plugin-transform-es2015-classes-6.24.1.tgz",
      "integrity": "sha1-WkxYpQyclGHlZLSyo7+ryXolhNs=",
      "requires": {
        "babel-helper-define-map": "6.26.0",
        "babel-helper-function-name": "6.24.1",
        "babel-helper-optimise-call-expression": "6.24.1",
        "babel-helper-replace-supers": "6.24.1",
        "babel-messages": "6.23.0",
        "babel-runtime": "6.26.0",
        "babel-template": "6.26.0",
        "babel-traverse": "6.26.0",
        "babel-types": "6.26.0"
      }
    },
    "babel-plugin-transform-es2015-computed-properties": {
      "version": "6.24.1",
      "resolved": "https://registry.npmjs.org/babel-plugin-transform-es2015-computed-properties/-/babel-plugin-transform-es2015-computed-properties-6.24.1.tgz",
      "integrity": "sha1-b+Ko0WiV1WNPTNmZttNICjCBWbM=",
      "requires": {
        "babel-runtime": "6.26.0",
        "babel-template": "6.26.0"
      }
    },
    "babel-plugin-transform-es2015-destructuring": {
      "version": "6.23.0",
      "resolved": "https://registry.npmjs.org/babel-plugin-transform-es2015-destructuring/-/babel-plugin-transform-es2015-destructuring-6.23.0.tgz",
      "integrity": "sha1-mXux8auWf2gtKwh2/jWNYOdlxW0=",
      "requires": {
        "babel-runtime": "6.26.0"
      }
    },
    "babel-plugin-transform-es2015-duplicate-keys": {
      "version": "6.24.1",
      "resolved": "https://registry.npmjs.org/babel-plugin-transform-es2015-duplicate-keys/-/babel-plugin-transform-es2015-duplicate-keys-6.24.1.tgz",
      "integrity": "sha1-c+s9MQypaePvnskcU3QabxV2Qj4=",
      "requires": {
        "babel-runtime": "6.26.0",
        "babel-types": "6.26.0"
      }
    },
    "babel-plugin-transform-es2015-for-of": {
      "version": "6.23.0",
      "resolved": "https://registry.npmjs.org/babel-plugin-transform-es2015-for-of/-/babel-plugin-transform-es2015-for-of-6.23.0.tgz",
      "integrity": "sha1-9HyVsrYT3x0+zC/bdXNiPHUkhpE=",
      "requires": {
        "babel-runtime": "6.26.0"
      }
    },
    "babel-plugin-transform-es2015-function-name": {
      "version": "6.24.1",
      "resolved": "https://registry.npmjs.org/babel-plugin-transform-es2015-function-name/-/babel-plugin-transform-es2015-function-name-6.24.1.tgz",
      "integrity": "sha1-g0yJhTvDaxrw86TF26qU/Y6sqos=",
      "requires": {
        "babel-helper-function-name": "6.24.1",
        "babel-runtime": "6.26.0",
        "babel-types": "6.26.0"
      }
    },
    "babel-plugin-transform-es2015-literals": {
      "version": "6.22.0",
      "resolved": "https://registry.npmjs.org/babel-plugin-transform-es2015-literals/-/babel-plugin-transform-es2015-literals-6.22.0.tgz",
      "integrity": "sha1-T1SgLWzWbPkVKAAZox0xklN3yi4=",
      "requires": {
        "babel-runtime": "6.26.0"
      }
    },
    "babel-plugin-transform-es2015-modules-amd": {
      "version": "6.24.1",
      "resolved": "https://registry.npmjs.org/babel-plugin-transform-es2015-modules-amd/-/babel-plugin-transform-es2015-modules-amd-6.24.1.tgz",
      "integrity": "sha1-Oz5UAXI5hC1tGcMBHEvS8AoA0VQ=",
      "requires": {
        "babel-plugin-transform-es2015-modules-commonjs": "6.26.0",
        "babel-runtime": "6.26.0",
        "babel-template": "6.26.0"
      }
    },
    "babel-plugin-transform-es2015-modules-commonjs": {
      "version": "6.26.0",
      "resolved": "https://registry.npmjs.org/babel-plugin-transform-es2015-modules-commonjs/-/babel-plugin-transform-es2015-modules-commonjs-6.26.0.tgz",
      "integrity": "sha1-DYOUApt9xqvhqX7xgeAHWN0uXYo=",
      "requires": {
        "babel-plugin-transform-strict-mode": "6.24.1",
        "babel-runtime": "6.26.0",
        "babel-template": "6.26.0",
        "babel-types": "6.26.0"
      }
    },
    "babel-plugin-transform-es2015-modules-systemjs": {
      "version": "6.24.1",
      "resolved": "https://registry.npmjs.org/babel-plugin-transform-es2015-modules-systemjs/-/babel-plugin-transform-es2015-modules-systemjs-6.24.1.tgz",
      "integrity": "sha1-/4mhQrkRmpBhlfXxBuzzBdlAfSM=",
      "requires": {
        "babel-helper-hoist-variables": "6.24.1",
        "babel-runtime": "6.26.0",
        "babel-template": "6.26.0"
      }
    },
    "babel-plugin-transform-es2015-modules-umd": {
      "version": "6.24.1",
      "resolved": "https://registry.npmjs.org/babel-plugin-transform-es2015-modules-umd/-/babel-plugin-transform-es2015-modules-umd-6.24.1.tgz",
      "integrity": "sha1-rJl+YoXNGO1hdq22B9YCNErThGg=",
      "requires": {
        "babel-plugin-transform-es2015-modules-amd": "6.24.1",
        "babel-runtime": "6.26.0",
        "babel-template": "6.26.0"
      }
    },
    "babel-plugin-transform-es2015-object-super": {
      "version": "6.24.1",
      "resolved": "https://registry.npmjs.org/babel-plugin-transform-es2015-object-super/-/babel-plugin-transform-es2015-object-super-6.24.1.tgz",
      "integrity": "sha1-JM72muIcuDp/hgPa0CH1cusnj40=",
      "requires": {
        "babel-helper-replace-supers": "6.24.1",
        "babel-runtime": "6.26.0"
      }
    },
    "babel-plugin-transform-es2015-parameters": {
      "version": "6.24.1",
      "resolved": "https://registry.npmjs.org/babel-plugin-transform-es2015-parameters/-/babel-plugin-transform-es2015-parameters-6.24.1.tgz",
      "integrity": "sha1-V6w1GrScrxSpfNE7CfZv3wpiXys=",
      "requires": {
        "babel-helper-call-delegate": "6.24.1",
        "babel-helper-get-function-arity": "6.24.1",
        "babel-runtime": "6.26.0",
        "babel-template": "6.26.0",
        "babel-traverse": "6.26.0",
        "babel-types": "6.26.0"
      }
    },
    "babel-plugin-transform-es2015-shorthand-properties": {
      "version": "6.24.1",
      "resolved": "https://registry.npmjs.org/babel-plugin-transform-es2015-shorthand-properties/-/babel-plugin-transform-es2015-shorthand-properties-6.24.1.tgz",
      "integrity": "sha1-JPh11nIch2YbvZmkYi5R8U3jiqA=",
      "requires": {
        "babel-runtime": "6.26.0",
        "babel-types": "6.26.0"
      }
    },
    "babel-plugin-transform-es2015-spread": {
      "version": "6.22.0",
      "resolved": "https://registry.npmjs.org/babel-plugin-transform-es2015-spread/-/babel-plugin-transform-es2015-spread-6.22.0.tgz",
      "integrity": "sha1-1taKmfia7cRTbIGlQujdnxdG+NE=",
      "requires": {
        "babel-runtime": "6.26.0"
      }
    },
    "babel-plugin-transform-es2015-sticky-regex": {
      "version": "6.24.1",
      "resolved": "https://registry.npmjs.org/babel-plugin-transform-es2015-sticky-regex/-/babel-plugin-transform-es2015-sticky-regex-6.24.1.tgz",
      "integrity": "sha1-AMHNsaynERLN8M9hJsLta0V8zbw=",
      "requires": {
        "babel-helper-regex": "6.26.0",
        "babel-runtime": "6.26.0",
        "babel-types": "6.26.0"
      }
    },
    "babel-plugin-transform-es2015-template-literals": {
      "version": "6.22.0",
      "resolved": "https://registry.npmjs.org/babel-plugin-transform-es2015-template-literals/-/babel-plugin-transform-es2015-template-literals-6.22.0.tgz",
      "integrity": "sha1-qEs0UPfp+PH2g51taH2oS7EjbY0=",
      "requires": {
        "babel-runtime": "6.26.0"
      }
    },
    "babel-plugin-transform-es2015-typeof-symbol": {
      "version": "6.23.0",
      "resolved": "https://registry.npmjs.org/babel-plugin-transform-es2015-typeof-symbol/-/babel-plugin-transform-es2015-typeof-symbol-6.23.0.tgz",
      "integrity": "sha1-3sCfHN3/lLUqxz1QXITfWdzOs3I=",
      "requires": {
        "babel-runtime": "6.26.0"
      }
    },
    "babel-plugin-transform-es2015-unicode-regex": {
      "version": "6.24.1",
      "resolved": "https://registry.npmjs.org/babel-plugin-transform-es2015-unicode-regex/-/babel-plugin-transform-es2015-unicode-regex-6.24.1.tgz",
      "integrity": "sha1-04sS9C6nMj9yk4fxinxa4frrNek=",
      "requires": {
        "babel-helper-regex": "6.26.0",
        "babel-runtime": "6.26.0",
        "regexpu-core": "2.0.0"
      }
    },
    "babel-plugin-transform-exponentiation-operator": {
      "version": "6.24.1",
      "resolved": "https://registry.npmjs.org/babel-plugin-transform-exponentiation-operator/-/babel-plugin-transform-exponentiation-operator-6.24.1.tgz",
      "integrity": "sha1-KrDJx/MJj6SJB3cruBP+QejeOg4=",
      "requires": {
        "babel-helper-builder-binary-assignment-operator-visitor": "6.24.1",
        "babel-plugin-syntax-exponentiation-operator": "6.13.0",
        "babel-runtime": "6.26.0"
      }
    },
    "babel-plugin-transform-export-extensions": {
      "version": "6.22.0",
      "resolved": "https://registry.npmjs.org/babel-plugin-transform-export-extensions/-/babel-plugin-transform-export-extensions-6.22.0.tgz",
      "integrity": "sha1-U3OLR+deghhYnuqUbLvTkQm75lM=",
      "requires": {
        "babel-plugin-syntax-export-extensions": "6.13.0",
        "babel-runtime": "6.26.0"
      }
    },
    "babel-plugin-transform-function-bind": {
      "version": "6.22.0",
      "resolved": "https://registry.npmjs.org/babel-plugin-transform-function-bind/-/babel-plugin-transform-function-bind-6.22.0.tgz",
      "integrity": "sha1-xvuOlqwpajELjPjqQBRiQH3fapc=",
      "requires": {
        "babel-plugin-syntax-function-bind": "6.13.0",
        "babel-runtime": "6.26.0"
      }
    },
    "babel-plugin-transform-object-rest-spread": {
      "version": "6.26.0",
      "resolved": "https://registry.npmjs.org/babel-plugin-transform-object-rest-spread/-/babel-plugin-transform-object-rest-spread-6.26.0.tgz",
      "integrity": "sha1-DzZpLVD+9rfi1LOsFHgTepY7ewY=",
      "requires": {
        "babel-plugin-syntax-object-rest-spread": "6.13.0",
        "babel-runtime": "6.26.0"
      }
    },
    "babel-plugin-transform-regenerator": {
      "version": "6.26.0",
      "resolved": "https://registry.npmjs.org/babel-plugin-transform-regenerator/-/babel-plugin-transform-regenerator-6.26.0.tgz",
      "integrity": "sha1-4HA2lvveJ/Cj78rPi03KL3s6jy8=",
      "requires": {
        "regenerator-transform": "0.10.1"
      }
    },
    "babel-plugin-transform-strict-mode": {
      "version": "6.24.1",
      "resolved": "https://registry.npmjs.org/babel-plugin-transform-strict-mode/-/babel-plugin-transform-strict-mode-6.24.1.tgz",
      "integrity": "sha1-1fr3qleKZbvlkc9e2uBKDGcCB1g=",
      "requires": {
        "babel-runtime": "6.26.0",
        "babel-types": "6.26.0"
      }
    },
    "babel-preset-es2015": {
      "version": "6.24.1",
      "resolved": "https://registry.npmjs.org/babel-preset-es2015/-/babel-preset-es2015-6.24.1.tgz",
      "integrity": "sha1-1EBQ1rwsn+6nAqrzjXJ6AhBTiTk=",
      "requires": {
        "babel-plugin-check-es2015-constants": "6.22.0",
        "babel-plugin-transform-es2015-arrow-functions": "6.22.0",
        "babel-plugin-transform-es2015-block-scoped-functions": "6.22.0",
        "babel-plugin-transform-es2015-block-scoping": "6.26.0",
        "babel-plugin-transform-es2015-classes": "6.24.1",
        "babel-plugin-transform-es2015-computed-properties": "6.24.1",
        "babel-plugin-transform-es2015-destructuring": "6.23.0",
        "babel-plugin-transform-es2015-duplicate-keys": "6.24.1",
        "babel-plugin-transform-es2015-for-of": "6.23.0",
        "babel-plugin-transform-es2015-function-name": "6.24.1",
        "babel-plugin-transform-es2015-literals": "6.22.0",
        "babel-plugin-transform-es2015-modules-amd": "6.24.1",
        "babel-plugin-transform-es2015-modules-commonjs": "6.26.0",
        "babel-plugin-transform-es2015-modules-systemjs": "6.24.1",
        "babel-plugin-transform-es2015-modules-umd": "6.24.1",
        "babel-plugin-transform-es2015-object-super": "6.24.1",
        "babel-plugin-transform-es2015-parameters": "6.24.1",
        "babel-plugin-transform-es2015-shorthand-properties": "6.24.1",
        "babel-plugin-transform-es2015-spread": "6.22.0",
        "babel-plugin-transform-es2015-sticky-regex": "6.24.1",
        "babel-plugin-transform-es2015-template-literals": "6.22.0",
        "babel-plugin-transform-es2015-typeof-symbol": "6.23.0",
        "babel-plugin-transform-es2015-unicode-regex": "6.24.1",
        "babel-plugin-transform-regenerator": "6.26.0"
      }
    },
    "babel-preset-stage-0": {
      "version": "6.24.1",
      "resolved": "https://registry.npmjs.org/babel-preset-stage-0/-/babel-preset-stage-0-6.24.1.tgz",
      "integrity": "sha1-VkLRUEL5E4TX5a+LyIsduVsDnmo=",
      "requires": {
        "babel-plugin-transform-do-expressions": "6.22.0",
        "babel-plugin-transform-function-bind": "6.22.0",
        "babel-preset-stage-1": "6.24.1"
      }
    },
    "babel-preset-stage-1": {
      "version": "6.24.1",
      "resolved": "https://registry.npmjs.org/babel-preset-stage-1/-/babel-preset-stage-1-6.24.1.tgz",
      "integrity": "sha1-dpLNfc1oSZB+auSgqFWJz7niv7A=",
      "requires": {
        "babel-plugin-transform-class-constructor-call": "6.24.1",
        "babel-plugin-transform-export-extensions": "6.22.0",
        "babel-preset-stage-2": "6.24.1"
      }
    },
    "babel-preset-stage-2": {
      "version": "6.24.1",
      "resolved": "https://registry.npmjs.org/babel-preset-stage-2/-/babel-preset-stage-2-6.24.1.tgz",
      "integrity": "sha1-2eKWD7PXEYfw5k7sYrwHdnIZvcE=",
      "requires": {
        "babel-plugin-syntax-dynamic-import": "6.18.0",
        "babel-plugin-transform-class-properties": "6.24.1",
        "babel-plugin-transform-decorators": "6.24.1",
        "babel-preset-stage-3": "6.24.1"
      }
    },
    "babel-preset-stage-3": {
      "version": "6.24.1",
      "resolved": "https://registry.npmjs.org/babel-preset-stage-3/-/babel-preset-stage-3-6.24.1.tgz",
      "integrity": "sha1-g2raCp56f6N8sTj7kyb4eTSkg5U=",
      "requires": {
        "babel-plugin-syntax-trailing-function-commas": "6.22.0",
        "babel-plugin-transform-async-generator-functions": "6.24.1",
        "babel-plugin-transform-async-to-generator": "6.24.1",
        "babel-plugin-transform-exponentiation-operator": "6.24.1",
        "babel-plugin-transform-object-rest-spread": "6.26.0"
      }
    },
    "babel-register": {
      "version": "6.26.0",
      "resolved": "https://registry.npmjs.org/babel-register/-/babel-register-6.26.0.tgz",
      "integrity": "sha1-btAhFz4vy0htestFxgCahW9kcHE=",
      "requires": {
        "babel-core": "6.26.0",
        "babel-runtime": "6.26.0",
        "core-js": "2.5.3",
        "home-or-tmp": "2.0.0",
        "lodash": "4.17.5",
        "mkdirp": "0.5.1",
        "source-map-support": "0.4.18"
      },
      "dependencies": {
        "source-map-support": {
          "version": "0.4.18",
          "resolved": "https://registry.npmjs.org/source-map-support/-/source-map-support-0.4.18.tgz",
          "integrity": "sha512-try0/JqxPLF9nOjvSta7tVondkP5dwgyLDjVoyMDlmjugT2lRZ1OfsrYTkCd2hkDnJTKRbO/Rl3orm8vlsUzbA==",
          "requires": {
            "source-map": "0.5.7"
          }
        }
      }
    },
    "babel-runtime": {
      "version": "6.26.0",
      "resolved": "https://registry.npmjs.org/babel-runtime/-/babel-runtime-6.26.0.tgz",
      "integrity": "sha1-llxwWGaOgrVde/4E/yM3vItWR/4=",
      "requires": {
        "core-js": "2.5.3",
        "regenerator-runtime": "0.11.1"
      }
    },
    "babel-template": {
      "version": "6.26.0",
      "resolved": "https://registry.npmjs.org/babel-template/-/babel-template-6.26.0.tgz",
      "integrity": "sha1-3gPi0WOWsGn0bdn/+FIfsaDjXgI=",
      "requires": {
        "babel-runtime": "6.26.0",
        "babel-traverse": "6.26.0",
        "babel-types": "6.26.0",
        "babylon": "6.18.0",
        "lodash": "4.17.5"
      }
    },
    "babel-traverse": {
      "version": "6.26.0",
      "resolved": "https://registry.npmjs.org/babel-traverse/-/babel-traverse-6.26.0.tgz",
      "integrity": "sha1-RqnL1+3MYsjlwGTi0tjQ9ANXZu4=",
      "requires": {
        "babel-code-frame": "6.26.0",
        "babel-messages": "6.23.0",
        "babel-runtime": "6.26.0",
        "babel-types": "6.26.0",
        "babylon": "6.18.0",
        "debug": "2.6.9",
        "globals": "9.18.0",
        "invariant": "2.2.3",
        "lodash": "4.17.5"
      }
    },
    "babel-types": {
      "version": "6.26.0",
      "resolved": "https://registry.npmjs.org/babel-types/-/babel-types-6.26.0.tgz",
      "integrity": "sha1-o7Bz+Uq0nrb6Vc1lInozQ4BjJJc=",
      "requires": {
        "babel-runtime": "6.26.0",
        "esutils": "2.0.2",
        "lodash": "4.17.5",
        "to-fast-properties": "1.0.3"
      }
    },
    "babylon": {
      "version": "6.18.0",
      "resolved": "https://registry.npmjs.org/babylon/-/babylon-6.18.0.tgz",
      "integrity": "sha512-q/UEjfGJ2Cm3oKV71DJz9d25TPnq5rhBVL2Q4fA5wcC3jcrdn7+SssEybFIxwAvvP+YCsCYNKughoF33GxgycQ=="
    },
    "balanced-match": {
      "version": "1.0.0",
      "resolved": "https://registry.npmjs.org/balanced-match/-/balanced-match-1.0.0.tgz",
      "integrity": "sha1-ibTRmasr7kneFk6gK4nORi1xt2c="
    },
    "base64-js": {
      "version": "1.2.3",
      "resolved": "https://registry.npmjs.org/base64-js/-/base64-js-1.2.3.tgz",
      "integrity": "sha512-MsAhsUW1GxCdgYSO6tAfZrNapmUKk7mWx/k5mFY/A1gBtkaCaNapTg+FExCw1r9yeaZhqx/xPg43xgTFH6KL5w=="
    },
    "big.js": {
      "version": "3.2.0",
      "resolved": "https://registry.npmjs.org/big.js/-/big.js-3.2.0.tgz",
      "integrity": "sha512-+hN/Zh2D08Mx65pZ/4g5bsmNiZUuChDiQfTUQ7qJr4/kuopCr88xZsAXv6mBoZEsUI4OuGHlX59qE94K2mMW8Q=="
    },
    "binary-extensions": {
      "version": "1.11.0",
      "resolved": "https://registry.npmjs.org/binary-extensions/-/binary-extensions-1.11.0.tgz",
      "integrity": "sha1-RqoXUftqL5PuXmibsQh9SxTGwgU="
    },
    "bn.js": {
      "version": "4.11.8",
      "resolved": "https://registry.npmjs.org/bn.js/-/bn.js-4.11.8.tgz",
      "integrity": "sha512-ItfYfPLkWHUjckQCk8xC+LwxgK8NYcXywGigJgSwOP8Y2iyWT4f2vsZnoOXTTbo+o5yXmIUJ4gn5538SO5S3gA=="
    },
    "body-parser": {
      "version": "1.18.2",
      "resolved": "https://registry.npmjs.org/body-parser/-/body-parser-1.18.2.tgz",
      "integrity": "sha1-h2eKGdhLR9hZuDGZvVm84iKxBFQ=",
      "requires": {
        "bytes": "3.0.0",
        "content-type": "1.0.4",
        "debug": "2.6.9",
        "depd": "1.1.2",
        "http-errors": "1.6.2",
        "iconv-lite": "0.4.19",
        "on-finished": "2.3.0",
        "qs": "6.5.1",
        "raw-body": "2.3.2",
        "type-is": "1.6.16"
      }
    },
    "boom": {
      "version": "2.10.1",
      "resolved": "https://registry.npmjs.org/boom/-/boom-2.10.1.tgz",
      "integrity": "sha1-OciRjO/1eZ+D+UkqhI9iWt0Mdm8=",
      "requires": {
        "hoek": "2.16.3"
      }
    },
    "brace-expansion": {
      "version": "1.1.11",
      "resolved": "https://registry.npmjs.org/brace-expansion/-/brace-expansion-1.1.11.tgz",
      "integrity": "sha512-iCuPHDFgrHX7H2vEI/5xpz07zSHB00TpugqhmYtVmMO6518mCuRMoOYFldEBl0g187ufozdaHgWKcYFb61qGiA==",
      "requires": {
        "balanced-match": "1.0.0",
        "concat-map": "0.0.1"
      }
    },
    "braces": {
      "version": "1.8.5",
      "resolved": "https://registry.npmjs.org/braces/-/braces-1.8.5.tgz",
      "integrity": "sha1-uneWLhLf+WnWt2cR6RS3N4V79qc=",
      "requires": {
        "expand-range": "1.8.2",
        "preserve": "0.2.0",
        "repeat-element": "1.1.2"
      }
    },
    "brorand": {
      "version": "1.1.0",
      "resolved": "https://registry.npmjs.org/brorand/-/brorand-1.1.0.tgz",
      "integrity": "sha1-EsJe/kCkXjwyPrhnWgoM5XsiNx8="
    },
    "browser-stdout": {
      "version": "1.3.0",
      "resolved": "https://registry.npmjs.org/browser-stdout/-/browser-stdout-1.3.0.tgz",
      "integrity": "sha1-81HTKWnTL6XXpVZxVCY9korjvR8="
    },
    "browserify-aes": {
      "version": "1.1.1",
      "resolved": "https://registry.npmjs.org/browserify-aes/-/browserify-aes-1.1.1.tgz",
      "integrity": "sha512-UGnTYAnB2a3YuYKIRy1/4FB2HdM866E0qC46JXvVTYKlBlZlnvfpSfY6OKfXZAkv70eJ2a1SqzpAo5CRhZGDFg==",
      "requires": {
        "buffer-xor": "1.0.3",
        "cipher-base": "1.0.4",
        "create-hash": "1.1.3",
        "evp_bytestokey": "1.0.3",
        "inherits": "2.0.3",
        "safe-buffer": "5.1.1"
      }
    },
    "browserify-cipher": {
      "version": "1.0.0",
      "resolved": "https://registry.npmjs.org/browserify-cipher/-/browserify-cipher-1.0.0.tgz",
      "integrity": "sha1-mYgkSHS/XtTijalWZtzWasj8Njo=",
      "requires": {
        "browserify-aes": "1.1.1",
        "browserify-des": "1.0.0",
        "evp_bytestokey": "1.0.3"
      }
    },
    "browserify-des": {
      "version": "1.0.0",
      "resolved": "https://registry.npmjs.org/browserify-des/-/browserify-des-1.0.0.tgz",
      "integrity": "sha1-2qJ3cXRwki7S/hhZQRihdUOXId0=",
      "requires": {
        "cipher-base": "1.0.4",
        "des.js": "1.0.0",
        "inherits": "2.0.3"
      }
    },
    "browserify-mime": {
      "version": "1.2.9",
      "resolved": "https://registry.npmjs.org/browserify-mime/-/browserify-mime-1.2.9.tgz",
      "integrity": "sha1-rrGvKN5sDXpqLOQK22j/GEIq8x8="
    },
    "browserify-rsa": {
      "version": "4.0.1",
      "resolved": "https://registry.npmjs.org/browserify-rsa/-/browserify-rsa-4.0.1.tgz",
      "integrity": "sha1-IeCr+vbyApzy+vsTNWenAdQTVSQ=",
      "requires": {
        "bn.js": "4.11.8",
        "randombytes": "2.0.6"
      }
    },
    "browserify-sign": {
      "version": "4.0.4",
      "resolved": "https://registry.npmjs.org/browserify-sign/-/browserify-sign-4.0.4.tgz",
      "integrity": "sha1-qk62jl17ZYuqa/alfmMMvXqT0pg=",
      "requires": {
        "bn.js": "4.11.8",
        "browserify-rsa": "4.0.1",
        "create-hash": "1.1.3",
        "create-hmac": "1.1.6",
        "elliptic": "6.4.0",
        "inherits": "2.0.3",
        "parse-asn1": "5.1.0"
      }
    },
    "browserify-zlib": {
      "version": "0.2.0",
      "resolved": "https://registry.npmjs.org/browserify-zlib/-/browserify-zlib-0.2.0.tgz",
      "integrity": "sha512-Z942RysHXmJrhqk88FmKBVq/v5tqmSkDz7p54G/MGyjMnCFFnC79XWNbg+Vta8W6Wb2qtSZTSxIGkJrRpCFEiA==",
      "requires": {
        "pako": "1.0.6"
      }
    },
    "buffer": {
      "version": "4.9.1",
      "resolved": "https://registry.npmjs.org/buffer/-/buffer-4.9.1.tgz",
      "integrity": "sha1-bRu2AbB6TvztlwlBMgkwJ8lbwpg=",
      "requires": {
        "base64-js": "1.2.3",
        "ieee754": "1.1.8",
        "isarray": "1.0.0"
      }
    },
    "buffer-xor": {
      "version": "1.0.3",
      "resolved": "https://registry.npmjs.org/buffer-xor/-/buffer-xor-1.0.3.tgz",
      "integrity": "sha1-JuYe0UIvtw3ULm42cp7VHYVf6Nk="
    },
    "builtin-modules": {
      "version": "1.1.1",
      "resolved": "https://registry.npmjs.org/builtin-modules/-/builtin-modules-1.1.1.tgz",
      "integrity": "sha1-Jw8HbFpywC9bZaR9+Uxf46J4iS8="
    },
    "builtin-status-codes": {
      "version": "3.0.0",
      "resolved": "https://registry.npmjs.org/builtin-status-codes/-/builtin-status-codes-3.0.0.tgz",
      "integrity": "sha1-hZgoeOIbmOHGZCXgPQF0eI9Wnug="
    },
    "bytes": {
      "version": "3.0.0",
      "resolved": "https://registry.npmjs.org/bytes/-/bytes-3.0.0.tgz",
      "integrity": "sha1-0ygVQE1olpn4Wk6k+odV3ROpYEg="
    },
    "camelcase": {
      "version": "4.1.0",
      "resolved": "https://registry.npmjs.org/camelcase/-/camelcase-4.1.0.tgz",
      "integrity": "sha1-1UVjW+HjPFQmScaRc+Xeas+uNN0="
    },
    "camelcase-keys": {
      "version": "2.1.0",
      "resolved": "https://registry.npmjs.org/camelcase-keys/-/camelcase-keys-2.1.0.tgz",
      "integrity": "sha1-MIvur/3ygRkFHvodkyITyRuPkuc=",
      "requires": {
        "camelcase": "2.1.1",
        "map-obj": "1.0.1"
      },
      "dependencies": {
        "camelcase": {
          "version": "2.1.1",
          "resolved": "https://registry.npmjs.org/camelcase/-/camelcase-2.1.1.tgz",
          "integrity": "sha1-fB0W1nmhu+WcoCys7PsBHiAfWh8="
        }
      }
    },
    "caseless": {
      "version": "0.12.0",
      "resolved": "https://registry.npmjs.org/caseless/-/caseless-0.12.0.tgz",
      "integrity": "sha1-G2gcIf+EAzyCZUMJBolCDRhxUdw="
    },
    "center-align": {
      "version": "0.1.3",
      "resolved": "https://registry.npmjs.org/center-align/-/center-align-0.1.3.tgz",
      "integrity": "sha1-qg0yYptu6XIgBBHL1EYckHvCt60=",
      "requires": {
        "align-text": "0.1.4",
        "lazy-cache": "1.0.4"
      }
    },
    "chai": {
      "version": "4.1.2",
      "resolved": "https://registry.npmjs.org/chai/-/chai-4.1.2.tgz",
      "integrity": "sha1-D2RYS6ZC8PKs4oBiefTwbKI61zw=",
      "requires": {
        "assertion-error": "1.1.0",
        "check-error": "1.0.2",
        "deep-eql": "3.0.1",
        "get-func-name": "2.0.0",
        "pathval": "1.1.0",
        "type-detect": "4.0.8"
      }
    },
    "chalk": {
      "version": "2.3.1",
      "resolved": "https://registry.npmjs.org/chalk/-/chalk-2.3.1.tgz",
      "integrity": "sha512-QUU4ofkDoMIVO7hcx1iPTISs88wsO8jA92RQIm4JAwZvFGGAV2hSAA1NX7oVj2Ej2Q6NDTcRDjPTFrMCRZoJ6g==",
      "requires": {
        "ansi-styles": "3.2.0",
        "escape-string-regexp": "1.0.5",
        "supports-color": "5.2.0"
      }
    },
    "charenc": {
      "version": "0.0.2",
      "resolved": "https://registry.npmjs.org/charenc/-/charenc-0.0.2.tgz",
      "integrity": "sha1-wKHS86cJLgN3S/qD8UwPxXkKhmc="
    },
    "check-error": {
      "version": "1.0.2",
      "resolved": "https://registry.npmjs.org/check-error/-/check-error-1.0.2.tgz",
      "integrity": "sha1-V00xLt2Iu13YkS6Sht1sCu1KrII="
    },
    "chokidar": {
      "version": "1.7.0",
      "resolved": "https://registry.npmjs.org/chokidar/-/chokidar-1.7.0.tgz",
      "integrity": "sha1-eY5ol3gVHIB2tLNg5e3SjNortGg=",
      "requires": {
        "anymatch": "1.3.2",
        "async-each": "1.0.1",
        "glob-parent": "2.0.0",
        "inherits": "2.0.3",
        "is-binary-path": "1.0.1",
        "is-glob": "2.0.1",
        "path-is-absolute": "1.0.1",
        "readdirp": "2.1.0"
      }
    },
    "cipher-base": {
      "version": "1.0.4",
      "resolved": "https://registry.npmjs.org/cipher-base/-/cipher-base-1.0.4.tgz",
      "integrity": "sha512-Kkht5ye6ZGmwv40uUDZztayT2ThLQGfnj/T71N/XzeZeo3nf8foyW7zGTsPYkEya3m5f3cAypH+qe7YOrM1U2Q==",
      "requires": {
        "inherits": "2.0.3",
        "safe-buffer": "5.1.1"
      }
    },
    "cliui": {
      "version": "3.2.0",
      "resolved": "https://registry.npmjs.org/cliui/-/cliui-3.2.0.tgz",
      "integrity": "sha1-EgYBU3qRbSmUD5NNo7SNWFo5IT0=",
      "requires": {
        "string-width": "1.0.2",
        "strip-ansi": "3.0.1",
        "wrap-ansi": "2.1.0"
      },
      "dependencies": {
        "string-width": {
          "version": "1.0.2",
          "resolved": "https://registry.npmjs.org/string-width/-/string-width-1.0.2.tgz",
          "integrity": "sha1-EYvfW4zcUaKn5w0hHgfisLmxB9M=",
          "requires": {
            "code-point-at": "1.1.0",
            "is-fullwidth-code-point": "1.0.0",
            "strip-ansi": "3.0.1"
          }
        }
      }
    },
    "clone": {
      "version": "2.1.1",
      "resolved": "https://registry.npmjs.org/clone/-/clone-2.1.1.tgz",
      "integrity": "sha1-0hfR6WERjjrJpLi7oyhVU79kfNs="
    },
    "clone-buffer": {
      "version": "1.0.0",
      "resolved": "https://registry.npmjs.org/clone-buffer/-/clone-buffer-1.0.0.tgz",
      "integrity": "sha1-4+JbIHrE5wGvch4staFnksrD3Fg="
    },
    "clone-stats": {
      "version": "1.0.0",
      "resolved": "https://registry.npmjs.org/clone-stats/-/clone-stats-1.0.0.tgz",
      "integrity": "sha1-s3gt/4u1R04Yuba/D9/ngvh3doA="
    },
    "cloneable-readable": {
      "version": "1.0.0",
      "resolved": "https://registry.npmjs.org/cloneable-readable/-/cloneable-readable-1.0.0.tgz",
      "integrity": "sha1-pikNQT8hemEjL5XkWP84QYz7ARc=",
      "requires": {
        "inherits": "2.0.3",
        "process-nextick-args": "1.0.7",
        "through2": "2.0.3"
      },
      "dependencies": {
        "process-nextick-args": {
          "version": "1.0.7",
          "resolved": "https://registry.npmjs.org/process-nextick-args/-/process-nextick-args-1.0.7.tgz",
          "integrity": "sha1-FQ4gt1ZZCtP5EJPyWk8q2L/zC6M="
        }
      }
    },
    "co": {
      "version": "4.6.0",
      "resolved": "https://registry.npmjs.org/co/-/co-4.6.0.tgz",
      "integrity": "sha1-bqa989hTrlTMuOR7+gvz+QMfsYQ="
    },
    "code-point-at": {
      "version": "1.1.0",
      "resolved": "https://registry.npmjs.org/code-point-at/-/code-point-at-1.1.0.tgz",
      "integrity": "sha1-DQcLTQQ6W+ozovGkDi7bPZpMz3c="
    },
    "color-convert": {
      "version": "1.9.1",
      "resolved": "https://registry.npmjs.org/color-convert/-/color-convert-1.9.1.tgz",
      "integrity": "sha512-mjGanIiwQJskCC18rPR6OmrZ6fm2Lc7PeGFYwCmy5J34wC6F1PzdGL6xeMfmgicfYcNLGuVFA3WzXtIDCQSZxQ==",
      "requires": {
        "color-name": "1.1.3"
      }
    },
    "color-name": {
      "version": "1.1.3",
      "resolved": "https://registry.npmjs.org/color-name/-/color-name-1.1.3.tgz",
      "integrity": "sha1-p9BVi9icQveV3UIyj3QIMcpTvCU="
    },
    "color-support": {
      "version": "1.1.3",
      "resolved": "https://registry.npmjs.org/color-support/-/color-support-1.1.3.tgz",
      "integrity": "sha512-qiBjkpbMLO/HL68y+lh4q0/O1MZFj2RX6X/KmMa3+gJD3z+WwI1ZzDHysvqHGS3mP6mznPckpXmw1nI9cJjyRg=="
    },
    "colors": {
      "version": "1.1.2",
      "resolved": "https://registry.npmjs.org/colors/-/colors-1.1.2.tgz",
      "integrity": "sha1-FopHAXVran9RoSzgyXv6KMCE7WM="
    },
    "combined-stream": {
      "version": "1.0.6",
      "resolved": "https://registry.npmjs.org/combined-stream/-/combined-stream-1.0.6.tgz",
      "integrity": "sha1-cj599ugBrFYTETp+RFqbactjKBg=",
      "requires": {
        "delayed-stream": "1.0.0"
      }
    },
    "commander": {
      "version": "2.14.1",
      "resolved": "https://registry.npmjs.org/commander/-/commander-2.14.1.tgz",
      "integrity": "sha512-+YR16o3rK53SmWHU3rEM3tPAh2rwb1yPcQX5irVn7mb0gXbwuCCrnkbV5+PBfETdfg1vui07nM6PCG1zndcjQw=="
    },
    "comment-json": {
      "version": "1.1.3",
      "resolved": "https://registry.npmjs.org/comment-json/-/comment-json-1.1.3.tgz",
      "integrity": "sha1-aYbDMw/uDEyeAMI5jNYa+l2PI54=",
      "requires": {
        "json-parser": "1.1.5"
      }
    },
    "component-emitter": {
      "version": "1.2.1",
      "resolved": "https://registry.npmjs.org/component-emitter/-/component-emitter-1.2.1.tgz",
      "integrity": "sha1-E3kY1teCg/ffemt8WmPhQOaUJeY="
    },
    "concat-map": {
      "version": "0.0.1",
      "resolved": "https://registry.npmjs.org/concat-map/-/concat-map-0.0.1.tgz",
      "integrity": "sha1-2Klr13/Wjfd5OnMDajug1UBdR3s="
    },
    "concat-stream": {
      "version": "1.6.0",
      "resolved": "https://registry.npmjs.org/concat-stream/-/concat-stream-1.6.0.tgz",
      "integrity": "sha1-CqxmL9Ur54lk1VMvaUeE5wEQrPc=",
      "requires": {
        "inherits": "2.0.3",
        "readable-stream": "2.3.4",
        "typedarray": "0.0.6"
      }
    },
    "concurrently": {
      "version": "3.5.1",
      "resolved": "https://registry.npmjs.org/concurrently/-/concurrently-3.5.1.tgz",
      "integrity": "sha512-689HrwGw8Rbk1xtV9C4dY6TPJAvIYZbRbnKSAtfJ7tHqICFGoZ0PCWYjxfmerRyxBG0o3sbG3pe7N8vqPwIHuQ==",
      "requires": {
        "chalk": "0.5.1",
        "commander": "2.6.0",
        "date-fns": "1.29.0",
        "lodash": "4.17.5",
        "rx": "2.3.24",
        "spawn-command": "0.0.2-1",
        "supports-color": "3.2.3",
        "tree-kill": "1.2.0"
      },
      "dependencies": {
        "ansi-regex": {
          "version": "0.2.1",
          "resolved": "https://registry.npmjs.org/ansi-regex/-/ansi-regex-0.2.1.tgz",
          "integrity": "sha1-DY6UaWej2BQ/k+JOKYUl/BsiNfk="
        },
        "ansi-styles": {
          "version": "1.1.0",
          "resolved": "https://registry.npmjs.org/ansi-styles/-/ansi-styles-1.1.0.tgz",
          "integrity": "sha1-6uy/Zs1waIJ2Cy9GkVgrj1XXp94="
        },
        "chalk": {
          "version": "0.5.1",
          "resolved": "https://registry.npmjs.org/chalk/-/chalk-0.5.1.tgz",
          "integrity": "sha1-Zjs6ZItotV0EaQ1JFnqoN4WPIXQ=",
          "requires": {
            "ansi-styles": "1.1.0",
            "escape-string-regexp": "1.0.5",
            "has-ansi": "0.1.0",
            "strip-ansi": "0.3.0",
            "supports-color": "0.2.0"
          },
          "dependencies": {
            "supports-color": {
              "version": "0.2.0",
              "resolved": "https://registry.npmjs.org/supports-color/-/supports-color-0.2.0.tgz",
              "integrity": "sha1-2S3iaU6z9nMjlz1649i1W0wiGQo="
            }
          }
        },
        "commander": {
          "version": "2.6.0",
          "resolved": "https://registry.npmjs.org/commander/-/commander-2.6.0.tgz",
          "integrity": "sha1-nfflL7Kgyw+4kFjugMMQQiXzfh0="
        },
        "has-ansi": {
          "version": "0.1.0",
          "resolved": "https://registry.npmjs.org/has-ansi/-/has-ansi-0.1.0.tgz",
          "integrity": "sha1-hPJlqujA5qiKEtcCKJS3VoiUxi4=",
          "requires": {
            "ansi-regex": "0.2.1"
          }
        },
        "has-flag": {
          "version": "1.0.0",
          "resolved": "https://registry.npmjs.org/has-flag/-/has-flag-1.0.0.tgz",
          "integrity": "sha1-nZ55MWXOAXoA8AQYxD+UKnsdEfo="
        },
        "strip-ansi": {
          "version": "0.3.0",
          "resolved": "https://registry.npmjs.org/strip-ansi/-/strip-ansi-0.3.0.tgz",
          "integrity": "sha1-JfSOoiynkYfzF0pNuHWTR7sSYiA=",
          "requires": {
            "ansi-regex": "0.2.1"
          }
        },
        "supports-color": {
          "version": "3.2.3",
          "resolved": "https://registry.npmjs.org/supports-color/-/supports-color-3.2.3.tgz",
          "integrity": "sha1-ZawFBLOVQXHYpklGsq48u4pfVPY=",
          "requires": {
            "has-flag": "1.0.0"
          }
        }
      }
    },
    "console-browserify": {
      "version": "1.1.0",
      "resolved": "https://registry.npmjs.org/console-browserify/-/console-browserify-1.1.0.tgz",
      "integrity": "sha1-8CQcRXMKn8YyOyBtvzjtx0HQuxA=",
      "requires": {
        "date-now": "0.1.4"
      }
    },
    "constants-browserify": {
      "version": "1.0.0",
      "resolved": "https://registry.npmjs.org/constants-browserify/-/constants-browserify-1.0.0.tgz",
      "integrity": "sha1-wguW2MYXdIqvHBYCF2DNJ/y4y3U="
    },
    "content-disposition": {
      "version": "0.5.2",
      "resolved": "https://registry.npmjs.org/content-disposition/-/content-disposition-0.5.2.tgz",
      "integrity": "sha1-DPaLud318r55YcOoUXjLhdunjLQ="
    },
    "content-type": {
      "version": "1.0.4",
      "resolved": "https://registry.npmjs.org/content-type/-/content-type-1.0.4.tgz",
      "integrity": "sha512-hIP3EEPs8tB9AT1L+NUqtwOAps4mk2Zob89MWXMHjHWg9milF/j4osnnQLXBCBFBk/tvIG/tUc9mOUJiPBhPXA=="
    },
    "convert-source-map": {
      "version": "1.5.1",
      "resolved": "https://registry.npmjs.org/convert-source-map/-/convert-source-map-1.5.1.tgz",
      "integrity": "sha1-uCeAl7m8IpNl3lxiz1/K7YtVmeU="
    },
    "cookie": {
      "version": "0.3.1",
      "resolved": "https://registry.npmjs.org/cookie/-/cookie-0.3.1.tgz",
      "integrity": "sha1-5+Ch+e9DtMi6klxcWpboBtFoc7s="
    },
    "cookie-signature": {
      "version": "1.0.6",
      "resolved": "https://registry.npmjs.org/cookie-signature/-/cookie-signature-1.0.6.tgz",
      "integrity": "sha1-4wOogrNCzD7oylE6eZmXNNqzriw="
    },
    "cookiejar": {
      "version": "2.1.1",
      "resolved": "https://registry.npmjs.org/cookiejar/-/cookiejar-2.1.1.tgz",
      "integrity": "sha1-Qa1XsbVVlR7BcUEqgZQrHoIA00o="
    },
    "core-js": {
      "version": "2.5.3",
      "resolved": "https://registry.npmjs.org/core-js/-/core-js-2.5.3.tgz",
      "integrity": "sha1-isw4NFgk8W2DZbfJtCWRaOjtYD4="
    },
    "core-util-is": {
      "version": "1.0.2",
      "resolved": "https://registry.npmjs.org/core-util-is/-/core-util-is-1.0.2.tgz",
      "integrity": "sha1-tf1UIgqivFq1eqtxQMlAdUUDwac="
    },
    "cpx": {
      "version": "1.5.0",
      "resolved": "https://registry.npmjs.org/cpx/-/cpx-1.5.0.tgz",
      "integrity": "sha1-GFvgGFEdhycN7czCkxceN2VauI8=",
      "requires": {
        "babel-runtime": "6.26.0",
        "chokidar": "1.7.0",
        "duplexer": "0.1.1",
        "glob": "7.1.2",
        "glob2base": "0.0.12",
        "minimatch": "3.0.4",
        "mkdirp": "0.5.1",
        "resolve": "1.5.0",
        "safe-buffer": "5.1.1",
        "shell-quote": "1.6.1",
        "subarg": "1.0.0"
      }
    },
    "create-ecdh": {
      "version": "4.0.0",
      "resolved": "https://registry.npmjs.org/create-ecdh/-/create-ecdh-4.0.0.tgz",
      "integrity": "sha1-iIxyNZbN92EvZJgjPuvXo1MBc30=",
      "requires": {
        "bn.js": "4.11.8",
        "elliptic": "6.4.0"
      }
    },
    "create-hash": {
      "version": "1.1.3",
      "resolved": "https://registry.npmjs.org/create-hash/-/create-hash-1.1.3.tgz",
      "integrity": "sha1-YGBCrIuSYnUPSDyt2rD1gZFy2P0=",
      "requires": {
        "cipher-base": "1.0.4",
        "inherits": "2.0.3",
        "ripemd160": "2.0.1",
        "sha.js": "2.4.10"
      }
    },
    "create-hmac": {
      "version": "1.1.6",
      "resolved": "https://registry.npmjs.org/create-hmac/-/create-hmac-1.1.6.tgz",
      "integrity": "sha1-rLniIaThe9sHbpBlfEK5PjcmzwY=",
      "requires": {
        "cipher-base": "1.0.4",
        "create-hash": "1.1.3",
        "inherits": "2.0.3",
        "ripemd160": "2.0.1",
        "safe-buffer": "5.1.1",
        "sha.js": "2.4.10"
      }
    },
    "cross-spawn": {
      "version": "5.1.0",
      "resolved": "https://registry.npmjs.org/cross-spawn/-/cross-spawn-5.1.0.tgz",
      "integrity": "sha1-6L0O/uWPz/b4+UUQoKVUu/ojVEk=",
      "requires": {
        "lru-cache": "4.1.1",
        "shebang-command": "1.2.0",
        "which": "1.3.0"
      }
    },
    "crypt": {
      "version": "0.0.2",
      "resolved": "https://registry.npmjs.org/crypt/-/crypt-0.0.2.tgz",
      "integrity": "sha1-iNf/fsDfuG9xPch7u0LQRNPmxBs="
    },
    "cryptiles": {
      "version": "2.0.5",
      "resolved": "https://registry.npmjs.org/cryptiles/-/cryptiles-2.0.5.tgz",
      "integrity": "sha1-O9/s3GCBR8HGcgL6KR59ylnqo7g=",
      "requires": {
        "boom": "2.10.1"
      }
    },
    "crypto-browserify": {
      "version": "3.12.0",
      "resolved": "https://registry.npmjs.org/crypto-browserify/-/crypto-browserify-3.12.0.tgz",
      "integrity": "sha512-fz4spIh+znjO2VjL+IdhEpRJ3YN6sMzITSBijk6FK2UvTqruSQW+/cCZTSNsMiZNvUeq0CqurF+dAbyiGOY6Wg==",
      "requires": {
        "browserify-cipher": "1.0.0",
        "browserify-sign": "4.0.4",
        "create-ecdh": "4.0.0",
        "create-hash": "1.1.3",
        "create-hmac": "1.1.6",
        "diffie-hellman": "5.0.2",
        "inherits": "2.0.3",
        "pbkdf2": "3.0.14",
        "public-encrypt": "4.0.0",
        "randombytes": "2.0.6",
        "randomfill": "1.0.4"
      }
    },
    "currently-unhandled": {
      "version": "0.4.1",
      "resolved": "https://registry.npmjs.org/currently-unhandled/-/currently-unhandled-0.4.1.tgz",
      "integrity": "sha1-mI3zP+qxke95mmE2nddsF635V+o=",
      "requires": {
        "array-find-index": "1.0.2"
      }
    },
    "d": {
      "version": "1.0.0",
      "resolved": "https://registry.npmjs.org/d/-/d-1.0.0.tgz",
      "integrity": "sha1-dUu1v+VUUdpppYuU1F9MWwRi1Y8=",
      "requires": {
        "es5-ext": "0.10.39"
      }
    },
    "dashdash": {
      "version": "1.14.1",
      "resolved": "https://registry.npmjs.org/dashdash/-/dashdash-1.14.1.tgz",
      "integrity": "sha1-hTz6D3y+L+1d4gMmuN1YEDX24vA=",
      "requires": {
        "assert-plus": "1.0.0"
      },
      "dependencies": {
        "assert-plus": {
          "version": "1.0.0",
          "resolved": "https://registry.npmjs.org/assert-plus/-/assert-plus-1.0.0.tgz",
          "integrity": "sha1-8S4PPF13sLHN2RRpQuTpbB5N1SU="
        }
      }
    },
    "date-fns": {
      "version": "1.29.0",
      "resolved": "https://registry.npmjs.org/date-fns/-/date-fns-1.29.0.tgz",
      "integrity": "sha512-lbTXWZ6M20cWH8N9S6afb0SBm6tMk+uUg6z3MqHPKE9atmsY3kJkTm8vKe93izJ2B2+q5MV990sM2CHgtAZaOw=="
    },
    "date-now": {
      "version": "0.1.4",
      "resolved": "https://registry.npmjs.org/date-now/-/date-now-0.1.4.tgz",
      "integrity": "sha1-6vQ5/U1ISK105cx9vvIAZyueNFs="
    },
    "debug": {
      "version": "2.6.9",
      "resolved": "https://registry.npmjs.org/debug/-/debug-2.6.9.tgz",
      "integrity": "sha512-bC7ElrdJaJnPbAP+1EotYvqZsb3ecl5wi6Bfi6BJTUcNowp6cvspg0jXznRTKDjm/E7AdgFBVeAPVMNcKGsHMA==",
      "requires": {
        "ms": "2.0.0"
      }
    },
    "debug-fabulous": {
      "version": "0.1.2",
      "resolved": "https://registry.npmjs.org/debug-fabulous/-/debug-fabulous-0.1.2.tgz",
      "integrity": "sha512-7f5cKUu19x1/E1piQCVeRSjJ/YW6se26OKr9GFVj7wOONqdCuhkAsKvgtJpq5gL8HSiMEuohM5hNwDN4SIOblg==",
      "requires": {
        "debug": "2.6.9",
        "memoizee": "0.4.12",
        "object-assign": "4.1.1"
      }
    },
    "decamelize": {
      "version": "1.2.0",
      "resolved": "https://registry.npmjs.org/decamelize/-/decamelize-1.2.0.tgz",
      "integrity": "sha1-9lNNFRSCabIDUue+4m9QH5oZEpA="
    },
    "deep-assign": {
      "version": "2.0.0",
      "resolved": "https://registry.npmjs.org/deep-assign/-/deep-assign-2.0.0.tgz",
      "integrity": "sha1-6+BrHwfwja5ZdiDj3RYi83GhxXI=",
      "requires": {
        "is-obj": "1.0.1"
      }
    },
    "deep-eql": {
      "version": "3.0.1",
      "resolved": "https://registry.npmjs.org/deep-eql/-/deep-eql-3.0.1.tgz",
      "integrity": "sha512-+QeIQyN5ZuO+3Uk5DYh6/1eKO0m0YmJFGNmFHGACpf1ClL1nmlV/p4gNgbl2pJGxgXb4faqo6UE+M5ACEMyVcw==",
      "requires": {
        "type-detect": "4.0.8"
      }
    },
    "deep-extend": {
      "version": "0.4.2",
      "resolved": "https://registry.npmjs.org/deep-extend/-/deep-extend-0.4.2.tgz",
      "integrity": "sha1-SLaZwn4zS/ifEIkr5DL25MfTSn8="
    },
    "deepmerge": {
      "version": "2.0.1",
      "resolved": "https://registry.npmjs.org/deepmerge/-/deepmerge-2.0.1.tgz",
      "integrity": "sha512-VIPwiMJqJ13ZQfaCsIFnp5Me9tnjURiaIFxfz7EH0Ci0dTSQpZtSLrqOicXqEd/z2r+z+Klk9GzmnRsgpgbOsQ=="
    },
    "delayed-stream": {
      "version": "1.0.0",
      "resolved": "https://registry.npmjs.org/delayed-stream/-/delayed-stream-1.0.0.tgz",
      "integrity": "sha1-3zrhmayt+31ECqrgsp4icrJOxhk="
    },
    "depd": {
      "version": "1.1.2",
      "resolved": "https://registry.npmjs.org/depd/-/depd-1.1.2.tgz",
      "integrity": "sha1-m81S4UwJd2PnSbJ0xDRu0uVgtak="
    },
    "des.js": {
      "version": "1.0.0",
      "resolved": "https://registry.npmjs.org/des.js/-/des.js-1.0.0.tgz",
      "integrity": "sha1-wHTS4qpqipoH29YfmhXCzYPsjsw=",
      "requires": {
        "inherits": "2.0.3",
        "minimalistic-assert": "1.0.0"
      }
    },
    "destroy": {
      "version": "1.0.4",
      "resolved": "https://registry.npmjs.org/destroy/-/destroy-1.0.4.tgz",
      "integrity": "sha1-l4hXRCxEdJ5CBmE+N5RiBYJqvYA="
    },
    "detect-indent": {
      "version": "4.0.0",
      "resolved": "https://registry.npmjs.org/detect-indent/-/detect-indent-4.0.0.tgz",
      "integrity": "sha1-920GQ1LN9Docts5hnE7jqUdd4gg=",
      "requires": {
        "repeating": "2.0.1"
      }
    },
    "diff": {
      "version": "3.4.0",
      "resolved": "https://registry.npmjs.org/diff/-/diff-3.4.0.tgz",
      "integrity": "sha512-QpVuMTEoJMF7cKzi6bvWhRulU1fZqZnvyVQgNhPaxxuTYwyjn/j1v9falseQ/uXWwPnO56RBfwtg4h/EQXmucA=="
    },
    "diffie-hellman": {
      "version": "5.0.2",
      "resolved": "https://registry.npmjs.org/diffie-hellman/-/diffie-hellman-5.0.2.tgz",
      "integrity": "sha1-tYNXOScM/ias9jIJn97SoH8gnl4=",
      "requires": {
        "bn.js": "4.11.8",
        "miller-rabin": "4.0.1",
        "randombytes": "2.0.6"
      }
    },
    "domain-browser": {
      "version": "1.2.0",
      "resolved": "https://registry.npmjs.org/domain-browser/-/domain-browser-1.2.0.tgz",
      "integrity": "sha512-jnjyiM6eRyZl2H+W8Q/zLMA481hzi0eszAaBUzIVnmYVDBbnLxVNnfu1HgEBvCbL+71FrxMl3E6lpKH7Ge3OXA=="
    },
    "duplexer": {
      "version": "0.1.1",
      "resolved": "https://registry.npmjs.org/duplexer/-/duplexer-0.1.1.tgz",
      "integrity": "sha1-rOb/gIwc5mtX0ev5eXessCM0z8E="
    },
    "duplexify": {
      "version": "3.5.3",
      "resolved": "https://registry.npmjs.org/duplexify/-/duplexify-3.5.3.tgz",
      "integrity": "sha512-g8ID9OroF9hKt2POf8YLayy+9594PzmM3scI00/uBXocX3TWNgoB67hjzkFe9ITAbQOne/lLdBxHXvYUM4ZgGA==",
      "requires": {
        "end-of-stream": "1.4.1",
        "inherits": "2.0.3",
        "readable-stream": "2.3.4",
        "stream-shift": "1.0.0"
      }
    },
    "ee-first": {
      "version": "1.1.1",
      "resolved": "https://registry.npmjs.org/ee-first/-/ee-first-1.1.1.tgz",
      "integrity": "sha1-WQxhFWsK4vTwJVcyoViyZrxWsh0="
    },
    "electron": {
      "version": "1.6.11",
      "resolved": "https://registry.npmjs.org/electron/-/electron-1.6.11.tgz",
      "integrity": "sha1-vnnA69zv7bW/KBF0CYAPpTus7/o=",
      "requires": {
        "@types/node": "7.0.55",
        "electron-download": "3.3.0",
        "extract-zip": "1.6.6"
      },
      "dependencies": {
        "@types/node": {
          "version": "7.0.55",
          "resolved": "https://registry.npmjs.org/@types/node/-/node-7.0.55.tgz",
          "integrity": "sha512-diCxfWNT4g2UM9Y+BPgy4s3egcZ2qOXc0mXLauvbsBUq9SBKQfh0SmuEUEhJVFZt/p6UDsjg1s2EgfM6OSlp4g=="
        }
      }
    },
    "electron-download": {
      "version": "3.3.0",
      "resolved": "https://registry.npmjs.org/electron-download/-/electron-download-3.3.0.tgz",
      "integrity": "sha1-LP1U1pZsAZxNSa1l++Zcyc3vaMg=",
      "requires": {
        "debug": "2.6.9",
        "fs-extra": "0.30.0",
        "home-path": "1.0.5",
        "minimist": "1.2.0",
        "nugget": "2.0.1",
        "path-exists": "2.1.0",
        "rc": "1.2.5",
        "semver": "5.5.0",
        "sumchecker": "1.3.1"
      },
      "dependencies": {
        "fs-extra": {
          "version": "0.30.0",
          "resolved": "https://registry.npmjs.org/fs-extra/-/fs-extra-0.30.0.tgz",
          "integrity": "sha1-8jP/zAjU2n1DLapEl3aYnbHfk/A=",
          "requires": {
            "graceful-fs": "4.1.11",
            "jsonfile": "2.4.0",
            "klaw": "1.3.1",
            "path-is-absolute": "1.0.1",
            "rimraf": "2.6.2"
          }
        },
        "jsonfile": {
          "version": "2.4.0",
          "resolved": "https://registry.npmjs.org/jsonfile/-/jsonfile-2.4.0.tgz",
          "integrity": "sha1-NzaitCi4e72gzIO1P6PWM6NcKug=",
          "requires": {
            "graceful-fs": "4.1.11"
          }
        },
        "minimist": {
          "version": "1.2.0",
          "resolved": "https://registry.npmjs.org/minimist/-/minimist-1.2.0.tgz",
          "integrity": "sha1-o1AIsg9BOD7sH7kU9M1d95omQoQ="
        },
        "path-exists": {
          "version": "2.1.0",
          "resolved": "https://registry.npmjs.org/path-exists/-/path-exists-2.1.0.tgz",
          "integrity": "sha1-D+tsZPD8UY2adU3V77YscCJ2H0s=",
          "requires": {
            "pinkie-promise": "2.0.1"
          }
        }
      }
    },
    "elliptic": {
      "version": "6.4.0",
      "resolved": "https://registry.npmjs.org/elliptic/-/elliptic-6.4.0.tgz",
      "integrity": "sha1-ysmvh2LIWDYYcAPI3+GT5eLq5d8=",
      "requires": {
        "bn.js": "4.11.8",
        "brorand": "1.1.0",
        "hash.js": "1.1.3",
        "hmac-drbg": "1.0.1",
        "inherits": "2.0.3",
        "minimalistic-assert": "1.0.0",
        "minimalistic-crypto-utils": "1.0.1"
      }
    },
    "emojis-list": {
      "version": "2.1.0",
      "resolved": "https://registry.npmjs.org/emojis-list/-/emojis-list-2.1.0.tgz",
      "integrity": "sha1-TapNnbAPmBmIDHn6RXrlsJof04k="
    },
    "encodeurl": {
      "version": "1.0.2",
      "resolved": "https://registry.npmjs.org/encodeurl/-/encodeurl-1.0.2.tgz",
      "integrity": "sha1-rT/0yG7C0CkyL1oCw6mmBslbP1k="
    },
    "end-of-stream": {
      "version": "1.4.1",
      "resolved": "https://registry.npmjs.org/end-of-stream/-/end-of-stream-1.4.1.tgz",
      "integrity": "sha512-1MkrZNvWTKCaigbn+W15elq2BB/L22nqrSY5DKlo3X6+vclJm8Bb5djXJBmEX6fS3+zCh/F4VBK5Z2KxJt4s2Q==",
      "requires": {
        "once": "1.4.0"
      }
    },
    "enhanced-resolve": {
      "version": "3.4.1",
      "resolved": "https://registry.npmjs.org/enhanced-resolve/-/enhanced-resolve-3.4.1.tgz",
      "integrity": "sha1-BCHjOf1xQZs9oT0Smzl5BAIwR24=",
      "requires": {
        "graceful-fs": "4.1.11",
        "memory-fs": "0.4.1",
        "object-assign": "4.1.1",
        "tapable": "0.2.8"
      }
    },
    "errno": {
      "version": "0.1.7",
      "resolved": "https://registry.npmjs.org/errno/-/errno-0.1.7.tgz",
      "integrity": "sha512-MfrRBDWzIWifgq6tJj60gkAwtLNb6sQPlcFrSOflcP1aFmmruKQ2wRnze/8V6kgyz7H3FF8Npzv78mZ7XLLflg==",
      "requires": {
        "prr": "1.0.1"
      }
    },
    "error-ex": {
      "version": "1.3.1",
      "resolved": "https://registry.npmjs.org/error-ex/-/error-ex-1.3.1.tgz",
      "integrity": "sha1-+FWobOYa3E6GIcPNoh56dhLDqNw=",
      "requires": {
        "is-arrayish": "0.2.1"
      }
    },
    "es5-ext": {
      "version": "0.10.39",
      "resolved": "https://registry.npmjs.org/es5-ext/-/es5-ext-0.10.39.tgz",
      "integrity": "sha512-AlaXZhPHl0po/uxMx1tyrlt1O86M6D5iVaDH8UgLfgek4kXTX6vzsRfJQWC2Ku+aG8pkw1XWzh9eTkwfVrsD5g==",
      "requires": {
        "es6-iterator": "2.0.3",
        "es6-symbol": "3.1.1"
      }
    },
    "es6-iterator": {
      "version": "2.0.3",
      "resolved": "https://registry.npmjs.org/es6-iterator/-/es6-iterator-2.0.3.tgz",
      "integrity": "sha1-p96IkUGgWpSwhUQDstCg+/qY87c=",
      "requires": {
        "d": "1.0.0",
        "es5-ext": "0.10.39",
        "es6-symbol": "3.1.1"
      }
    },
    "es6-map": {
      "version": "0.1.5",
      "resolved": "https://registry.npmjs.org/es6-map/-/es6-map-0.1.5.tgz",
      "integrity": "sha1-kTbgUD3MBqMBaQ8LsU/042TpSfA=",
      "requires": {
        "d": "1.0.0",
        "es5-ext": "0.10.39",
        "es6-iterator": "2.0.3",
        "es6-set": "0.1.5",
        "es6-symbol": "3.1.1",
        "event-emitter": "0.3.5"
      }
    },
    "es6-promise": {
      "version": "4.2.4",
      "resolved": "https://registry.npmjs.org/es6-promise/-/es6-promise-4.2.4.tgz",
      "integrity": "sha512-/NdNZVJg+uZgtm9eS3O6lrOLYmQag2DjdEXuPaHlZ6RuVqgqaVZfgYCepEIKsLqwdQArOPtC3XzRLqGGfT8KQQ=="
    },
    "es6-set": {
      "version": "0.1.5",
      "resolved": "https://registry.npmjs.org/es6-set/-/es6-set-0.1.5.tgz",
      "integrity": "sha1-0rPsXU2ADO2BjbU40ol02wpzzLE=",
      "requires": {
        "d": "1.0.0",
        "es5-ext": "0.10.39",
        "es6-iterator": "2.0.3",
        "es6-symbol": "3.1.1",
        "event-emitter": "0.3.5"
      }
    },
    "es6-symbol": {
      "version": "3.1.1",
      "resolved": "https://registry.npmjs.org/es6-symbol/-/es6-symbol-3.1.1.tgz",
      "integrity": "sha1-vwDvT9q2uhtG7Le2KbTH7VcVzHc=",
      "requires": {
        "d": "1.0.0",
        "es5-ext": "0.10.39"
      }
    },
    "es6-weak-map": {
      "version": "2.0.2",
      "resolved": "https://registry.npmjs.org/es6-weak-map/-/es6-weak-map-2.0.2.tgz",
      "integrity": "sha1-XjqzIlH/0VOKH45f+hNXdy+S2W8=",
      "requires": {
        "d": "1.0.0",
        "es5-ext": "0.10.39",
        "es6-iterator": "2.0.3",
        "es6-symbol": "3.1.1"
      }
    },
    "escape-html": {
      "version": "1.0.3",
      "resolved": "https://registry.npmjs.org/escape-html/-/escape-html-1.0.3.tgz",
      "integrity": "sha1-Aljq5NPQwJdN4cFpGI7wBR0dGYg="
    },
    "escape-string-regexp": {
      "version": "1.0.5",
      "resolved": "https://registry.npmjs.org/escape-string-regexp/-/escape-string-regexp-1.0.5.tgz",
      "integrity": "sha1-G2HAViGQqN/2rjuyzwIAyhMLhtQ="
    },
    "escope": {
      "version": "3.6.0",
      "resolved": "https://registry.npmjs.org/escope/-/escope-3.6.0.tgz",
      "integrity": "sha1-4Bl16BJ4GhY6ba392AOY3GTIicM=",
      "requires": {
        "es6-map": "0.1.5",
        "es6-weak-map": "2.0.2",
        "esrecurse": "4.2.1",
        "estraverse": "4.2.0"
      }
    },
    "esprima": {
      "version": "2.7.3",
      "resolved": "https://registry.npmjs.org/esprima/-/esprima-2.7.3.tgz",
      "integrity": "sha1-luO3DVd59q1JzQMmc9HDEnZ7pYE="
    },
    "esrecurse": {
      "version": "4.2.1",
      "resolved": "https://registry.npmjs.org/esrecurse/-/esrecurse-4.2.1.tgz",
      "integrity": "sha512-64RBB++fIOAXPw3P9cy89qfMlvZEXZkqqJkjqqXIvzP5ezRZjW+lPWjw35UX/3EhUPFYbg5ER4JYgDw4007/DQ==",
      "requires": {
        "estraverse": "4.2.0"
      }
    },
    "estraverse": {
      "version": "4.2.0",
      "resolved": "https://registry.npmjs.org/estraverse/-/estraverse-4.2.0.tgz",
      "integrity": "sha1-De4/7TH81GlhjOc0IJn8GvoL2xM="
    },
    "esutils": {
      "version": "2.0.2",
      "resolved": "https://registry.npmjs.org/esutils/-/esutils-2.0.2.tgz",
      "integrity": "sha1-Cr9PHKpbyx96nYrMbepPqqBLrJs="
    },
    "etag": {
      "version": "1.8.1",
      "resolved": "https://registry.npmjs.org/etag/-/etag-1.8.1.tgz",
      "integrity": "sha1-Qa4u62XvpiJorr/qg6x9eSmbCIc="
    },
    "event-emitter": {
      "version": "0.3.5",
      "resolved": "https://registry.npmjs.org/event-emitter/-/event-emitter-0.3.5.tgz",
      "integrity": "sha1-34xp7vFkeSPHFXuc6DhAYQsCzDk=",
      "requires": {
        "d": "1.0.0",
        "es5-ext": "0.10.39"
      }
    },
    "event-stream": {
      "version": "3.3.4",
      "resolved": "https://registry.npmjs.org/event-stream/-/event-stream-3.3.4.tgz",
      "integrity": "sha1-SrTJoPWlTbkzi0w02Gv86PSzVXE=",
      "requires": {
        "duplexer": "0.1.1",
        "from": "0.1.7",
        "map-stream": "0.1.0",
        "pause-stream": "0.0.11",
        "split": "0.3.3",
        "stream-combiner": "0.0.4",
        "through": "2.3.8"
      }
    },
    "events": {
      "version": "1.1.1",
      "resolved": "https://registry.npmjs.org/events/-/events-1.1.1.tgz",
      "integrity": "sha1-nr23Y1rQmccNzEwqH1AEKI6L2SQ="
    },
    "evp_bytestokey": {
      "version": "1.0.3",
      "resolved": "https://registry.npmjs.org/evp_bytestokey/-/evp_bytestokey-1.0.3.tgz",
      "integrity": "sha512-/f2Go4TognH/KvCISP7OUsHn85hT9nUkxxA9BEWxFn+Oj9o8ZNLm/40hdlgSLyuOimsrTKLUMEorQexp/aPQeA==",
      "requires": {
        "md5.js": "1.3.4",
        "safe-buffer": "5.1.1"
      }
    },
    "execa": {
      "version": "0.7.0",
      "resolved": "https://registry.npmjs.org/execa/-/execa-0.7.0.tgz",
      "integrity": "sha1-lEvs00zEHuMqY6n68nrVpl/Fl3c=",
      "requires": {
        "cross-spawn": "5.1.0",
        "get-stream": "3.0.0",
        "is-stream": "1.1.0",
        "npm-run-path": "2.0.2",
        "p-finally": "1.0.0",
        "signal-exit": "3.0.2",
        "strip-eof": "1.0.0"
      }
    },
    "expand-brackets": {
      "version": "0.1.5",
      "resolved": "https://registry.npmjs.org/expand-brackets/-/expand-brackets-0.1.5.tgz",
      "integrity": "sha1-3wcoTjQqgHzXM6xa9yQR5YHRF3s=",
      "requires": {
        "is-posix-bracket": "0.1.1"
      }
    },
    "expand-range": {
      "version": "1.8.2",
      "resolved": "https://registry.npmjs.org/expand-range/-/expand-range-1.8.2.tgz",
      "integrity": "sha1-opnv/TNf4nIeuujiV+x5ZE/IUzc=",
      "requires": {
        "fill-range": "2.2.3"
      }
    },
    "express": {
      "version": "4.16.2",
      "resolved": "https://registry.npmjs.org/express/-/express-4.16.2.tgz",
      "integrity": "sha1-41xt/i1kt9ygpc1PIXgb4ymeB2w=",
      "requires": {
        "accepts": "1.3.4",
        "array-flatten": "1.1.1",
        "body-parser": "1.18.2",
        "content-disposition": "0.5.2",
        "content-type": "1.0.4",
        "cookie": "0.3.1",
        "cookie-signature": "1.0.6",
        "debug": "2.6.9",
        "depd": "1.1.2",
        "encodeurl": "1.0.2",
        "escape-html": "1.0.3",
        "etag": "1.8.1",
        "finalhandler": "1.1.0",
        "fresh": "0.5.2",
        "merge-descriptors": "1.0.1",
        "methods": "1.1.2",
        "on-finished": "2.3.0",
        "parseurl": "1.3.2",
        "path-to-regexp": "0.1.7",
        "proxy-addr": "2.0.3",
        "qs": "6.5.1",
        "range-parser": "1.2.0",
        "safe-buffer": "5.1.1",
        "send": "0.16.1",
        "serve-static": "1.13.1",
        "setprototypeof": "1.1.0",
        "statuses": "1.3.1",
        "type-is": "1.6.16",
        "utils-merge": "1.0.1",
        "vary": "1.1.2"
      },
      "dependencies": {
        "setprototypeof": {
          "version": "1.1.0",
          "resolved": "https://registry.npmjs.org/setprototypeof/-/setprototypeof-1.1.0.tgz",
          "integrity": "sha512-BvE/TwpZX4FXExxOxZyRGQQv651MSwmWKZGqvmPcRIjDqWub67kTKuIMx43cZZrS/cBBzwBcNDWoFxt2XEFIpQ=="
        },
        "statuses": {
          "version": "1.3.1",
          "resolved": "https://registry.npmjs.org/statuses/-/statuses-1.3.1.tgz",
          "integrity": "sha1-+vUbnrdKrvOzrPStX2Gr8ky3uT4="
        }
      }
    },
    "extend": {
      "version": "1.2.1",
      "resolved": "https://registry.npmjs.org/extend/-/extend-1.2.1.tgz",
      "integrity": "sha1-oPX9bPyDpf5J72mNYOyKYk3UV2w="
    },
    "extend-shallow": {
      "version": "3.0.2",
      "resolved": "https://registry.npmjs.org/extend-shallow/-/extend-shallow-3.0.2.tgz",
      "integrity": "sha1-Jqcarwc7OfshJxcnRhMcJwQCjbg=",
      "requires": {
        "assign-symbols": "1.0.0",
        "is-extendable": "1.0.1"
      },
      "dependencies": {
        "is-extendable": {
          "version": "1.0.1",
          "resolved": "https://registry.npmjs.org/is-extendable/-/is-extendable-1.0.1.tgz",
          "integrity": "sha512-arnXMxT1hhoKo9k1LZdmlNyJdDDfy2v0fXjFlmok4+i8ul/6WlbVge9bhM74OpNPQPMGUToDtz+KXa1PneJxOA==",
          "requires": {
            "is-plain-object": "2.0.4"
          }
        }
      }
    },
    "extglob": {
      "version": "0.3.2",
      "resolved": "https://registry.npmjs.org/extglob/-/extglob-0.3.2.tgz",
      "integrity": "sha1-Lhj/PS9JqydlzskCPwEdqo2DSaE=",
      "requires": {
        "is-extglob": "1.0.0"
      }
    },
    "extract-zip": {
      "version": "1.6.6",
      "resolved": "https://registry.npmjs.org/extract-zip/-/extract-zip-1.6.6.tgz",
      "integrity": "sha1-EpDt6NINCHK0Kf0/NRyhKOxe+Fw=",
      "requires": {
        "concat-stream": "1.6.0",
        "debug": "2.6.9",
        "mkdirp": "0.5.0",
        "yauzl": "2.4.1"
      },
      "dependencies": {
        "mkdirp": {
          "version": "0.5.0",
          "resolved": "https://registry.npmjs.org/mkdirp/-/mkdirp-0.5.0.tgz",
          "integrity": "sha1-HXMHam35hs2TROFecfzAWkyavxI=",
          "requires": {
            "minimist": "0.0.8"
          }
        }
      }
    },
    "extsprintf": {
      "version": "1.3.0",
      "resolved": "https://registry.npmjs.org/extsprintf/-/extsprintf-1.3.0.tgz",
      "integrity": "sha1-lpGEQOMEGnpBT4xS48V06zw+HgU="
    },
    "fancy-log": {
      "version": "1.3.2",
      "resolved": "https://registry.npmjs.org/fancy-log/-/fancy-log-1.3.2.tgz",
      "integrity": "sha1-9BEl49hPLn2JpD0G2VjI94vha+E=",
      "requires": {
        "ansi-gray": "0.1.1",
        "color-support": "1.1.3",
        "time-stamp": "1.1.0"
      }
    },
    "fast-deep-equal": {
      "version": "1.1.0",
      "resolved": "https://registry.npmjs.org/fast-deep-equal/-/fast-deep-equal-1.1.0.tgz",
      "integrity": "sha1-wFNHeBfIa1HaqFPIHgWbcz0CNhQ="
    },
    "fast-json-stable-stringify": {
      "version": "2.0.0",
      "resolved": "https://registry.npmjs.org/fast-json-stable-stringify/-/fast-json-stable-stringify-2.0.0.tgz",
      "integrity": "sha1-1RQsDK7msRifh9OnYREGT4bIu/I="
    },
    "fd-slicer": {
      "version": "1.0.1",
      "resolved": "https://registry.npmjs.org/fd-slicer/-/fd-slicer-1.0.1.tgz",
      "integrity": "sha1-i1vL2ewyfFBBv5qwI/1nUPEXfmU=",
      "requires": {
        "pend": "1.2.0"
      }
    },
    "filename-regex": {
      "version": "2.0.1",
      "resolved": "https://registry.npmjs.org/filename-regex/-/filename-regex-2.0.1.tgz",
      "integrity": "sha1-wcS5vuPglyXdsQa3XB4wH+LxiyY="
    },
    "fill-range": {
      "version": "2.2.3",
      "resolved": "https://registry.npmjs.org/fill-range/-/fill-range-2.2.3.tgz",
      "integrity": "sha1-ULd9/X5Gm8dJJHCWNpn+eoSFpyM=",
      "requires": {
        "is-number": "2.1.0",
        "isobject": "2.1.0",
        "randomatic": "1.1.7",
        "repeat-element": "1.1.2",
        "repeat-string": "1.6.1"
      }
    },
    "finalhandler": {
      "version": "1.1.0",
      "resolved": "https://registry.npmjs.org/finalhandler/-/finalhandler-1.1.0.tgz",
      "integrity": "sha1-zgtoVbRYU+eRsvzGgARtiCU91/U=",
      "requires": {
        "debug": "2.6.9",
        "encodeurl": "1.0.2",
        "escape-html": "1.0.3",
        "on-finished": "2.3.0",
        "parseurl": "1.3.2",
        "statuses": "1.3.1",
        "unpipe": "1.0.0"
      },
      "dependencies": {
        "statuses": {
          "version": "1.3.1",
          "resolved": "https://registry.npmjs.org/statuses/-/statuses-1.3.1.tgz",
          "integrity": "sha1-+vUbnrdKrvOzrPStX2Gr8ky3uT4="
        }
      }
    },
    "find-imports": {
      "version": "0.5.2",
      "resolved": "https://registry.npmjs.org/find-imports/-/find-imports-0.5.2.tgz",
      "integrity": "sha1-8XORASiY/OCrRTdt1+z92fach3E=",
      "requires": {
        "babel-core": "6.26.0",
        "babel-preset-es2015": "6.24.1",
        "babel-preset-stage-0": "6.24.1",
        "esprima": "3.1.3",
        "glob": "7.1.2",
        "lodash": "4.17.5"
      },
      "dependencies": {
        "esprima": {
          "version": "3.1.3",
          "resolved": "https://registry.npmjs.org/esprima/-/esprima-3.1.3.tgz",
          "integrity": "sha1-/cpRzuYTOJXjyI1TXOSdv/YqRjM="
        }
      }
    },
    "find-index": {
      "version": "0.1.1",
      "resolved": "https://registry.npmjs.org/find-index/-/find-index-0.1.1.tgz",
      "integrity": "sha1-Z101iyyjiS15Whq0cjL4tuLg3eQ="
    },
    "find-up": {
      "version": "2.1.0",
      "resolved": "https://registry.npmjs.org/find-up/-/find-up-2.1.0.tgz",
      "integrity": "sha1-RdG35QbHF93UgndaK3eSCjwMV6c=",
      "requires": {
        "locate-path": "2.0.0"
      }
    },
    "flatbuffers": {
      "version": "1.8.0",
      "resolved": "https://registry.npmjs.org/flatbuffers/-/flatbuffers-1.8.0.tgz",
      "integrity": "sha1-SnCxbYQ9cL8IIvwNcTe3Vanogao="
    },
    "for-in": {
      "version": "1.0.2",
      "resolved": "https://registry.npmjs.org/for-in/-/for-in-1.0.2.tgz",
      "integrity": "sha1-gQaNKVqBQuwKxybG4iAMMPttXoA="
    },
    "for-own": {
      "version": "0.1.5",
      "resolved": "https://registry.npmjs.org/for-own/-/for-own-0.1.5.tgz",
      "integrity": "sha1-UmXGgaTylNq78XyVCbZ2OqhFEM4=",
      "requires": {
        "for-in": "1.0.2"
      }
    },
    "forever-agent": {
      "version": "0.6.1",
      "resolved": "https://registry.npmjs.org/forever-agent/-/forever-agent-0.6.1.tgz",
      "integrity": "sha1-+8cfDEGt6zf5bFd60e1C2P2sypE="
    },
    "form-data": {
      "version": "2.1.4",
      "resolved": "https://registry.npmjs.org/form-data/-/form-data-2.1.4.tgz",
      "integrity": "sha1-M8GDrPGTJ27KqYFDpp6Uv+4XUNE=",
      "requires": {
        "asynckit": "0.4.0",
        "combined-stream": "1.0.6",
        "mime-types": "2.1.18"
      }
    },
    "formidable": {
      "version": "1.1.1",
      "resolved": "https://registry.npmjs.org/formidable/-/formidable-1.1.1.tgz",
      "integrity": "sha1-lriIb3w8NQi5Mta9cMTTqI818ak="
    },
    "forwarded": {
      "version": "0.1.2",
      "resolved": "https://registry.npmjs.org/forwarded/-/forwarded-0.1.2.tgz",
      "integrity": "sha1-mMI9qxF1ZXuMBXPozszZGw/xjIQ="
    },
    "fresh": {
      "version": "0.5.2",
      "resolved": "https://registry.npmjs.org/fresh/-/fresh-0.5.2.tgz",
      "integrity": "sha1-PYyt2Q2XZWn6g1qx+OSyOhBWBac="
    },
    "from": {
      "version": "0.1.7",
      "resolved": "https://registry.npmjs.org/from/-/from-0.1.7.tgz",
      "integrity": "sha1-g8YK/Fi5xWmXAH7Rp2izqzA6RP4="
    },
    "fs-extra": {
      "version": "5.0.0",
      "resolved": "https://registry.npmjs.org/fs-extra/-/fs-extra-5.0.0.tgz",
      "integrity": "sha512-66Pm4RYbjzdyeuqudYqhFiNBbCIuI9kgRqLPSHIlXHidW8NIQtVdkM1yeZ4lXwuhbTETv3EUGMNHAAw6hiundQ==",
      "requires": {
        "graceful-fs": "4.1.11",
        "jsonfile": "4.0.0",
        "universalify": "0.1.1"
      },
      "dependencies": {
        "jsonfile": {
          "version": "4.0.0",
          "resolved": "https://registry.npmjs.org/jsonfile/-/jsonfile-4.0.0.tgz",
          "integrity": "sha1-h3Gq4HmbZAdrdmQPygWPnBDjPss=",
          "requires": {
            "graceful-fs": "4.1.11"
          }
        }
      }
    },
    "fs.realpath": {
      "version": "1.0.0",
      "resolved": "https://registry.npmjs.org/fs.realpath/-/fs.realpath-1.0.0.tgz",
      "integrity": "sha1-FQStJSMVjKpA20onh8sBQRmU6k8="
    },
    "fuse.js": {
      "version": "3.2.0",
      "resolved": "https://registry.npmjs.org/fuse.js/-/fuse.js-3.2.0.tgz",
      "integrity": "sha1-8ESOgGmFW/Kj5oPNwdMg5+KgfvQ="
    },
    "get-caller-file": {
      "version": "1.0.2",
      "resolved": "https://registry.npmjs.org/get-caller-file/-/get-caller-file-1.0.2.tgz",
      "integrity": "sha1-9wLmMSfn4jHBYKgMFVSstw1QR+U="
    },
    "get-func-name": {
      "version": "2.0.0",
      "resolved": "https://registry.npmjs.org/get-func-name/-/get-func-name-2.0.0.tgz",
      "integrity": "sha1-6td0q+5y4gQJQzoGY2YCPdaIekE="
    },
    "get-stdin": {
      "version": "4.0.1",
      "resolved": "https://registry.npmjs.org/get-stdin/-/get-stdin-4.0.1.tgz",
      "integrity": "sha1-uWjGsKBDhDJJAui/Gl3zJXmkUP4="
    },
    "get-stream": {
      "version": "3.0.0",
      "resolved": "https://registry.npmjs.org/get-stream/-/get-stream-3.0.0.tgz",
      "integrity": "sha1-jpQ9E1jcN1VQVOy+LtsFqhdO3hQ="
    },
    "getpass": {
      "version": "0.1.7",
      "resolved": "https://registry.npmjs.org/getpass/-/getpass-0.1.7.tgz",
      "integrity": "sha1-Xv+OPmhNVprkyysSgmBOi6YhSfo=",
      "requires": {
        "assert-plus": "1.0.0"
      },
      "dependencies": {
        "assert-plus": {
          "version": "1.0.0",
          "resolved": "https://registry.npmjs.org/assert-plus/-/assert-plus-1.0.0.tgz",
          "integrity": "sha1-8S4PPF13sLHN2RRpQuTpbB5N1SU="
        }
      }
    },
    "glob": {
      "version": "7.1.2",
      "resolved": "https://registry.npmjs.org/glob/-/glob-7.1.2.tgz",
      "integrity": "sha512-MJTUg1kjuLeQCJ+ccE4Vpa6kKVXkPYJ2mOCQyUuKLcLQsdrMCpBPUi8qVE6+YuaJkozeA9NusTAw3hLr8Xe5EQ==",
      "requires": {
        "fs.realpath": "1.0.0",
        "inflight": "1.0.6",
        "inherits": "2.0.3",
        "minimatch": "3.0.4",
        "once": "1.4.0",
        "path-is-absolute": "1.0.1"
      }
    },
    "glob-base": {
      "version": "0.3.0",
      "resolved": "https://registry.npmjs.org/glob-base/-/glob-base-0.3.0.tgz",
      "integrity": "sha1-27Fk9iIbHAscz4Kuoyi0l98Oo8Q=",
      "requires": {
        "glob-parent": "2.0.0",
        "is-glob": "2.0.1"
      }
    },
    "glob-parent": {
      "version": "2.0.0",
      "resolved": "https://registry.npmjs.org/glob-parent/-/glob-parent-2.0.0.tgz",
      "integrity": "sha1-gTg9ctsFT8zPUzbaqQLxgvbtuyg=",
      "requires": {
        "is-glob": "2.0.1"
      }
    },
    "glob2base": {
      "version": "0.0.12",
      "resolved": "https://registry.npmjs.org/glob2base/-/glob2base-0.0.12.tgz",
      "integrity": "sha1-nUGbPijxLoOjYhZKJ3BVkiycDVY=",
      "requires": {
        "find-index": "0.1.1"
      }
    },
    "globals": {
      "version": "9.18.0",
      "resolved": "https://registry.npmjs.org/globals/-/globals-9.18.0.tgz",
      "integrity": "sha512-S0nG3CLEQiY/ILxqtztTWH/3iRRdyBLw6KMDxnKMchrtbj2OFmehVh0WUCfW3DUrIgx/qFrJPICrq4Z4sTR9UQ=="
    },
    "graceful-fs": {
      "version": "4.1.11",
      "resolved": "https://registry.npmjs.org/graceful-fs/-/graceful-fs-4.1.11.tgz",
      "integrity": "sha1-Dovf5NHduIVNZOBOp8AOKgJuVlg="
    },
    "graceful-readlink": {
      "version": "1.0.1",
      "resolved": "https://registry.npmjs.org/graceful-readlink/-/graceful-readlink-1.0.1.tgz",
      "integrity": "sha1-TK+tdrxi8C+gObL5Tpo906ORpyU="
    },
    "growl": {
      "version": "1.9.2",
      "resolved": "https://registry.npmjs.org/growl/-/growl-1.9.2.tgz",
      "integrity": "sha1-Dqd0NxXbjY3ixe3hd14bRayFwC8="
    },
    "handlebars": {
      "version": "4.0.11",
      "resolved": "https://registry.npmjs.org/handlebars/-/handlebars-4.0.11.tgz",
      "integrity": "sha1-Ywo13+ApS8KB7a5v/F0yn8eYLcw=",
      "requires": {
        "async": "1.5.2",
        "optimist": "0.6.1",
        "source-map": "0.4.4",
        "uglify-js": "2.8.29"
      },
      "dependencies": {
        "source-map": {
          "version": "0.4.4",
          "resolved": "https://registry.npmjs.org/source-map/-/source-map-0.4.4.tgz",
          "integrity": "sha1-66T12pwNyZneaAMti092FzZSA2s=",
          "requires": {
            "amdefine": "1.0.1"
          }
        }
      }
    },
    "har-schema": {
      "version": "1.0.5",
      "resolved": "https://registry.npmjs.org/har-schema/-/har-schema-1.0.5.tgz",
      "integrity": "sha1-0mMTX0MwfALGAq/I/pWXDAFRNp4="
    },
    "har-validator": {
      "version": "4.2.1",
      "resolved": "https://registry.npmjs.org/har-validator/-/har-validator-4.2.1.tgz",
      "integrity": "sha1-M0gdDxu/9gDdID11gSpqX7oALio=",
      "requires": {
        "ajv": "4.11.8",
        "har-schema": "1.0.5"
      }
    },
    "has-ansi": {
      "version": "2.0.0",
      "resolved": "https://registry.npmjs.org/has-ansi/-/has-ansi-2.0.0.tgz",
      "integrity": "sha1-NPUEnOHs3ysGSa8+8k5F7TVBbZE=",
      "requires": {
        "ansi-regex": "2.1.1"
      }
    },
    "has-color": {
      "version": "0.1.7",
      "resolved": "https://registry.npmjs.org/has-color/-/has-color-0.1.7.tgz",
      "integrity": "sha1-ZxRKUmDDT8PMpnfQQdr1L+e3iy8="
    },
    "has-flag": {
      "version": "3.0.0",
      "resolved": "https://registry.npmjs.org/has-flag/-/has-flag-3.0.0.tgz",
      "integrity": "sha1-tdRU3CGZriJWmfNGfloH87lVuv0="
    },
    "hash-base": {
      "version": "3.0.4",
      "resolved": "https://registry.npmjs.org/hash-base/-/hash-base-3.0.4.tgz",
      "integrity": "sha1-X8hoaEfs1zSZQDMZprCj8/auSRg=",
      "requires": {
        "inherits": "2.0.3",
        "safe-buffer": "5.1.1"
      }
    },
    "hash.js": {
      "version": "1.1.3",
      "resolved": "https://registry.npmjs.org/hash.js/-/hash.js-1.1.3.tgz",
      "integrity": "sha512-/UETyP0W22QILqS+6HowevwhEFJ3MBJnwTf75Qob9Wz9t0DPuisL8kW8YZMK62dHAKE1c1p+gY1TtOLY+USEHA==",
      "requires": {
        "inherits": "2.0.3",
        "minimalistic-assert": "1.0.0"
      }
    },
    "hawk": {
      "version": "3.1.3",
      "resolved": "https://registry.npmjs.org/hawk/-/hawk-3.1.3.tgz",
      "integrity": "sha1-B4REvXwWQLD+VA0sm3PVlnjo4cQ=",
      "requires": {
        "boom": "2.10.1",
        "cryptiles": "2.0.5",
        "hoek": "2.16.3",
        "sntp": "1.0.9"
      }
    },
    "he": {
      "version": "1.1.1",
      "resolved": "https://registry.npmjs.org/he/-/he-1.1.1.tgz",
      "integrity": "sha1-k0EP0hsAlzUVH4howvJx80J+I/0="
    },
    "highlight.js": {
      "version": "9.12.0",
      "resolved": "https://registry.npmjs.org/highlight.js/-/highlight.js-9.12.0.tgz",
      "integrity": "sha1-5tnb5Xy+/mB1HwKvM2GVhwyQwB4="
    },
    "hmac-drbg": {
      "version": "1.0.1",
      "resolved": "https://registry.npmjs.org/hmac-drbg/-/hmac-drbg-1.0.1.tgz",
      "integrity": "sha1-0nRXAQJabHdabFRXk+1QL8DGSaE=",
      "requires": {
        "hash.js": "1.1.3",
        "minimalistic-assert": "1.0.0",
        "minimalistic-crypto-utils": "1.0.1"
      }
    },
    "hoek": {
      "version": "2.16.3",
      "resolved": "https://registry.npmjs.org/hoek/-/hoek-2.16.3.tgz",
      "integrity": "sha1-ILt0A9POo5jpHcRxCo/xuCdKJe0="
    },
    "home-or-tmp": {
      "version": "2.0.0",
      "resolved": "https://registry.npmjs.org/home-or-tmp/-/home-or-tmp-2.0.0.tgz",
      "integrity": "sha1-42w/LSyufXRqhX440Y1fMqeILbg=",
      "requires": {
        "os-homedir": "1.0.2",
        "os-tmpdir": "1.0.2"
      }
    },
    "home-path": {
      "version": "1.0.5",
      "resolved": "https://registry.npmjs.org/home-path/-/home-path-1.0.5.tgz",
      "integrity": "sha1-eIspgVsS1Tus9XVkhHbm+QQdEz8="
    },
    "homedir-polyfill": {
      "version": "1.0.1",
      "resolved": "https://registry.npmjs.org/homedir-polyfill/-/homedir-polyfill-1.0.1.tgz",
      "integrity": "sha1-TCu8inWJmP7r9e1oWA921GdotLw=",
      "requires": {
        "parse-passwd": "1.0.0"
      }
    },
    "hosted-git-info": {
      "version": "2.5.0",
      "resolved": "https://registry.npmjs.org/hosted-git-info/-/hosted-git-info-2.5.0.tgz",
      "integrity": "sha512-pNgbURSuab90KbTqvRPsseaTxOJCZBD0a7t+haSN33piP9cCM4l0CqdzAif2hUqm716UovKB2ROmiabGAKVXyg=="
    },
    "http-errors": {
      "version": "1.6.2",
      "resolved": "https://registry.npmjs.org/http-errors/-/http-errors-1.6.2.tgz",
      "integrity": "sha1-CgAsyFcHGSp+eUbO7cERVfYOxzY=",
      "requires": {
        "depd": "1.1.1",
        "inherits": "2.0.3",
        "setprototypeof": "1.0.3",
        "statuses": "1.4.0"
      },
      "dependencies": {
        "depd": {
          "version": "1.1.1",
          "resolved": "https://registry.npmjs.org/depd/-/depd-1.1.1.tgz",
          "integrity": "sha1-V4O04cRZ8G+lyif5kfPQbnoxA1k="
        }
      }
    },
    "http-signature": {
      "version": "1.1.1",
      "resolved": "https://registry.npmjs.org/http-signature/-/http-signature-1.1.1.tgz",
      "integrity": "sha1-33LiZwZs0Kxn+3at+OE0qPvPkb8=",
      "requires": {
        "assert-plus": "0.2.0",
        "jsprim": "1.4.1",
        "sshpk": "1.13.1"
      }
    },
    "https-browserify": {
      "version": "1.0.0",
      "resolved": "https://registry.npmjs.org/https-browserify/-/https-browserify-1.0.0.tgz",
      "integrity": "sha1-7AbBDgo0wPL68Zn3/X/Hj//QPHM="
    },
    "i18next": {
      "version": "10.5.0",
      "resolved": "https://registry.npmjs.org/i18next/-/i18next-10.5.0.tgz",
      "integrity": "sha512-soHpHN/J8fpkt6z3mEsvO5Uf4huBLk1gYpwK7GwRJOBCJz6Zq4LgMjJ5pr8Lz0+lVwyzKW3zun7+C4pS4LZJ6Q=="
    },
    "i18next-browser-languagedetector": {
      "version": "2.1.0",
      "resolved": "https://registry.npmjs.org/i18next-browser-languagedetector/-/i18next-browser-languagedetector-2.1.0.tgz",
      "integrity": "sha1-Gw4XsJUH+E56H6dhU5oHVE+SoN8="
    },
    "i18next-xhr-backend": {
      "version": "1.5.1",
      "resolved": "https://registry.npmjs.org/i18next-xhr-backend/-/i18next-xhr-backend-1.5.1.tgz",
      "integrity": "sha512-9OLdC/9YxDvTFcgsH5t2BHCODHEotHCa6h7Ly0EUlUC7Y2GS09UeoHOGj3gWKQ3HCqXz8NlH4gOrK3NNc9vPuw=="
    },
    "iconv-lite": {
      "version": "0.4.19",
      "resolved": "https://registry.npmjs.org/iconv-lite/-/iconv-lite-0.4.19.tgz",
      "integrity": "sha512-oTZqweIP51xaGPI4uPa56/Pri/480R+mo7SeU+YETByQNhDG55ycFyNLIgta9vXhILrxXDmF7ZGhqZIcuN0gJQ=="
    },
    "ieee754": {
      "version": "1.1.8",
      "resolved": "https://registry.npmjs.org/ieee754/-/ieee754-1.1.8.tgz",
      "integrity": "sha1-vjPUCsEO8ZJnAfbwii2G+/0a0+Q="
    },
    "indent-string": {
      "version": "2.1.0",
      "resolved": "https://registry.npmjs.org/indent-string/-/indent-string-2.1.0.tgz",
      "integrity": "sha1-ji1INIdCEhtKghi3oTfppSBJ3IA=",
      "requires": {
        "repeating": "2.0.1"
      }
    },
    "indexof": {
      "version": "0.0.1",
      "resolved": "https://registry.npmjs.org/indexof/-/indexof-0.0.1.tgz",
      "integrity": "sha1-gtwzbSMrkGIXnQWrMpOmYFn9Q10="
    },
    "inflight": {
      "version": "1.0.6",
      "resolved": "https://registry.npmjs.org/inflight/-/inflight-1.0.6.tgz",
      "integrity": "sha1-Sb1jMdfQLQwJvJEKEHW6gWW1bfk=",
      "requires": {
        "once": "1.4.0",
        "wrappy": "1.0.2"
      }
    },
    "inherits": {
      "version": "2.0.3",
      "resolved": "https://registry.npmjs.org/inherits/-/inherits-2.0.3.tgz",
      "integrity": "sha1-Yzwsg+PaQqUC9SRmAiSA9CCCYd4="
    },
    "ini": {
      "version": "1.3.5",
      "resolved": "https://registry.npmjs.org/ini/-/ini-1.3.5.tgz",
      "integrity": "sha512-RZY5huIKCMRWDUqZlEi72f/lmXKMvuszcMBduliQ3nnWbx9X/ZBQO7DijMEYS9EhHBb2qacRUMtC7svLwe0lcw=="
    },
    "interpret": {
      "version": "1.1.0",
      "resolved": "https://registry.npmjs.org/interpret/-/interpret-1.1.0.tgz",
      "integrity": "sha1-ftGxQQxqDg94z5XTuEQMY/eLhhQ="
    },
    "invariant": {
      "version": "2.2.3",
      "resolved": "https://registry.npmjs.org/invariant/-/invariant-2.2.3.tgz",
      "integrity": "sha512-7Z5PPegwDTyjbaeCnV0efcyS6vdKAU51kpEmS7QFib3P4822l8ICYyMn7qvJnc+WzLoDsuI9gPMKbJ8pCu8XtA==",
      "requires": {
        "loose-envify": "1.3.1"
      }
    },
    "invert-kv": {
      "version": "1.0.0",
      "resolved": "https://registry.npmjs.org/invert-kv/-/invert-kv-1.0.0.tgz",
      "integrity": "sha1-EEqOSqym09jNFXqO+L+rLXo//bY="
    },
    "ipaddr.js": {
      "version": "1.6.0",
      "resolved": "https://registry.npmjs.org/ipaddr.js/-/ipaddr.js-1.6.0.tgz",
      "integrity": "sha1-4/o1e3c9phnybpXwSdBVxyeW+Gs="
    },
    "is-arrayish": {
      "version": "0.2.1",
      "resolved": "https://registry.npmjs.org/is-arrayish/-/is-arrayish-0.2.1.tgz",
      "integrity": "sha1-d8mYQFJ6qOyxqLppe4BkWnqSap0="
    },
    "is-binary-path": {
      "version": "1.0.1",
      "resolved": "https://registry.npmjs.org/is-binary-path/-/is-binary-path-1.0.1.tgz",
      "integrity": "sha1-dfFmQrSA8YenEcgUFh/TpKdlWJg=",
      "requires": {
        "binary-extensions": "1.11.0"
      }
    },
    "is-buffer": {
      "version": "1.1.6",
      "resolved": "https://registry.npmjs.org/is-buffer/-/is-buffer-1.1.6.tgz",
      "integrity": "sha512-NcdALwpXkTm5Zvvbk7owOUSvVvBKDgKP5/ewfXEznmQFfs4ZRmanOeKBTjRVjka3QFoN6XJ+9F3USqfHqTaU5w=="
    },
    "is-builtin-module": {
      "version": "1.0.0",
      "resolved": "https://registry.npmjs.org/is-builtin-module/-/is-builtin-module-1.0.0.tgz",
      "integrity": "sha1-VAVy0096wxGfj3bDDLwbHgN6/74=",
      "requires": {
        "builtin-modules": "1.1.1"
      }
    },
    "is-dotfile": {
      "version": "1.0.3",
      "resolved": "https://registry.npmjs.org/is-dotfile/-/is-dotfile-1.0.3.tgz",
      "integrity": "sha1-pqLzL/0t+wT1yiXs0Pa4PPeYoeE="
    },
    "is-equal-shallow": {
      "version": "0.1.3",
      "resolved": "https://registry.npmjs.org/is-equal-shallow/-/is-equal-shallow-0.1.3.tgz",
      "integrity": "sha1-IjgJj8Ih3gvPpdnqxMRdY4qhxTQ=",
      "requires": {
        "is-primitive": "2.0.0"
      }
    },
    "is-extendable": {
      "version": "0.1.1",
      "resolved": "https://registry.npmjs.org/is-extendable/-/is-extendable-0.1.1.tgz",
      "integrity": "sha1-YrEQ4omkcUGOPsNqYX1HLjAd/Ik="
    },
    "is-extglob": {
      "version": "1.0.0",
      "resolved": "https://registry.npmjs.org/is-extglob/-/is-extglob-1.0.0.tgz",
      "integrity": "sha1-rEaBd8SUNAWgkvyPKXYMb/xiBsA="
    },
    "is-finite": {
      "version": "1.0.2",
      "resolved": "https://registry.npmjs.org/is-finite/-/is-finite-1.0.2.tgz",
      "integrity": "sha1-zGZ3aVYCvlUO8R6LSqYwU0K20Ko=",
      "requires": {
        "number-is-nan": "1.0.1"
      }
    },
    "is-fullwidth-code-point": {
      "version": "1.0.0",
      "resolved": "https://registry.npmjs.org/is-fullwidth-code-point/-/is-fullwidth-code-point-1.0.0.tgz",
      "integrity": "sha1-754xOG8DGn8NZDr4L95QxFfvAMs=",
      "requires": {
        "number-is-nan": "1.0.1"
      }
    },
    "is-glob": {
      "version": "2.0.1",
      "resolved": "https://registry.npmjs.org/is-glob/-/is-glob-2.0.1.tgz",
      "integrity": "sha1-0Jb5JqPe1WAPP9/ZEZjLCIjC2GM=",
      "requires": {
        "is-extglob": "1.0.0"
      }
    },
    "is-number": {
      "version": "2.1.0",
      "resolved": "https://registry.npmjs.org/is-number/-/is-number-2.1.0.tgz",
      "integrity": "sha1-Afy7s5NGOlSPL0ZszhbezknbkI8=",
      "requires": {
        "kind-of": "3.2.2"
      }
    },
    "is-obj": {
      "version": "1.0.1",
      "resolved": "https://registry.npmjs.org/is-obj/-/is-obj-1.0.1.tgz",
      "integrity": "sha1-PkcprB9f3gJc19g6iW2rn09n2w8="
    },
    "is-plain-object": {
      "version": "2.0.4",
      "resolved": "https://registry.npmjs.org/is-plain-object/-/is-plain-object-2.0.4.tgz",
      "integrity": "sha512-h5PpgXkWitc38BBMYawTYMWJHFZJVnBquFE57xFpjB8pJFiF6gZ+bU+WyI/yqXiFR5mdLsgYNaPe8uao6Uv9Og==",
      "requires": {
        "isobject": "3.0.1"
      },
      "dependencies": {
        "isobject": {
          "version": "3.0.1",
          "resolved": "https://registry.npmjs.org/isobject/-/isobject-3.0.1.tgz",
          "integrity": "sha1-TkMekrEalzFjaqH5yNHMvP2reN8="
        }
      }
    },
    "is-posix-bracket": {
      "version": "0.1.1",
      "resolved": "https://registry.npmjs.org/is-posix-bracket/-/is-posix-bracket-0.1.1.tgz",
      "integrity": "sha1-MzTceXdDaOkvAW5vvAqI9c1ua8Q="
    },
    "is-primitive": {
      "version": "2.0.0",
      "resolved": "https://registry.npmjs.org/is-primitive/-/is-primitive-2.0.0.tgz",
      "integrity": "sha1-IHurkWOEmcB7Kt8kCkGochADRXU="
    },
    "is-promise": {
      "version": "2.1.0",
      "resolved": "https://registry.npmjs.org/is-promise/-/is-promise-2.1.0.tgz",
      "integrity": "sha1-eaKp7OfwlugPNtKy87wWwf9L8/o="
    },
    "is-stream": {
      "version": "1.1.0",
      "resolved": "https://registry.npmjs.org/is-stream/-/is-stream-1.1.0.tgz",
      "integrity": "sha1-EtSj3U5o4Lec6428hBc66A2RykQ="
    },
    "is-typedarray": {
      "version": "1.0.0",
      "resolved": "https://registry.npmjs.org/is-typedarray/-/is-typedarray-1.0.0.tgz",
      "integrity": "sha1-5HnICFjfDBsR3dppQPlgEfzaSpo="
    },
    "is-utf8": {
      "version": "0.2.1",
      "resolved": "https://registry.npmjs.org/is-utf8/-/is-utf8-0.2.1.tgz",
      "integrity": "sha1-Sw2hRCEE0bM2NA6AeX6GXPOffXI="
    },
    "isarray": {
      "version": "1.0.0",
      "resolved": "https://registry.npmjs.org/isarray/-/isarray-1.0.0.tgz",
      "integrity": "sha1-u5NdSFgsuhaMBoNJV6VKPgcSTxE="
    },
    "isexe": {
      "version": "2.0.0",
      "resolved": "https://registry.npmjs.org/isexe/-/isexe-2.0.0.tgz",
      "integrity": "sha1-6PvzdNxVb/iUehDcsFctYz8s+hA="
    },
    "isobject": {
      "version": "2.1.0",
      "resolved": "https://registry.npmjs.org/isobject/-/isobject-2.1.0.tgz",
      "integrity": "sha1-8GVWEJaj8dou9GJy+BXIQNh+DIk=",
      "requires": {
        "isarray": "1.0.0"
      }
    },
    "isstream": {
      "version": "0.1.2",
      "resolved": "https://registry.npmjs.org/isstream/-/isstream-0.1.2.tgz",
      "integrity": "sha1-R+Y/evVa+m+S4VAOaQ64uFKcCZo="
    },
    "js-base64": {
      "version": "2.4.3",
      "resolved": "https://registry.npmjs.org/js-base64/-/js-base64-2.4.3.tgz",
      "integrity": "sha512-H7ErYLM34CvDMto3GbD6xD0JLUGYXR3QTcH6B/tr4Hi/QpSThnCsIp+Sy5FRTw3B0d6py4HcNkW7nO/wdtGWEw=="
    },
    "js-tokens": {
      "version": "3.0.2",
      "resolved": "https://registry.npmjs.org/js-tokens/-/js-tokens-3.0.2.tgz",
      "integrity": "sha1-mGbfOVECEw449/mWvOtlRDIJwls="
    },
    "js-yaml": {
      "version": "3.10.0",
      "resolved": "https://registry.npmjs.org/js-yaml/-/js-yaml-3.10.0.tgz",
      "integrity": "sha512-O2v52ffjLa9VeM43J4XocZE//WT9N0IiwDa3KSHH7Tu8CtH+1qM8SIZvnsTh6v+4yFy5KUY3BHUVwjpfAWsjIA==",
      "requires": {
        "argparse": "1.0.10",
        "esprima": "4.0.0"
      },
      "dependencies": {
        "esprima": {
          "version": "4.0.0",
          "resolved": "https://registry.npmjs.org/esprima/-/esprima-4.0.0.tgz",
          "integrity": "sha512-oftTcaMu/EGrEIu904mWteKIv8vMuOgGYo7EhVJJN00R/EED9DCua/xxHRdYnKtcECzVg7xOWhflvJMnqcFZjw=="
        }
      }
    },
    "jsesc": {
      "version": "1.3.0",
      "resolved": "https://registry.npmjs.org/jsesc/-/jsesc-1.3.0.tgz",
      "integrity": "sha1-RsP+yMGJKxKwgz25vHYiF226s0s="
    },
    "json-edm-parser": {
      "version": "0.1.2",
      "resolved": "https://registry.npmjs.org/json-edm-parser/-/json-edm-parser-0.1.2.tgz",
      "integrity": "sha1-HmCw/vG8CvZ7wNFG393lSGzWFbQ=",
      "requires": {
        "jsonparse": "1.2.0"
      }
    },
    "json-loader": {
      "version": "0.5.7",
      "resolved": "https://registry.npmjs.org/json-loader/-/json-loader-0.5.7.tgz",
      "integrity": "sha512-QLPs8Dj7lnf3e3QYS1zkCo+4ZwqOiF9d/nZnYozTISxXWCfNs9yuky5rJw4/W34s7POaNlbZmQGaB5NiXCbP4w=="
    },
    "json-parser": {
      "version": "1.1.5",
      "resolved": "https://registry.npmjs.org/json-parser/-/json-parser-1.1.5.tgz",
      "integrity": "sha1-5i7FJh0aal/CDoEqMgdAxtkAVnc=",
      "requires": {
        "esprima": "2.7.3"
      }
    },
    "json-schema": {
      "version": "0.2.3",
      "resolved": "https://registry.npmjs.org/json-schema/-/json-schema-0.2.3.tgz",
      "integrity": "sha1-tIDIkuWaLwWVTOcnvT8qTogvnhM="
    },
    "json-schema-traverse": {
      "version": "0.3.1",
      "resolved": "https://registry.npmjs.org/json-schema-traverse/-/json-schema-traverse-0.3.1.tgz",
      "integrity": "sha1-NJptRMU6Ud6JtAgFxdXlm0F9M0A="
    },
    "json-stable-stringify": {
      "version": "1.0.1",
      "resolved": "https://registry.npmjs.org/json-stable-stringify/-/json-stable-stringify-1.0.1.tgz",
      "integrity": "sha1-mnWdOcXy/1A/1TAGRu1EX4jE+a8=",
      "requires": {
        "jsonify": "0.0.0"
      }
    },
    "json-stringify-safe": {
      "version": "5.0.1",
      "resolved": "https://registry.npmjs.org/json-stringify-safe/-/json-stringify-safe-5.0.1.tgz",
      "integrity": "sha1-Epai1Y/UXxmg9s4B1lcB4sc1tus="
    },
    "json3": {
      "version": "3.3.2",
      "resolved": "https://registry.npmjs.org/json3/-/json3-3.3.2.tgz",
      "integrity": "sha1-PAQ0dD35Pi9cQq7nsZvLSDV19OE="
    },
    "json5": {
      "version": "0.5.1",
      "resolved": "https://registry.npmjs.org/json5/-/json5-0.5.1.tgz",
      "integrity": "sha1-Hq3nrMASA0rYTiOWdn6tn6VJWCE="
    },
    "jsonfile": {
      "version": "3.0.1",
      "resolved": "https://registry.npmjs.org/jsonfile/-/jsonfile-3.0.1.tgz",
      "integrity": "sha1-pezG9l9T9mLEQVx2daAzHQmS7GY=",
      "requires": {
        "graceful-fs": "4.1.11"
      }
    },
    "jsonify": {
      "version": "0.0.0",
      "resolved": "https://registry.npmjs.org/jsonify/-/jsonify-0.0.0.tgz",
      "integrity": "sha1-LHS27kHZPKUbe1qu6PUDYx0lKnM="
    },
    "jsonparse": {
      "version": "1.2.0",
      "resolved": "https://registry.npmjs.org/jsonparse/-/jsonparse-1.2.0.tgz",
      "integrity": "sha1-XAxWhRBxYOcv50ib3eoLRMK8Z70="
    },
    "jsprim": {
      "version": "1.4.1",
      "resolved": "https://registry.npmjs.org/jsprim/-/jsprim-1.4.1.tgz",
      "integrity": "sha1-MT5mvB5cwG5Di8G3SZwuXFastqI=",
      "requires": {
        "assert-plus": "1.0.0",
        "extsprintf": "1.3.0",
        "json-schema": "0.2.3",
        "verror": "1.10.0"
      },
      "dependencies": {
        "assert-plus": {
          "version": "1.0.0",
          "resolved": "https://registry.npmjs.org/assert-plus/-/assert-plus-1.0.0.tgz",
          "integrity": "sha1-8S4PPF13sLHN2RRpQuTpbB5N1SU="
        }
      }
    },
    "kind-of": {
      "version": "3.2.2",
      "resolved": "https://registry.npmjs.org/kind-of/-/kind-of-3.2.2.tgz",
      "integrity": "sha1-MeohpzS6ubuw8yRm2JOupR5KPGQ=",
      "requires": {
        "is-buffer": "1.1.6"
      }
    },
    "klaw": {
      "version": "1.3.1",
      "resolved": "https://registry.npmjs.org/klaw/-/klaw-1.3.1.tgz",
      "integrity": "sha1-QIhDO0azsbolnXh4XY6W9zugJDk=",
      "requires": {
        "graceful-fs": "4.1.11"
      }
    },
    "lazy-cache": {
      "version": "1.0.4",
      "resolved": "https://registry.npmjs.org/lazy-cache/-/lazy-cache-1.0.4.tgz",
      "integrity": "sha1-odePw6UEdMuAhF07O24dpJpEbo4="
    },
    "lcid": {
      "version": "1.0.0",
      "resolved": "https://registry.npmjs.org/lcid/-/lcid-1.0.0.tgz",
      "integrity": "sha1-MIrMr6C8SDo4Z7S28rlQYlHRuDU=",
      "requires": {
        "invert-kv": "1.0.0"
      }
    },
    "load-json-file": {
      "version": "2.0.0",
      "resolved": "https://registry.npmjs.org/load-json-file/-/load-json-file-2.0.0.tgz",
      "integrity": "sha1-eUfkIUmvgNaWy/eXvKq8/h/inKg=",
      "requires": {
        "graceful-fs": "4.1.11",
        "parse-json": "2.2.0",
        "pify": "2.3.0",
        "strip-bom": "3.0.0"
      }
    },
    "loader-runner": {
      "version": "2.3.0",
      "resolved": "https://registry.npmjs.org/loader-runner/-/loader-runner-2.3.0.tgz",
      "integrity": "sha1-9IKuqC1UPgeSFwDVpG7yb9rGuKI="
    },
    "loader-utils": {
      "version": "1.1.0",
      "resolved": "https://registry.npmjs.org/loader-utils/-/loader-utils-1.1.0.tgz",
      "integrity": "sha1-yYrvSIvM7aL/teLeZG1qdUQp9c0=",
      "requires": {
        "big.js": "3.2.0",
        "emojis-list": "2.1.0",
        "json5": "0.5.1"
      }
    },
    "locate-path": {
      "version": "2.0.0",
      "resolved": "https://registry.npmjs.org/locate-path/-/locate-path-2.0.0.tgz",
      "integrity": "sha1-K1aLJl7slExtnA3pw9u7ygNUzY4=",
      "requires": {
        "p-locate": "2.0.0",
        "path-exists": "3.0.0"
      }
    },
    "lodash": {
      "version": "4.17.5",
      "resolved": "https://registry.npmjs.org/lodash/-/lodash-4.17.5.tgz",
      "integrity": "sha512-svL3uiZf1RwhH+cWrfZn3A4+U58wbP0tGVTLQPbjplZxZ8ROD9VLuNgsRniTlLe7OlSqR79RUehXgpBW/s0IQw=="
    },
    "lodash._baseassign": {
      "version": "3.2.0",
      "resolved": "https://registry.npmjs.org/lodash._baseassign/-/lodash._baseassign-3.2.0.tgz",
      "integrity": "sha1-jDigmVAPIVrQnlnxci/QxSv+Ck4=",
      "requires": {
        "lodash._basecopy": "3.0.1",
        "lodash.keys": "3.1.2"
      }
    },
    "lodash._basecopy": {
      "version": "3.0.1",
      "resolved": "https://registry.npmjs.org/lodash._basecopy/-/lodash._basecopy-3.0.1.tgz",
      "integrity": "sha1-jaDmqHbPNEwK2KVIghEd08XHyjY="
    },
    "lodash._basecreate": {
      "version": "3.0.3",
      "resolved": "https://registry.npmjs.org/lodash._basecreate/-/lodash._basecreate-3.0.3.tgz",
      "integrity": "sha1-G8ZhYU2qf8MRt9A78WgGoCE8+CE="
    },
    "lodash._getnative": {
      "version": "3.9.1",
      "resolved": "https://registry.npmjs.org/lodash._getnative/-/lodash._getnative-3.9.1.tgz",
      "integrity": "sha1-VwvH3t5G1hzc3mh9ZdPuy6o6r/U="
    },
    "lodash._isiterateecall": {
      "version": "3.0.9",
      "resolved": "https://registry.npmjs.org/lodash._isiterateecall/-/lodash._isiterateecall-3.0.9.tgz",
      "integrity": "sha1-UgOte6Ql+uhCRg5pbbnPPmqsBXw="
    },
    "lodash.assign": {
      "version": "4.2.0",
      "resolved": "https://registry.npmjs.org/lodash.assign/-/lodash.assign-4.2.0.tgz",
      "integrity": "sha1-DZnzzNem0mHRm9rrkkUAXShYCOc="
    },
    "lodash.clone": {
      "version": "4.5.0",
      "resolved": "https://registry.npmjs.org/lodash.clone/-/lodash.clone-4.5.0.tgz",
      "integrity": "sha1-GVhwRQ9aExkkeN9Lw9I9LeoZB7Y="
    },
    "lodash.create": {
      "version": "3.1.1",
      "resolved": "https://registry.npmjs.org/lodash.create/-/lodash.create-3.1.1.tgz",
      "integrity": "sha1-1/KEnw29p+BGgruM1yqwIkYd6+c=",
      "requires": {
        "lodash._baseassign": "3.2.0",
        "lodash._basecreate": "3.0.3",
        "lodash._isiterateecall": "3.0.9"
      }
    },
    "lodash.isarguments": {
      "version": "3.1.0",
      "resolved": "https://registry.npmjs.org/lodash.isarguments/-/lodash.isarguments-3.1.0.tgz",
      "integrity": "sha1-L1c9hcaiQon/AGY7SRwdM4/zRYo="
    },
    "lodash.isarray": {
      "version": "3.0.4",
      "resolved": "https://registry.npmjs.org/lodash.isarray/-/lodash.isarray-3.0.4.tgz",
      "integrity": "sha1-eeTriMNqgSKvhvhEqpvNhRtfu1U="
    },
    "lodash.keys": {
      "version": "3.1.2",
      "resolved": "https://registry.npmjs.org/lodash.keys/-/lodash.keys-3.1.2.tgz",
      "integrity": "sha1-TbwEcrFWvlCgsoaFXRvQsMZWCYo=",
      "requires": {
        "lodash._getnative": "3.9.1",
        "lodash.isarguments": "3.1.0",
        "lodash.isarray": "3.0.4"
      }
    },
    "lodash.some": {
      "version": "4.6.0",
      "resolved": "https://registry.npmjs.org/lodash.some/-/lodash.some-4.6.0.tgz",
      "integrity": "sha1-G7nzFO9ri63tE7VJFpsqlF62jk0="
    },
    "longest": {
      "version": "1.0.1",
      "resolved": "https://registry.npmjs.org/longest/-/longest-1.0.1.tgz",
      "integrity": "sha1-MKCy2jj3N3DoKUoNIuZiXtd9AJc="
    },
    "loose-envify": {
      "version": "1.3.1",
      "resolved": "https://registry.npmjs.org/loose-envify/-/loose-envify-1.3.1.tgz",
      "integrity": "sha1-0aitM/qc4OcT1l/dCsi3SNR4yEg=",
      "requires": {
        "js-tokens": "3.0.2"
      }
    },
    "loud-rejection": {
      "version": "1.6.0",
      "resolved": "https://registry.npmjs.org/loud-rejection/-/loud-rejection-1.6.0.tgz",
      "integrity": "sha1-W0b4AUft7leIcPCG0Eghz5mOVR8=",
      "requires": {
        "currently-unhandled": "0.4.1",
        "signal-exit": "3.0.2"
      }
    },
    "lru-cache": {
      "version": "4.1.1",
      "resolved": "https://registry.npmjs.org/lru-cache/-/lru-cache-4.1.1.tgz",
      "integrity": "sha512-q4spe4KTfsAS1SUHLO0wz8Qiyf1+vMIAgpRYioFYDMNqKfHQbg+AVDH3i4fvpl71/P1L0dBl+fQi+P37UYf0ew==",
      "requires": {
        "pseudomap": "1.0.2",
        "yallist": "2.1.2"
      }
    },
    "lru-queue": {
      "version": "0.1.0",
      "resolved": "https://registry.npmjs.org/lru-queue/-/lru-queue-0.1.0.tgz",
      "integrity": "sha1-Jzi9nw089PhEkMVzbEhpmsYyzaM=",
      "requires": {
        "es5-ext": "0.10.39"
      }
    },
    "make-error": {
      "version": "1.3.4",
      "resolved": "https://registry.npmjs.org/make-error/-/make-error-1.3.4.tgz",
      "integrity": "sha512-0Dab5btKVPhibSalc9QGXb559ED7G7iLjFXBaj9Wq8O3vorueR5K5jaE3hkG6ZQINyhA/JgG6Qk4qdFQjsYV6g=="
    },
    "map-obj": {
      "version": "1.0.1",
      "resolved": "https://registry.npmjs.org/map-obj/-/map-obj-1.0.1.tgz",
      "integrity": "sha1-2TPOuSBdgr3PSIb2dCvcK03qFG0="
    },
    "map-stream": {
      "version": "0.1.0",
      "resolved": "https://registry.npmjs.org/map-stream/-/map-stream-0.1.0.tgz",
      "integrity": "sha1-5WqpTEyAVaFkBKBnS3jyFffI4ZQ="
    },
    "marked": {
      "version": "0.3.17",
      "resolved": "https://registry.npmjs.org/marked/-/marked-0.3.17.tgz",
      "integrity": "sha512-+AKbNsjZl6jFfLPwHhWmGTqE009wTKn3RTmn9K8oUKHrX/abPJjtcRtXpYB/FFrwPJRUA86LX/de3T0knkPCmQ=="
    },
    "md5": {
      "version": "2.2.1",
      "resolved": "https://registry.npmjs.org/md5/-/md5-2.2.1.tgz",
      "integrity": "sha1-U6s41f48iJG6RlMp6iP6wFQBJvk=",
      "requires": {
        "charenc": "0.0.2",
        "crypt": "0.0.2",
        "is-buffer": "1.1.6"
      }
    },
    "md5.js": {
      "version": "1.3.4",
      "resolved": "https://registry.npmjs.org/md5.js/-/md5.js-1.3.4.tgz",
      "integrity": "sha1-6b296UogpawYsENA/Fdk1bCdkB0=",
      "requires": {
        "hash-base": "3.0.4",
        "inherits": "2.0.3"
      }
    },
    "media-typer": {
      "version": "0.3.0",
      "resolved": "https://registry.npmjs.org/media-typer/-/media-typer-0.3.0.tgz",
      "integrity": "sha1-hxDXrwqmJvj/+hzgAWhUUmMlV0g="
    },
    "mem": {
      "version": "1.1.0",
      "resolved": "https://registry.npmjs.org/mem/-/mem-1.1.0.tgz",
      "integrity": "sha1-Xt1StIXKHZAP5kiVUFOZoN+kX3Y=",
      "requires": {
        "mimic-fn": "1.2.0"
      }
    },
    "memoizee": {
      "version": "0.4.12",
      "resolved": "https://registry.npmjs.org/memoizee/-/memoizee-0.4.12.tgz",
      "integrity": "sha512-sprBu6nwxBWBvBOh5v2jcsGqiGLlL2xr2dLub3vR8dnE8YB17omwtm/0NSHl8jjNbcsJd5GMWJAnTSVe/O0Wfg==",
      "requires": {
        "d": "1.0.0",
        "es5-ext": "0.10.39",
        "es6-weak-map": "2.0.2",
        "event-emitter": "0.3.5",
        "is-promise": "2.1.0",
        "lru-queue": "0.1.0",
        "next-tick": "1.0.0",
        "timers-ext": "0.1.2"
      }
    },
    "memory-fs": {
      "version": "0.4.1",
      "resolved": "https://registry.npmjs.org/memory-fs/-/memory-fs-0.4.1.tgz",
      "integrity": "sha1-OpoguEYlI+RHz7x+i7gO1me/xVI=",
      "requires": {
        "errno": "0.1.7",
        "readable-stream": "2.3.4"
      }
    },
    "meow": {
      "version": "3.7.0",
      "resolved": "https://registry.npmjs.org/meow/-/meow-3.7.0.tgz",
      "integrity": "sha1-cstmi0JSKCkKu/qFaJJYcwioAfs=",
      "requires": {
        "camelcase-keys": "2.1.0",
        "decamelize": "1.2.0",
        "loud-rejection": "1.6.0",
        "map-obj": "1.0.1",
        "minimist": "1.2.0",
        "normalize-package-data": "2.4.0",
        "object-assign": "4.1.1",
        "read-pkg-up": "1.0.1",
        "redent": "1.0.0",
        "trim-newlines": "1.0.0"
      },
      "dependencies": {
        "find-up": {
          "version": "1.1.2",
          "resolved": "https://registry.npmjs.org/find-up/-/find-up-1.1.2.tgz",
          "integrity": "sha1-ay6YIrGizgpgq2TWEOzK1TyyTQ8=",
          "requires": {
            "path-exists": "2.1.0",
            "pinkie-promise": "2.0.1"
          }
        },
        "load-json-file": {
          "version": "1.1.0",
          "resolved": "https://registry.npmjs.org/load-json-file/-/load-json-file-1.1.0.tgz",
          "integrity": "sha1-lWkFcI1YtLq0wiYbBPWfMcmTdMA=",
          "requires": {
            "graceful-fs": "4.1.11",
            "parse-json": "2.2.0",
            "pify": "2.3.0",
            "pinkie-promise": "2.0.1",
            "strip-bom": "2.0.0"
          }
        },
        "minimist": {
          "version": "1.2.0",
          "resolved": "https://registry.npmjs.org/minimist/-/minimist-1.2.0.tgz",
          "integrity": "sha1-o1AIsg9BOD7sH7kU9M1d95omQoQ="
        },
        "path-exists": {
          "version": "2.1.0",
          "resolved": "https://registry.npmjs.org/path-exists/-/path-exists-2.1.0.tgz",
          "integrity": "sha1-D+tsZPD8UY2adU3V77YscCJ2H0s=",
          "requires": {
            "pinkie-promise": "2.0.1"
          }
        },
        "path-type": {
          "version": "1.1.0",
          "resolved": "https://registry.npmjs.org/path-type/-/path-type-1.1.0.tgz",
          "integrity": "sha1-WcRPfuSR2nBNpBXaWkBwuk+P5EE=",
          "requires": {
            "graceful-fs": "4.1.11",
            "pify": "2.3.0",
            "pinkie-promise": "2.0.1"
          }
        },
        "read-pkg": {
          "version": "1.1.0",
          "resolved": "https://registry.npmjs.org/read-pkg/-/read-pkg-1.1.0.tgz",
          "integrity": "sha1-9f+qXs0pyzHAR0vKfXVra7KePyg=",
          "requires": {
            "load-json-file": "1.1.0",
            "normalize-package-data": "2.4.0",
            "path-type": "1.1.0"
          }
        },
        "read-pkg-up": {
          "version": "1.0.1",
          "resolved": "https://registry.npmjs.org/read-pkg-up/-/read-pkg-up-1.0.1.tgz",
          "integrity": "sha1-nWPBMnbAZZGNV/ACpX9AobZD+wI=",
          "requires": {
            "find-up": "1.1.2",
            "read-pkg": "1.1.0"
          }
        },
        "strip-bom": {
          "version": "2.0.0",
          "resolved": "https://registry.npmjs.org/strip-bom/-/strip-bom-2.0.0.tgz",
          "integrity": "sha1-YhmoVhZSBJHzV4i9vxRHqZx+aw4=",
          "requires": {
            "is-utf8": "0.2.1"
          }
        }
      }
    },
    "merge-descriptors": {
      "version": "1.0.1",
      "resolved": "https://registry.npmjs.org/merge-descriptors/-/merge-descriptors-1.0.1.tgz",
      "integrity": "sha1-sAqqVW3YtEVoFQ7J0blT8/kMu2E="
    },
    "merge-json": {
      "version": "0.1.0-b.3",
      "resolved": "https://registry.npmjs.org/merge-json/-/merge-json-0.1.0-b.3.tgz",
      "integrity": "sha1-RI4RhCTHdSryrcqD+7BJdYWWpoA="
    },
    "methods": {
      "version": "1.1.2",
      "resolved": "https://registry.npmjs.org/methods/-/methods-1.1.2.tgz",
      "integrity": "sha1-VSmk1nZUE07cxSZmVoNbD4Ua/O4="
    },
    "micromatch": {
      "version": "2.3.11",
      "resolved": "https://registry.npmjs.org/micromatch/-/micromatch-2.3.11.tgz",
      "integrity": "sha1-hmd8l9FyCzY0MdBNDRUpO9OMFWU=",
      "requires": {
        "arr-diff": "2.0.0",
        "array-unique": "0.2.1",
        "braces": "1.8.5",
        "expand-brackets": "0.1.5",
        "extglob": "0.3.2",
        "filename-regex": "2.0.1",
        "is-extglob": "1.0.0",
        "is-glob": "2.0.1",
        "kind-of": "3.2.2",
        "normalize-path": "2.1.1",
        "object.omit": "2.0.1",
        "parse-glob": "3.0.4",
        "regex-cache": "0.4.4"
      }
    },
    "miller-rabin": {
      "version": "4.0.1",
      "resolved": "https://registry.npmjs.org/miller-rabin/-/miller-rabin-4.0.1.tgz",
      "integrity": "sha512-115fLhvZVqWwHPbClyntxEVfVDfl9DLLTuJvq3g2O/Oxi8AiNouAHvDSzHS0viUJc+V5vm3eq91Xwqn9dp4jRA==",
      "requires": {
        "bn.js": "4.11.8",
        "brorand": "1.1.0"
      }
    },
    "mime": {
      "version": "1.6.0",
      "resolved": "https://registry.npmjs.org/mime/-/mime-1.6.0.tgz",
      "integrity": "sha512-x0Vn8spI+wuJ1O6S7gnbaQg8Pxh4NNHb7KSINmEWKiPE4RKOplvijn+NkmYmmRgP68mc70j2EbeTFRsrswaQeg=="
    },
    "mime-db": {
      "version": "1.33.0",
      "resolved": "https://registry.npmjs.org/mime-db/-/mime-db-1.33.0.tgz",
      "integrity": "sha512-BHJ/EKruNIqJf/QahvxwQZXKygOQ256myeN/Ew+THcAa5q+PjyTTMMeNQC4DZw5AwfvelsUrA6B67NKMqXDbzQ=="
    },
    "mime-types": {
      "version": "2.1.18",
      "resolved": "https://registry.npmjs.org/mime-types/-/mime-types-2.1.18.tgz",
      "integrity": "sha512-lc/aahn+t4/SWV/qcmumYjymLsWfN3ELhpmVuUFjgsORruuZPVSwAQryq+HHGvO/SI2KVX26bx+En+zhM8g8hQ==",
      "requires": {
        "mime-db": "1.33.0"
      }
    },
    "mimic-fn": {
      "version": "1.2.0",
      "resolved": "https://registry.npmjs.org/mimic-fn/-/mimic-fn-1.2.0.tgz",
      "integrity": "sha512-jf84uxzwiuiIVKiOLpfYk7N46TSy8ubTonmneY9vrpHNAnp0QBt2BxWV9dO3/j+BoVAb+a5G6YDPW3M5HOdMWQ=="
    },
    "mingo": {
      "version": "1.3.3",
      "resolved": "https://registry.npmjs.org/mingo/-/mingo-1.3.3.tgz",
      "integrity": "sha1-aSLE0Ufvx3GgFCWixMj3eER4xUY="
    },
    "minimalistic-assert": {
      "version": "1.0.0",
      "resolved": "https://registry.npmjs.org/minimalistic-assert/-/minimalistic-assert-1.0.0.tgz",
      "integrity": "sha1-cCvi3aazf0g2vLP121ZkG2Sh09M="
    },
    "minimalistic-crypto-utils": {
      "version": "1.0.1",
      "resolved": "https://registry.npmjs.org/minimalistic-crypto-utils/-/minimalistic-crypto-utils-1.0.1.tgz",
      "integrity": "sha1-9sAMHAsIIkblxNmd+4x8CDsrWCo="
    },
    "minimatch": {
      "version": "3.0.4",
      "resolved": "https://registry.npmjs.org/minimatch/-/minimatch-3.0.4.tgz",
      "integrity": "sha512-yJHVQEhyqPLUTgt9B83PXu6W3rx4MvvHvSUvToogpwoGDOUQ+yDrR0HRot+yOCdCO7u4hX3pWft6kWBBcqh0UA==",
      "requires": {
        "brace-expansion": "1.1.11"
      }
    },
    "minimist": {
      "version": "0.0.8",
      "resolved": "https://registry.npmjs.org/minimist/-/minimist-0.0.8.tgz",
      "integrity": "sha1-hX/Kv8M5fSYluCKCYuhqp6ARsF0="
    },
    "mkdirp": {
      "version": "0.5.1",
      "resolved": "https://registry.npmjs.org/mkdirp/-/mkdirp-0.5.1.tgz",
      "integrity": "sha1-MAV0OOrGz3+MR2fzhkjWaX11yQM=",
      "requires": {
        "minimist": "0.0.8"
      }
    },
    "mocha": {
      "version": "3.5.3",
      "resolved": "https://registry.npmjs.org/mocha/-/mocha-3.5.3.tgz",
      "integrity": "sha512-/6na001MJWEtYxHOV1WLfsmR4YIynkUEhBwzsb+fk2qmQ3iqsi258l/Q2MWHJMImAcNpZ8DEdYAK72NHoIQ9Eg==",
      "requires": {
        "browser-stdout": "1.3.0",
        "commander": "2.9.0",
        "debug": "2.6.8",
        "diff": "3.2.0",
        "escape-string-regexp": "1.0.5",
        "glob": "7.1.1",
        "growl": "1.9.2",
        "he": "1.1.1",
        "json3": "3.3.2",
        "lodash.create": "3.1.1",
        "mkdirp": "0.5.1",
        "supports-color": "3.1.2"
      },
      "dependencies": {
        "commander": {
          "version": "2.9.0",
          "resolved": "https://registry.npmjs.org/commander/-/commander-2.9.0.tgz",
          "integrity": "sha1-nJkJQXbhIkDLItbFFGCYQA/g99Q=",
          "requires": {
            "graceful-readlink": "1.0.1"
          }
        },
        "debug": {
          "version": "2.6.8",
          "resolved": "https://registry.npmjs.org/debug/-/debug-2.6.8.tgz",
          "integrity": "sha1-5zFTHKLt4n0YgiJCfaF4IdaP9Pw=",
          "requires": {
            "ms": "2.0.0"
          }
        },
        "diff": {
          "version": "3.2.0",
          "resolved": "https://registry.npmjs.org/diff/-/diff-3.2.0.tgz",
          "integrity": "sha1-yc45Okt8vQsFinJck98pkCeGj/k="
        },
        "glob": {
          "version": "7.1.1",
          "resolved": "https://registry.npmjs.org/glob/-/glob-7.1.1.tgz",
          "integrity": "sha1-gFIR3wT6rxxjo2ADBs31reULLsg=",
          "requires": {
            "fs.realpath": "1.0.0",
            "inflight": "1.0.6",
            "inherits": "2.0.3",
            "minimatch": "3.0.4",
            "once": "1.4.0",
            "path-is-absolute": "1.0.1"
          }
        },
        "has-flag": {
          "version": "1.0.0",
          "resolved": "https://registry.npmjs.org/has-flag/-/has-flag-1.0.0.tgz",
          "integrity": "sha1-nZ55MWXOAXoA8AQYxD+UKnsdEfo="
        },
        "supports-color": {
          "version": "3.1.2",
          "resolved": "https://registry.npmjs.org/supports-color/-/supports-color-3.1.2.tgz",
          "integrity": "sha1-cqJiiU2dQIuVbKBf83su2KbiotU=",
          "requires": {
            "has-flag": "1.0.0"
          }
        }
      }
    },
    "mocha-junit-reporter": {
      "version": "1.17.0",
      "resolved": "https://registry.npmjs.org/mocha-junit-reporter/-/mocha-junit-reporter-1.17.0.tgz",
      "integrity": "sha1-LlFJ7UD8XS48px5C21qx/snG2Fw=",
      "requires": {
        "debug": "2.6.9",
        "md5": "2.2.1",
        "mkdirp": "0.5.1",
        "strip-ansi": "4.0.0",
        "xml": "1.0.1"
      },
      "dependencies": {
        "ansi-regex": {
          "version": "3.0.0",
          "resolved": "https://registry.npmjs.org/ansi-regex/-/ansi-regex-3.0.0.tgz",
          "integrity": "sha1-7QMXwyIGT3lGbAKWa922Bas32Zg="
        },
        "strip-ansi": {
          "version": "4.0.0",
          "resolved": "https://registry.npmjs.org/strip-ansi/-/strip-ansi-4.0.0.tgz",
          "integrity": "sha1-qEeQIusaw2iocTibY1JixQXuNo8=",
          "requires": {
            "ansi-regex": "3.0.0"
          }
        }
      }
    },
    "ms": {
      "version": "2.0.0",
      "resolved": "https://registry.npmjs.org/ms/-/ms-2.0.0.tgz",
      "integrity": "sha1-VgiurfwAvmwpAd9fmGF4jeDVl8g="
    },
    "negotiator": {
      "version": "0.6.1",
      "resolved": "https://registry.npmjs.org/negotiator/-/negotiator-0.6.1.tgz",
      "integrity": "sha1-KzJxhOiZIQEXeyhWP7XnECrNDKk="
    },
    "next-tick": {
      "version": "1.0.0",
      "resolved": "https://registry.npmjs.org/next-tick/-/next-tick-1.0.0.tgz",
      "integrity": "sha1-yobR/ogoFpsBICCOPchCS524NCw="
    },
    "node-libs-browser": {
      "version": "2.1.0",
      "resolved": "https://registry.npmjs.org/node-libs-browser/-/node-libs-browser-2.1.0.tgz",
      "integrity": "sha512-5AzFzdoIMb89hBGMZglEegffzgRg+ZFoUmisQ8HI4j1KDdpx13J0taNp2y9xPbur6W61gepGDDotGBVQ7mfUCg==",
      "requires": {
        "assert": "1.4.1",
        "browserify-zlib": "0.2.0",
        "buffer": "4.9.1",
        "console-browserify": "1.1.0",
        "constants-browserify": "1.0.0",
        "crypto-browserify": "3.12.0",
        "domain-browser": "1.2.0",
        "events": "1.1.1",
        "https-browserify": "1.0.0",
        "os-browserify": "0.3.0",
        "path-browserify": "0.0.0",
        "process": "0.11.10",
        "punycode": "1.4.1",
        "querystring-es3": "0.2.1",
        "readable-stream": "2.3.4",
        "stream-browserify": "2.0.1",
        "stream-http": "2.8.0",
        "string_decoder": "1.0.3",
        "timers-browserify": "2.0.6",
        "tty-browserify": "0.0.0",
        "url": "0.11.0",
        "util": "0.10.3",
        "vm-browserify": "0.0.4"
      }
    },
    "node-replace": {
      "version": "0.3.3",
      "resolved": "https://registry.npmjs.org/node-replace/-/node-replace-0.3.3.tgz",
      "integrity": "sha512-hhaeJbnM7BTTuwUVj3vfw5ZGmw/y7A0MRgJu+s8HH6P0UoqaW3CaoTCYYUunexz1nOr8N8q8VHIpoXr6jrxH8A==",
      "requires": {
        "colors": "1.1.2",
        "minimatch": "3.0.4",
        "nomnom": "1.8.1"
      }
    },
    "nomnom": {
      "version": "1.8.1",
      "resolved": "https://registry.npmjs.org/nomnom/-/nomnom-1.8.1.tgz",
      "integrity": "sha1-IVH3Ikcrp55Qp2/BJbuMjy5Nwqc=",
      "requires": {
        "chalk": "0.4.0",
        "underscore": "1.6.0"
      },
      "dependencies": {
        "ansi-styles": {
          "version": "1.0.0",
          "resolved": "https://registry.npmjs.org/ansi-styles/-/ansi-styles-1.0.0.tgz",
          "integrity": "sha1-yxAt8cVvUSPquLZ817mAJ6AnkXg="
        },
        "chalk": {
          "version": "0.4.0",
          "resolved": "https://registry.npmjs.org/chalk/-/chalk-0.4.0.tgz",
          "integrity": "sha1-UZmj3c0MHv4jvAjBsCewYXbgxk8=",
          "requires": {
            "ansi-styles": "1.0.0",
            "has-color": "0.1.7",
            "strip-ansi": "0.1.1"
          }
        },
        "strip-ansi": {
          "version": "0.1.1",
          "resolved": "https://registry.npmjs.org/strip-ansi/-/strip-ansi-0.1.1.tgz",
          "integrity": "sha1-OeipjQRNFQZgq+SmgIrPcLt7yZE="
        },
        "underscore": {
          "version": "1.6.0",
          "resolved": "https://registry.npmjs.org/underscore/-/underscore-1.6.0.tgz",
          "integrity": "sha1-izixDKze9jM3uLJOT/htRa6lKag="
        }
      }
    },
    "normalize-package-data": {
      "version": "2.4.0",
      "resolved": "https://registry.npmjs.org/normalize-package-data/-/normalize-package-data-2.4.0.tgz",
      "integrity": "sha512-9jjUFbTPfEy3R/ad/2oNbKtW9Hgovl5O1FvFWKkKblNXoN/Oou6+9+KKohPK13Yc3/TyunyWhJp6gvRNR/PPAw==",
      "requires": {
        "hosted-git-info": "2.5.0",
        "is-builtin-module": "1.0.0",
        "semver": "5.5.0",
        "validate-npm-package-license": "3.0.3"
      }
    },
    "normalize-path": {
      "version": "2.1.1",
      "resolved": "https://registry.npmjs.org/normalize-path/-/normalize-path-2.1.1.tgz",
      "integrity": "sha1-GrKLVW4Zg2Oowab35vogE3/mrtk=",
      "requires": {
        "remove-trailing-separator": "1.1.0"
      }
    },
    "npm-run-path": {
      "version": "2.0.2",
      "resolved": "https://registry.npmjs.org/npm-run-path/-/npm-run-path-2.0.2.tgz",
      "integrity": "sha1-NakjLfo11wZ7TLLd8jV7GHFTbF8=",
      "requires": {
        "path-key": "2.0.1"
      }
    },
    "nugget": {
      "version": "2.0.1",
      "resolved": "https://registry.npmjs.org/nugget/-/nugget-2.0.1.tgz",
      "integrity": "sha1-IBCVpIfhrTYIGzQy+jytpPjQcbA=",
      "requires": {
        "debug": "2.6.9",
        "minimist": "1.2.0",
        "pretty-bytes": "1.0.4",
        "progress-stream": "1.2.0",
        "request": "2.81.0",
        "single-line-log": "1.1.2",
        "throttleit": "0.0.2"
      },
      "dependencies": {
        "minimist": {
          "version": "1.2.0",
          "resolved": "https://registry.npmjs.org/minimist/-/minimist-1.2.0.tgz",
          "integrity": "sha1-o1AIsg9BOD7sH7kU9M1d95omQoQ="
        }
      }
    },
    "null-loader": {
      "version": "0.1.1",
      "resolved": "https://registry.npmjs.org/null-loader/-/null-loader-0.1.1.tgz",
      "integrity": "sha1-F76av80/8OFRL2/Er8sfUDk3j64="
    },
    "number-is-nan": {
      "version": "1.0.1",
      "resolved": "https://registry.npmjs.org/number-is-nan/-/number-is-nan-1.0.1.tgz",
      "integrity": "sha1-CXtgK1NCKlIsGvuHkDGDNpQaAR0="
    },
    "nyc": {
      "version": "11.4.1",
      "resolved": "https://registry.npmjs.org/nyc/-/nyc-11.4.1.tgz",
      "integrity": "sha512-5eCZpvaksFVjP2rt1r60cfXmt3MUtsQDw8bAzNqNEr4WLvUMLgiVENMf/B9bE9YAX0mGVvaGA3v9IS9ekNqB1Q==",
      "requires": {
        "archy": "1.0.0",
        "arrify": "1.0.1",
        "caching-transform": "1.0.1",
        "convert-source-map": "1.5.1",
        "debug-log": "1.0.1",
        "default-require-extensions": "1.0.0",
        "find-cache-dir": "0.1.1",
        "find-up": "2.1.0",
        "foreground-child": "1.5.6",
        "glob": "7.1.2",
        "istanbul-lib-coverage": "1.1.1",
        "istanbul-lib-hook": "1.1.0",
        "istanbul-lib-instrument": "1.9.1",
        "istanbul-lib-report": "1.1.2",
        "istanbul-lib-source-maps": "1.2.2",
        "istanbul-reports": "1.1.3",
        "md5-hex": "1.3.0",
        "merge-source-map": "1.0.4",
        "micromatch": "2.3.11",
        "mkdirp": "0.5.1",
        "resolve-from": "2.0.0",
        "rimraf": "2.6.2",
        "signal-exit": "3.0.2",
        "spawn-wrap": "1.4.2",
        "test-exclude": "4.1.1",
        "yargs": "10.0.3",
        "yargs-parser": "8.0.0"
      },
      "dependencies": {
        "align-text": {
          "version": "0.1.4",
          "bundled": true,
          "requires": {
            "kind-of": "3.2.2",
            "longest": "1.0.1",
            "repeat-string": "1.6.1"
          }
        },
        "amdefine": {
          "version": "1.0.1",
          "bundled": true
        },
        "ansi-regex": {
          "version": "2.1.1",
          "bundled": true
        },
        "ansi-styles": {
          "version": "2.2.1",
          "bundled": true
        },
        "append-transform": {
          "version": "0.4.0",
          "bundled": true,
          "requires": {
            "default-require-extensions": "1.0.0"
          }
        },
        "archy": {
          "version": "1.0.0",
          "bundled": true
        },
        "arr-diff": {
          "version": "2.0.0",
          "bundled": true,
          "requires": {
            "arr-flatten": "1.1.0"
          }
        },
        "arr-flatten": {
          "version": "1.1.0",
          "bundled": true
        },
        "array-unique": {
          "version": "0.2.1",
          "bundled": true
        },
        "arrify": {
          "version": "1.0.1",
          "bundled": true
        },
        "async": {
          "version": "1.5.2",
          "bundled": true
        },
        "babel-code-frame": {
          "version": "6.26.0",
          "bundled": true,
          "requires": {
            "chalk": "1.1.3",
            "esutils": "2.0.2",
            "js-tokens": "3.0.2"
          }
        },
        "babel-generator": {
          "version": "6.26.0",
          "bundled": true,
          "requires": {
            "babel-messages": "6.23.0",
            "babel-runtime": "6.26.0",
            "babel-types": "6.26.0",
            "detect-indent": "4.0.0",
            "jsesc": "1.3.0",
            "lodash": "4.17.4",
            "source-map": "0.5.7",
            "trim-right": "1.0.1"
          }
        },
        "babel-messages": {
          "version": "6.23.0",
          "bundled": true,
          "requires": {
            "babel-runtime": "6.26.0"
          }
        },
        "babel-runtime": {
          "version": "6.26.0",
          "bundled": true,
          "requires": {
            "core-js": "2.5.3",
            "regenerator-runtime": "0.11.1"
          }
        },
        "babel-template": {
          "version": "6.26.0",
          "bundled": true,
          "requires": {
            "babel-runtime": "6.26.0",
            "babel-traverse": "6.26.0",
            "babel-types": "6.26.0",
            "babylon": "6.18.0",
            "lodash": "4.17.4"
          }
        },
        "babel-traverse": {
          "version": "6.26.0",
          "bundled": true,
          "requires": {
            "babel-code-frame": "6.26.0",
            "babel-messages": "6.23.0",
            "babel-runtime": "6.26.0",
            "babel-types": "6.26.0",
            "babylon": "6.18.0",
            "debug": "2.6.9",
            "globals": "9.18.0",
            "invariant": "2.2.2",
            "lodash": "4.17.4"
          }
        },
        "babel-types": {
          "version": "6.26.0",
          "bundled": true,
          "requires": {
            "babel-runtime": "6.26.0",
            "esutils": "2.0.2",
            "lodash": "4.17.4",
            "to-fast-properties": "1.0.3"
          }
        },
        "babylon": {
          "version": "6.18.0",
          "bundled": true
        },
        "balanced-match": {
          "version": "1.0.0",
          "bundled": true
        },
        "brace-expansion": {
          "version": "1.1.8",
          "bundled": true,
          "requires": {
            "balanced-match": "1.0.0",
            "concat-map": "0.0.1"
          }
        },
        "braces": {
          "version": "1.8.5",
          "bundled": true,
          "requires": {
            "expand-range": "1.8.2",
            "preserve": "0.2.0",
            "repeat-element": "1.1.2"
          }
        },
        "builtin-modules": {
          "version": "1.1.1",
          "bundled": true
        },
        "caching-transform": {
          "version": "1.0.1",
          "bundled": true,
          "requires": {
            "md5-hex": "1.3.0",
            "mkdirp": "0.5.1",
            "write-file-atomic": "1.3.4"
          }
        },
        "camelcase": {
          "version": "1.2.1",
          "bundled": true,
          "optional": true
        },
        "center-align": {
          "version": "0.1.3",
          "bundled": true,
          "optional": true,
          "requires": {
            "align-text": "0.1.4",
            "lazy-cache": "1.0.4"
          }
        },
        "chalk": {
          "version": "1.1.3",
          "bundled": true,
          "requires": {
            "ansi-styles": "2.2.1",
            "escape-string-regexp": "1.0.5",
            "has-ansi": "2.0.0",
            "strip-ansi": "3.0.1",
            "supports-color": "2.0.0"
          }
        },
        "cliui": {
          "version": "2.1.0",
          "bundled": true,
          "optional": true,
          "requires": {
            "center-align": "0.1.3",
            "right-align": "0.1.3",
            "wordwrap": "0.0.2"
          },
          "dependencies": {
            "wordwrap": {
              "version": "0.0.2",
              "bundled": true,
              "optional": true
            }
          }
        },
        "code-point-at": {
          "version": "1.1.0",
          "bundled": true
        },
        "commondir": {
          "version": "1.0.1",
          "bundled": true
        },
        "concat-map": {
          "version": "0.0.1",
          "bundled": true
        },
        "convert-source-map": {
          "version": "1.5.1",
          "bundled": true
        },
        "core-js": {
          "version": "2.5.3",
          "bundled": true
        },
        "cross-spawn": {
          "version": "4.0.2",
          "bundled": true,
          "requires": {
            "lru-cache": "4.1.1",
            "which": "1.3.0"
          }
        },
        "debug": {
          "version": "2.6.9",
          "bundled": true,
          "requires": {
            "ms": "2.0.0"
          }
        },
        "debug-log": {
          "version": "1.0.1",
          "bundled": true
        },
        "decamelize": {
          "version": "1.2.0",
          "bundled": true
        },
        "default-require-extensions": {
          "version": "1.0.0",
          "bundled": true,
          "requires": {
            "strip-bom": "2.0.0"
          }
        },
        "detect-indent": {
          "version": "4.0.0",
          "bundled": true,
          "requires": {
            "repeating": "2.0.1"
          }
        },
        "error-ex": {
          "version": "1.3.1",
          "bundled": true,
          "requires": {
            "is-arrayish": "0.2.1"
          }
        },
        "escape-string-regexp": {
          "version": "1.0.5",
          "bundled": true
        },
        "esutils": {
          "version": "2.0.2",
          "bundled": true
        },
        "execa": {
          "version": "0.7.0",
          "bundled": true,
          "requires": {
            "cross-spawn": "5.1.0",
            "get-stream": "3.0.0",
            "is-stream": "1.1.0",
            "npm-run-path": "2.0.2",
            "p-finally": "1.0.0",
            "signal-exit": "3.0.2",
            "strip-eof": "1.0.0"
          },
          "dependencies": {
            "cross-spawn": {
              "version": "5.1.0",
              "bundled": true,
              "requires": {
                "lru-cache": "4.1.1",
                "shebang-command": "1.2.0",
                "which": "1.3.0"
              }
            }
          }
        },
        "expand-brackets": {
          "version": "0.1.5",
          "bundled": true,
          "requires": {
            "is-posix-bracket": "0.1.1"
          }
        },
        "expand-range": {
          "version": "1.8.2",
          "bundled": true,
          "requires": {
            "fill-range": "2.2.3"
          }
        },
        "extglob": {
          "version": "0.3.2",
          "bundled": true,
          "requires": {
            "is-extglob": "1.0.0"
          }
        },
        "filename-regex": {
          "version": "2.0.1",
          "bundled": true
        },
        "fill-range": {
          "version": "2.2.3",
          "bundled": true,
          "requires": {
            "is-number": "2.1.0",
            "isobject": "2.1.0",
            "randomatic": "1.1.7",
            "repeat-element": "1.1.2",
            "repeat-string": "1.6.1"
          }
        },
        "find-cache-dir": {
          "version": "0.1.1",
          "bundled": true,
          "requires": {
            "commondir": "1.0.1",
            "mkdirp": "0.5.1",
            "pkg-dir": "1.0.0"
          }
        },
        "find-up": {
          "version": "2.1.0",
          "bundled": true,
          "requires": {
            "locate-path": "2.0.0"
          }
        },
        "for-in": {
          "version": "1.0.2",
          "bundled": true
        },
        "for-own": {
          "version": "0.1.5",
          "bundled": true,
          "requires": {
            "for-in": "1.0.2"
          }
        },
        "foreground-child": {
          "version": "1.5.6",
          "bundled": true,
          "requires": {
            "cross-spawn": "4.0.2",
            "signal-exit": "3.0.2"
          }
        },
        "fs.realpath": {
          "version": "1.0.0",
          "bundled": true
        },
        "get-caller-file": {
          "version": "1.0.2",
          "bundled": true
        },
        "get-stream": {
          "version": "3.0.0",
          "bundled": true
        },
        "glob": {
          "version": "7.1.2",
          "bundled": true,
          "requires": {
            "fs.realpath": "1.0.0",
            "inflight": "1.0.6",
            "inherits": "2.0.3",
            "minimatch": "3.0.4",
            "once": "1.4.0",
            "path-is-absolute": "1.0.1"
          }
        },
        "glob-base": {
          "version": "0.3.0",
          "bundled": true,
          "requires": {
            "glob-parent": "2.0.0",
            "is-glob": "2.0.1"
          }
        },
        "glob-parent": {
          "version": "2.0.0",
          "bundled": true,
          "requires": {
            "is-glob": "2.0.1"
          }
        },
        "globals": {
          "version": "9.18.0",
          "bundled": true
        },
        "graceful-fs": {
          "version": "4.1.11",
          "bundled": true
        },
        "handlebars": {
          "version": "4.0.11",
          "bundled": true,
          "requires": {
            "async": "1.5.2",
            "optimist": "0.6.1",
            "source-map": "0.4.4",
            "uglify-js": "2.8.29"
          },
          "dependencies": {
            "source-map": {
              "version": "0.4.4",
              "bundled": true,
              "requires": {
                "amdefine": "1.0.1"
              }
            }
          }
        },
        "has-ansi": {
          "version": "2.0.0",
          "bundled": true,
          "requires": {
            "ansi-regex": "2.1.1"
          }
        },
        "has-flag": {
          "version": "1.0.0",
          "bundled": true
        },
        "hosted-git-info": {
          "version": "2.5.0",
          "bundled": true
        },
        "imurmurhash": {
          "version": "0.1.4",
          "bundled": true
        },
        "inflight": {
          "version": "1.0.6",
          "bundled": true,
          "requires": {
            "once": "1.4.0",
            "wrappy": "1.0.2"
          }
        },
        "inherits": {
          "version": "2.0.3",
          "bundled": true
        },
        "invariant": {
          "version": "2.2.2",
          "bundled": true,
          "requires": {
            "loose-envify": "1.3.1"
          }
        },
        "invert-kv": {
          "version": "1.0.0",
          "bundled": true
        },
        "is-arrayish": {
          "version": "0.2.1",
          "bundled": true
        },
        "is-buffer": {
          "version": "1.1.6",
          "bundled": true
        },
        "is-builtin-module": {
          "version": "1.0.0",
          "bundled": true,
          "requires": {
            "builtin-modules": "1.1.1"
          }
        },
        "is-dotfile": {
          "version": "1.0.3",
          "bundled": true
        },
        "is-equal-shallow": {
          "version": "0.1.3",
          "bundled": true,
          "requires": {
            "is-primitive": "2.0.0"
          }
        },
        "is-extendable": {
          "version": "0.1.1",
          "bundled": true
        },
        "is-extglob": {
          "version": "1.0.0",
          "bundled": true
        },
        "is-finite": {
          "version": "1.0.2",
          "bundled": true,
          "requires": {
            "number-is-nan": "1.0.1"
          }
        },
        "is-fullwidth-code-point": {
          "version": "1.0.0",
          "bundled": true,
          "requires": {
            "number-is-nan": "1.0.1"
          }
        },
        "is-glob": {
          "version": "2.0.1",
          "bundled": true,
          "requires": {
            "is-extglob": "1.0.0"
          }
        },
        "is-number": {
          "version": "2.1.0",
          "bundled": true,
          "requires": {
            "kind-of": "3.2.2"
          }
        },
        "is-posix-bracket": {
          "version": "0.1.1",
          "bundled": true
        },
        "is-primitive": {
          "version": "2.0.0",
          "bundled": true
        },
        "is-stream": {
          "version": "1.1.0",
          "bundled": true
        },
        "is-utf8": {
          "version": "0.2.1",
          "bundled": true
        },
        "isarray": {
          "version": "1.0.0",
          "bundled": true
        },
        "isexe": {
          "version": "2.0.0",
          "bundled": true
        },
        "isobject": {
          "version": "2.1.0",
          "bundled": true,
          "requires": {
            "isarray": "1.0.0"
          }
        },
        "istanbul-lib-coverage": {
          "version": "1.1.1",
          "bundled": true
        },
        "istanbul-lib-hook": {
          "version": "1.1.0",
          "bundled": true,
          "requires": {
            "append-transform": "0.4.0"
          }
        },
        "istanbul-lib-instrument": {
          "version": "1.9.1",
          "bundled": true,
          "requires": {
            "babel-generator": "6.26.0",
            "babel-template": "6.26.0",
            "babel-traverse": "6.26.0",
            "babel-types": "6.26.0",
            "babylon": "6.18.0",
            "istanbul-lib-coverage": "1.1.1",
            "semver": "5.4.1"
          }
        },
        "istanbul-lib-report": {
          "version": "1.1.2",
          "bundled": true,
          "requires": {
            "istanbul-lib-coverage": "1.1.1",
            "mkdirp": "0.5.1",
            "path-parse": "1.0.5",
            "supports-color": "3.2.3"
          },
          "dependencies": {
            "supports-color": {
              "version": "3.2.3",
              "bundled": true,
              "requires": {
                "has-flag": "1.0.0"
              }
            }
          }
        },
        "istanbul-lib-source-maps": {
          "version": "1.2.2",
          "bundled": true,
          "requires": {
            "debug": "3.1.0",
            "istanbul-lib-coverage": "1.1.1",
            "mkdirp": "0.5.1",
            "rimraf": "2.6.2",
            "source-map": "0.5.7"
          },
          "dependencies": {
            "debug": {
              "version": "3.1.0",
              "bundled": true,
              "requires": {
                "ms": "2.0.0"
              }
            }
          }
        },
        "istanbul-reports": {
          "version": "1.1.3",
          "bundled": true,
          "requires": {
            "handlebars": "4.0.11"
          }
        },
        "js-tokens": {
          "version": "3.0.2",
          "bundled": true
        },
        "jsesc": {
          "version": "1.3.0",
          "bundled": true
        },
        "kind-of": {
          "version": "3.2.2",
          "bundled": true,
          "requires": {
            "is-buffer": "1.1.6"
          }
        },
        "lazy-cache": {
          "version": "1.0.4",
          "bundled": true,
          "optional": true
        },
        "lcid": {
          "version": "1.0.0",
          "bundled": true,
          "requires": {
            "invert-kv": "1.0.0"
          }
        },
        "load-json-file": {
          "version": "1.1.0",
          "bundled": true,
          "requires": {
            "graceful-fs": "4.1.11",
            "parse-json": "2.2.0",
            "pify": "2.3.0",
            "pinkie-promise": "2.0.1",
            "strip-bom": "2.0.0"
          }
        },
        "locate-path": {
          "version": "2.0.0",
          "bundled": true,
          "requires": {
            "p-locate": "2.0.0",
            "path-exists": "3.0.0"
          },
          "dependencies": {
            "path-exists": {
              "version": "3.0.0",
              "bundled": true
            }
          }
        },
        "lodash": {
          "version": "4.17.4",
          "bundled": true
        },
        "longest": {
          "version": "1.0.1",
          "bundled": true
        },
        "loose-envify": {
          "version": "1.3.1",
          "bundled": true,
          "requires": {
            "js-tokens": "3.0.2"
          }
        },
        "lru-cache": {
          "version": "4.1.1",
          "bundled": true,
          "requires": {
            "pseudomap": "1.0.2",
            "yallist": "2.1.2"
          }
        },
        "md5-hex": {
          "version": "1.3.0",
          "bundled": true,
          "requires": {
            "md5-o-matic": "0.1.1"
          }
        },
        "md5-o-matic": {
          "version": "0.1.1",
          "bundled": true
        },
        "mem": {
          "version": "1.1.0",
          "bundled": true,
          "requires": {
            "mimic-fn": "1.1.0"
          }
        },
        "merge-source-map": {
          "version": "1.0.4",
          "bundled": true,
          "requires": {
            "source-map": "0.5.7"
          }
        },
        "micromatch": {
          "version": "2.3.11",
          "bundled": true,
          "requires": {
            "arr-diff": "2.0.0",
            "array-unique": "0.2.1",
            "braces": "1.8.5",
            "expand-brackets": "0.1.5",
            "extglob": "0.3.2",
            "filename-regex": "2.0.1",
            "is-extglob": "1.0.0",
            "is-glob": "2.0.1",
            "kind-of": "3.2.2",
            "normalize-path": "2.1.1",
            "object.omit": "2.0.1",
            "parse-glob": "3.0.4",
            "regex-cache": "0.4.4"
          }
        },
        "mimic-fn": {
          "version": "1.1.0",
          "bundled": true
        },
        "minimatch": {
          "version": "3.0.4",
          "bundled": true,
          "requires": {
            "brace-expansion": "1.1.8"
          }
        },
        "minimist": {
          "version": "0.0.8",
          "bundled": true
        },
        "mkdirp": {
          "version": "0.5.1",
          "bundled": true,
          "requires": {
            "minimist": "0.0.8"
          }
        },
        "ms": {
          "version": "2.0.0",
          "bundled": true
        },
        "normalize-package-data": {
          "version": "2.4.0",
          "bundled": true,
          "requires": {
            "hosted-git-info": "2.5.0",
            "is-builtin-module": "1.0.0",
            "semver": "5.4.1",
            "validate-npm-package-license": "3.0.1"
          }
        },
        "normalize-path": {
          "version": "2.1.1",
          "bundled": true,
          "requires": {
            "remove-trailing-separator": "1.1.0"
          }
        },
        "npm-run-path": {
          "version": "2.0.2",
          "bundled": true,
          "requires": {
            "path-key": "2.0.1"
          }
        },
        "number-is-nan": {
          "version": "1.0.1",
          "bundled": true
        },
        "object-assign": {
          "version": "4.1.1",
          "bundled": true
        },
        "object.omit": {
          "version": "2.0.1",
          "bundled": true,
          "requires": {
            "for-own": "0.1.5",
            "is-extendable": "0.1.1"
          }
        },
        "once": {
          "version": "1.4.0",
          "bundled": true,
          "requires": {
            "wrappy": "1.0.2"
          }
        },
        "optimist": {
          "version": "0.6.1",
          "bundled": true,
          "requires": {
            "minimist": "0.0.8",
            "wordwrap": "0.0.3"
          }
        },
        "os-homedir": {
          "version": "1.0.2",
          "bundled": true
        },
        "os-locale": {
          "version": "2.1.0",
          "bundled": true,
          "requires": {
            "execa": "0.7.0",
            "lcid": "1.0.0",
            "mem": "1.1.0"
          }
        },
        "p-finally": {
          "version": "1.0.0",
          "bundled": true
        },
        "p-limit": {
          "version": "1.1.0",
          "bundled": true
        },
        "p-locate": {
          "version": "2.0.0",
          "bundled": true,
          "requires": {
            "p-limit": "1.1.0"
          }
        },
        "parse-glob": {
          "version": "3.0.4",
          "bundled": true,
          "requires": {
            "glob-base": "0.3.0",
            "is-dotfile": "1.0.3",
            "is-extglob": "1.0.0",
            "is-glob": "2.0.1"
          }
        },
        "parse-json": {
          "version": "2.2.0",
          "bundled": true,
          "requires": {
            "error-ex": "1.3.1"
          }
        },
        "path-exists": {
          "version": "2.1.0",
          "bundled": true,
          "requires": {
            "pinkie-promise": "2.0.1"
          }
        },
        "path-is-absolute": {
          "version": "1.0.1",
          "bundled": true
        },
        "path-key": {
          "version": "2.0.1",
          "bundled": true
        },
        "path-parse": {
          "version": "1.0.5",
          "bundled": true
        },
        "path-type": {
          "version": "1.1.0",
          "bundled": true,
          "requires": {
            "graceful-fs": "4.1.11",
            "pify": "2.3.0",
            "pinkie-promise": "2.0.1"
          }
        },
        "pify": {
          "version": "2.3.0",
          "bundled": true
        },
        "pinkie": {
          "version": "2.0.4",
          "bundled": true
        },
        "pinkie-promise": {
          "version": "2.0.1",
          "bundled": true,
          "requires": {
            "pinkie": "2.0.4"
          }
        },
        "pkg-dir": {
          "version": "1.0.0",
          "bundled": true,
          "requires": {
            "find-up": "1.1.2"
          },
          "dependencies": {
            "find-up": {
              "version": "1.1.2",
              "bundled": true,
              "requires": {
                "path-exists": "2.1.0",
                "pinkie-promise": "2.0.1"
              }
            }
          }
        },
        "preserve": {
          "version": "0.2.0",
          "bundled": true
        },
        "pseudomap": {
          "version": "1.0.2",
          "bundled": true
        },
        "randomatic": {
          "version": "1.1.7",
          "bundled": true,
          "requires": {
            "is-number": "3.0.0",
            "kind-of": "4.0.0"
          },
          "dependencies": {
            "is-number": {
              "version": "3.0.0",
              "bundled": true,
              "requires": {
                "kind-of": "3.2.2"
              },
              "dependencies": {
                "kind-of": {
                  "version": "3.2.2",
                  "bundled": true,
                  "requires": {
                    "is-buffer": "1.1.6"
                  }
                }
              }
            },
            "kind-of": {
              "version": "4.0.0",
              "bundled": true,
              "requires": {
                "is-buffer": "1.1.6"
              }
            }
          }
        },
        "read-pkg": {
          "version": "1.1.0",
          "bundled": true,
          "requires": {
            "load-json-file": "1.1.0",
            "normalize-package-data": "2.4.0",
            "path-type": "1.1.0"
          }
        },
        "read-pkg-up": {
          "version": "1.0.1",
          "bundled": true,
          "requires": {
            "find-up": "1.1.2",
            "read-pkg": "1.1.0"
          },
          "dependencies": {
            "find-up": {
              "version": "1.1.2",
              "bundled": true,
              "requires": {
                "path-exists": "2.1.0",
                "pinkie-promise": "2.0.1"
              }
            }
          }
        },
        "regenerator-runtime": {
          "version": "0.11.1",
          "bundled": true
        },
        "regex-cache": {
          "version": "0.4.4",
          "bundled": true,
          "requires": {
            "is-equal-shallow": "0.1.3"
          }
        },
        "remove-trailing-separator": {
          "version": "1.1.0",
          "bundled": true
        },
        "repeat-element": {
          "version": "1.1.2",
          "bundled": true
        },
        "repeat-string": {
          "version": "1.6.1",
          "bundled": true
        },
        "repeating": {
          "version": "2.0.1",
          "bundled": true,
          "requires": {
            "is-finite": "1.0.2"
          }
        },
        "require-directory": {
          "version": "2.1.1",
          "bundled": true
        },
        "require-main-filename": {
          "version": "1.0.1",
          "bundled": true
        },
        "resolve-from": {
          "version": "2.0.0",
          "bundled": true
        },
        "right-align": {
          "version": "0.1.3",
          "bundled": true,
          "optional": true,
          "requires": {
            "align-text": "0.1.4"
          }
        },
        "rimraf": {
          "version": "2.6.2",
          "bundled": true,
          "requires": {
            "glob": "7.1.2"
          }
        },
        "semver": {
          "version": "5.4.1",
          "bundled": true
        },
        "set-blocking": {
          "version": "2.0.0",
          "bundled": true
        },
        "shebang-command": {
          "version": "1.2.0",
          "bundled": true,
          "requires": {
            "shebang-regex": "1.0.0"
          }
        },
        "shebang-regex": {
          "version": "1.0.0",
          "bundled": true
        },
        "signal-exit": {
          "version": "3.0.2",
          "bundled": true
        },
        "slide": {
          "version": "1.1.6",
          "bundled": true
        },
        "source-map": {
          "version": "0.5.7",
          "bundled": true
        },
        "spawn-wrap": {
          "version": "1.4.2",
          "bundled": true,
          "requires": {
            "foreground-child": "1.5.6",
            "mkdirp": "0.5.1",
            "os-homedir": "1.0.2",
            "rimraf": "2.6.2",
            "signal-exit": "3.0.2",
            "which": "1.3.0"
          }
        },
        "spdx-correct": {
          "version": "1.0.2",
          "bundled": true,
          "requires": {
            "spdx-license-ids": "1.2.2"
          }
        },
        "spdx-expression-parse": {
          "version": "1.0.4",
          "bundled": true
        },
        "spdx-license-ids": {
          "version": "1.2.2",
          "bundled": true
        },
        "string-width": {
          "version": "2.1.1",
          "bundled": true,
          "requires": {
            "is-fullwidth-code-point": "2.0.0",
            "strip-ansi": "4.0.0"
          },
          "dependencies": {
            "ansi-regex": {
              "version": "3.0.0",
              "bundled": true
            },
            "is-fullwidth-code-point": {
              "version": "2.0.0",
              "bundled": true
            },
            "strip-ansi": {
              "version": "4.0.0",
              "bundled": true,
              "requires": {
                "ansi-regex": "3.0.0"
              }
            }
          }
        },
        "strip-ansi": {
          "version": "3.0.1",
          "bundled": true,
          "requires": {
            "ansi-regex": "2.1.1"
          }
        },
        "strip-bom": {
          "version": "2.0.0",
          "bundled": true,
          "requires": {
            "is-utf8": "0.2.1"
          }
        },
        "strip-eof": {
          "version": "1.0.0",
          "bundled": true
        },
        "supports-color": {
          "version": "2.0.0",
          "bundled": true
        },
        "test-exclude": {
          "version": "4.1.1",
          "bundled": true,
          "requires": {
            "arrify": "1.0.1",
            "micromatch": "2.3.11",
            "object-assign": "4.1.1",
            "read-pkg-up": "1.0.1",
            "require-main-filename": "1.0.1"
          }
        },
        "to-fast-properties": {
          "version": "1.0.3",
          "bundled": true
        },
        "trim-right": {
          "version": "1.0.1",
          "bundled": true
        },
        "uglify-js": {
          "version": "2.8.29",
          "bundled": true,
          "optional": true,
          "requires": {
            "source-map": "0.5.7",
            "uglify-to-browserify": "1.0.2",
            "yargs": "3.10.0"
          },
          "dependencies": {
            "yargs": {
              "version": "3.10.0",
              "bundled": true,
              "optional": true,
              "requires": {
                "camelcase": "1.2.1",
                "cliui": "2.1.0",
                "decamelize": "1.2.0",
                "window-size": "0.1.0"
              }
            }
          }
        },
        "uglify-to-browserify": {
          "version": "1.0.2",
          "bundled": true,
          "optional": true
        },
        "validate-npm-package-license": {
          "version": "3.0.1",
          "bundled": true,
          "requires": {
            "spdx-correct": "1.0.2",
            "spdx-expression-parse": "1.0.4"
          }
        },
        "which": {
          "version": "1.3.0",
          "bundled": true,
          "requires": {
            "isexe": "2.0.0"
          }
        },
        "which-module": {
          "version": "2.0.0",
          "bundled": true
        },
        "window-size": {
          "version": "0.1.0",
          "bundled": true,
          "optional": true
        },
        "wordwrap": {
          "version": "0.0.3",
          "bundled": true
        },
        "wrap-ansi": {
          "version": "2.1.0",
          "bundled": true,
          "requires": {
            "string-width": "1.0.2",
            "strip-ansi": "3.0.1"
          },
          "dependencies": {
            "string-width": {
              "version": "1.0.2",
              "bundled": true,
              "requires": {
                "code-point-at": "1.1.0",
                "is-fullwidth-code-point": "1.0.0",
                "strip-ansi": "3.0.1"
              }
            }
          }
        },
        "wrappy": {
          "version": "1.0.2",
          "bundled": true
        },
        "write-file-atomic": {
          "version": "1.3.4",
          "bundled": true,
          "requires": {
            "graceful-fs": "4.1.11",
            "imurmurhash": "0.1.4",
            "slide": "1.1.6"
          }
        },
        "y18n": {
          "version": "3.2.1",
          "bundled": true
        },
        "yallist": {
          "version": "2.1.2",
          "bundled": true
        },
        "yargs": {
          "version": "10.0.3",
          "bundled": true,
          "requires": {
            "cliui": "3.2.0",
            "decamelize": "1.2.0",
            "find-up": "2.1.0",
            "get-caller-file": "1.0.2",
            "os-locale": "2.1.0",
            "require-directory": "2.1.1",
            "require-main-filename": "1.0.1",
            "set-blocking": "2.0.0",
            "string-width": "2.1.1",
            "which-module": "2.0.0",
            "y18n": "3.2.1",
            "yargs-parser": "8.0.0"
          },
          "dependencies": {
            "cliui": {
              "version": "3.2.0",
              "bundled": true,
              "requires": {
                "string-width": "1.0.2",
                "strip-ansi": "3.0.1",
                "wrap-ansi": "2.1.0"
              },
              "dependencies": {
                "string-width": {
                  "version": "1.0.2",
                  "bundled": true,
                  "requires": {
                    "code-point-at": "1.1.0",
                    "is-fullwidth-code-point": "1.0.0",
                    "strip-ansi": "3.0.1"
                  }
                }
              }
            }
          }
        },
        "yargs-parser": {
          "version": "8.0.0",
          "bundled": true,
          "requires": {
            "camelcase": "4.1.0"
          },
          "dependencies": {
            "camelcase": {
              "version": "4.1.0",
              "bundled": true
            }
          }
        }
      }
    },
    "oauth-sign": {
      "version": "0.8.2",
      "resolved": "https://registry.npmjs.org/oauth-sign/-/oauth-sign-0.8.2.tgz",
      "integrity": "sha1-Rqarfwrq2N6unsBWV4C31O/rnUM="
    },
    "object-assign": {
      "version": "4.1.1",
      "resolved": "https://registry.npmjs.org/object-assign/-/object-assign-4.1.1.tgz",
      "integrity": "sha1-IQmtx5ZYh8/AXLvUQsrIv7s2CGM="
    },
    "object-keys": {
      "version": "0.4.0",
      "resolved": "https://registry.npmjs.org/object-keys/-/object-keys-0.4.0.tgz",
      "integrity": "sha1-KKaq50KN0sOpLz2V8hM13SBOAzY="
    },
    "object.omit": {
      "version": "2.0.1",
      "resolved": "https://registry.npmjs.org/object.omit/-/object.omit-2.0.1.tgz",
      "integrity": "sha1-Gpx0SCnznbuFjHbKNXmuKlTr0fo=",
      "requires": {
        "for-own": "0.1.5",
        "is-extendable": "0.1.1"
      }
    },
    "on-finished": {
      "version": "2.3.0",
      "resolved": "https://registry.npmjs.org/on-finished/-/on-finished-2.3.0.tgz",
      "integrity": "sha1-IPEzZIGwg811M3mSoWlxqi2QaUc=",
      "requires": {
        "ee-first": "1.1.1"
      }
    },
    "once": {
      "version": "1.4.0",
      "resolved": "https://registry.npmjs.org/once/-/once-1.4.0.tgz",
      "integrity": "sha1-WDsap3WWHUsROsF9nFC6753Xa9E=",
      "requires": {
        "wrappy": "1.0.2"
      }
    },
    "optimist": {
      "version": "0.6.1",
      "resolved": "https://registry.npmjs.org/optimist/-/optimist-0.6.1.tgz",
      "integrity": "sha1-2j6nRob6IaGaERwybpDrFaAZZoY=",
      "requires": {
        "minimist": "0.0.8",
        "wordwrap": "0.0.3"
      }
    },
    "os-browserify": {
      "version": "0.3.0",
      "resolved": "https://registry.npmjs.org/os-browserify/-/os-browserify-0.3.0.tgz",
      "integrity": "sha1-hUNzx/XCMVkU/Jv8a9gjj92h7Cc="
    },
    "os-homedir": {
      "version": "1.0.2",
      "resolved": "https://registry.npmjs.org/os-homedir/-/os-homedir-1.0.2.tgz",
      "integrity": "sha1-/7xJiDNuDoM94MFox+8VISGqf7M="
    },
    "os-locale": {
      "version": "2.1.0",
      "resolved": "https://registry.npmjs.org/os-locale/-/os-locale-2.1.0.tgz",
      "integrity": "sha512-3sslG3zJbEYcaC4YVAvDorjGxc7tv6KVATnLPZONiljsUncvihe9BQoVCEs0RZ1kmf4Hk9OBqlZfJZWI4GanKA==",
      "requires": {
        "execa": "0.7.0",
        "lcid": "1.0.0",
        "mem": "1.1.0"
      }
    },
    "os-tmpdir": {
      "version": "1.0.2",
      "resolved": "https://registry.npmjs.org/os-tmpdir/-/os-tmpdir-1.0.2.tgz",
      "integrity": "sha1-u+Z0BseaqFxc/sdm/lc0VV36EnQ="
    },
    "p-finally": {
      "version": "1.0.0",
      "resolved": "https://registry.npmjs.org/p-finally/-/p-finally-1.0.0.tgz",
      "integrity": "sha1-P7z7FbiZpEEjs0ttzBi3JDNqLK4="
    },
    "p-limit": {
      "version": "1.2.0",
      "resolved": "https://registry.npmjs.org/p-limit/-/p-limit-1.2.0.tgz",
      "integrity": "sha512-Y/OtIaXtUPr4/YpMv1pCL5L5ed0rumAaAeBSj12F+bSlMdys7i8oQF/GUJmfpTS/QoaRrS/k6pma29haJpsMng==",
      "requires": {
        "p-try": "1.0.0"
      }
    },
    "p-locate": {
      "version": "2.0.0",
      "resolved": "https://registry.npmjs.org/p-locate/-/p-locate-2.0.0.tgz",
      "integrity": "sha1-IKAQOyIqcMj9OcwuWAaA893l7EM=",
      "requires": {
        "p-limit": "1.2.0"
      }
    },
    "p-try": {
      "version": "1.0.0",
      "resolved": "https://registry.npmjs.org/p-try/-/p-try-1.0.0.tgz",
      "integrity": "sha1-y8ec26+P1CKOE/Yh8rGiN8GyB7M="
    },
    "pako": {
      "version": "1.0.6",
      "resolved": "https://registry.npmjs.org/pako/-/pako-1.0.6.tgz",
      "integrity": "sha512-lQe48YPsMJAig+yngZ87Lus+NF+3mtu7DVOBu6b/gHO1YpKwIj5AWjZ/TOS7i46HD/UixzWb1zeWDZfGZ3iYcg=="
    },
    "parse-asn1": {
      "version": "5.1.0",
      "resolved": "https://registry.npmjs.org/parse-asn1/-/parse-asn1-5.1.0.tgz",
      "integrity": "sha1-N8T5t+06tlx0gXtfJICTf7+XxxI=",
      "requires": {
        "asn1.js": "4.10.1",
        "browserify-aes": "1.1.1",
        "create-hash": "1.1.3",
        "evp_bytestokey": "1.0.3",
        "pbkdf2": "3.0.14"
      }
    },
    "parse-glob": {
      "version": "3.0.4",
      "resolved": "https://registry.npmjs.org/parse-glob/-/parse-glob-3.0.4.tgz",
      "integrity": "sha1-ssN2z7EfNVE7rdFz7wu246OIORw=",
      "requires": {
        "glob-base": "0.3.0",
        "is-dotfile": "1.0.3",
        "is-extglob": "1.0.0",
        "is-glob": "2.0.1"
      }
    },
    "parse-json": {
      "version": "2.2.0",
      "resolved": "https://registry.npmjs.org/parse-json/-/parse-json-2.2.0.tgz",
      "integrity": "sha1-9ID0BDTvgHQfhGkJn43qGPVaTck=",
      "requires": {
        "error-ex": "1.3.1"
      }
    },
    "parse-passwd": {
      "version": "1.0.0",
      "resolved": "https://registry.npmjs.org/parse-passwd/-/parse-passwd-1.0.0.tgz",
      "integrity": "sha1-bVuTSkVpk7I9N/QKOC1vFmao5cY="
    },
    "parseurl": {
      "version": "1.3.2",
      "resolved": "https://registry.npmjs.org/parseurl/-/parseurl-1.3.2.tgz",
      "integrity": "sha1-/CidTtiZMRlGDBViUyYs3I3mW/M="
    },
    "path-browserify": {
      "version": "0.0.0",
      "resolved": "https://registry.npmjs.org/path-browserify/-/path-browserify-0.0.0.tgz",
      "integrity": "sha1-oLhwcpquIUAFt9UDLsLLuw+0RRo="
    },
    "path-exists": {
      "version": "3.0.0",
      "resolved": "https://registry.npmjs.org/path-exists/-/path-exists-3.0.0.tgz",
      "integrity": "sha1-zg6+ql94yxiSXqfYENe1mwEP1RU="
    },
    "path-is-absolute": {
      "version": "1.0.1",
      "resolved": "https://registry.npmjs.org/path-is-absolute/-/path-is-absolute-1.0.1.tgz",
      "integrity": "sha1-F0uSaHNVNP+8es5r9TpanhtcX18="
    },
    "path-key": {
      "version": "2.0.1",
      "resolved": "https://registry.npmjs.org/path-key/-/path-key-2.0.1.tgz",
      "integrity": "sha1-QRyttXTFoUDTpLGRDUDYDMn0C0A="
    },
    "path-parse": {
      "version": "1.0.5",
      "resolved": "https://registry.npmjs.org/path-parse/-/path-parse-1.0.5.tgz",
      "integrity": "sha1-PBrfhx6pzWyUMbbqK9dKD/BVxME="
    },
    "path-to-regexp": {
      "version": "0.1.7",
      "resolved": "https://registry.npmjs.org/path-to-regexp/-/path-to-regexp-0.1.7.tgz",
      "integrity": "sha1-32BBeABfUi8V60SQ5yR6G/qmf4w="
    },
    "path-type": {
      "version": "2.0.0",
      "resolved": "https://registry.npmjs.org/path-type/-/path-type-2.0.0.tgz",
      "integrity": "sha1-8BLMuEFbcJb8LaoQVMPXI4lZTHM=",
      "requires": {
        "pify": "2.3.0"
      }
    },
    "pathval": {
      "version": "1.1.0",
      "resolved": "https://registry.npmjs.org/pathval/-/pathval-1.1.0.tgz",
      "integrity": "sha1-uULm1L3mUwBe9rcTYd74cn0GReA="
    },
    "pause-stream": {
      "version": "0.0.11",
      "resolved": "https://registry.npmjs.org/pause-stream/-/pause-stream-0.0.11.tgz",
      "integrity": "sha1-/lo0sMvOErWqaitAPuLnO2AvFEU=",
      "requires": {
        "through": "2.3.8"
      }
    },
    "pbkdf2": {
      "version": "3.0.14",
      "resolved": "https://registry.npmjs.org/pbkdf2/-/pbkdf2-3.0.14.tgz",
      "integrity": "sha512-gjsZW9O34fm0R7PaLHRJmLLVfSoesxztjPjE9o6R+qtVJij90ltg1joIovN9GKrRW3t1PzhDDG3UMEMFfZ+1wA==",
      "requires": {
        "create-hash": "1.1.3",
        "create-hmac": "1.1.6",
        "ripemd160": "2.0.1",
        "safe-buffer": "5.1.1",
        "sha.js": "2.4.10"
      }
    },
    "pend": {
      "version": "1.2.0",
      "resolved": "https://registry.npmjs.org/pend/-/pend-1.2.0.tgz",
      "integrity": "sha1-elfrVQpng/kRUzH89GY9XI4AelA="
    },
    "performance-now": {
      "version": "0.2.0",
      "resolved": "https://registry.npmjs.org/performance-now/-/performance-now-0.2.0.tgz",
      "integrity": "sha1-M+8wxcd9TqIcWlOGnZG1bY8lVeU="
    },
    "pify": {
      "version": "2.3.0",
      "resolved": "https://registry.npmjs.org/pify/-/pify-2.3.0.tgz",
      "integrity": "sha1-7RQaasBDqEnqWISY59yosVMw6Qw="
    },
    "pinkie": {
      "version": "2.0.4",
      "resolved": "https://registry.npmjs.org/pinkie/-/pinkie-2.0.4.tgz",
      "integrity": "sha1-clVrgM+g1IqXToDnckjoDtT3+HA="
    },
    "pinkie-promise": {
      "version": "2.0.1",
      "resolved": "https://registry.npmjs.org/pinkie-promise/-/pinkie-promise-2.0.1.tgz",
      "integrity": "sha1-ITXW36ejWMBprJsXh3YogihFD/o=",
      "requires": {
        "pinkie": "2.0.4"
      }
    },
    "plugin-error": {
      "version": "1.0.1",
      "resolved": "https://registry.npmjs.org/plugin-error/-/plugin-error-1.0.1.tgz",
      "integrity": "sha512-L1zP0dk7vGweZME2i+EeakvUNqSrdiI3F91TwEoYiGrAfUXmVv6fJIq4g82PAXxNsWOp0J7ZqQy/3Szz0ajTxA==",
      "requires": {
        "ansi-colors": "1.1.0",
        "arr-diff": "4.0.0",
        "arr-union": "3.1.0",
        "extend-shallow": "3.0.2"
      },
      "dependencies": {
        "arr-diff": {
          "version": "4.0.0",
          "resolved": "https://registry.npmjs.org/arr-diff/-/arr-diff-4.0.0.tgz",
          "integrity": "sha1-1kYQdP6/7HHn4VI1dhoyml3HxSA="
        }
      }
    },
    "preserve": {
      "version": "0.2.0",
      "resolved": "https://registry.npmjs.org/preserve/-/preserve-0.2.0.tgz",
      "integrity": "sha1-gV7R9uvGWSb4ZbMQwHE7yzMVzks="
    },
    "pretty-bytes": {
      "version": "1.0.4",
      "resolved": "https://registry.npmjs.org/pretty-bytes/-/pretty-bytes-1.0.4.tgz",
      "integrity": "sha1-CiLoIQYJrTVUL4yNXSFZr/B1HIQ=",
      "requires": {
        "get-stdin": "4.0.1",
        "meow": "3.7.0"
      }
    },
    "private": {
      "version": "0.1.8",
      "resolved": "https://registry.npmjs.org/private/-/private-0.1.8.tgz",
      "integrity": "sha512-VvivMrbvd2nKkiG38qjULzlc+4Vx4wm/whI9pQD35YrARNnhxeiRktSOhSukRLFNlzg6Br/cJPet5J/u19r/mg=="
    },
    "process": {
      "version": "0.11.10",
      "resolved": "https://registry.npmjs.org/process/-/process-0.11.10.tgz",
      "integrity": "sha1-czIwDoQBYb2j5podHZGn1LwW8YI="
    },
    "process-nextick-args": {
      "version": "2.0.0",
      "resolved": "https://registry.npmjs.org/process-nextick-args/-/process-nextick-args-2.0.0.tgz",
      "integrity": "sha512-MtEC1TqN0EU5nephaJ4rAtThHtC86dNN9qCuEhtshvpVBkAW5ZO7BASN9REnF9eoXGcRub+pFuKEpOHE+HbEMw=="
    },
    "progress": {
      "version": "2.0.0",
      "resolved": "https://registry.npmjs.org/progress/-/progress-2.0.0.tgz",
      "integrity": "sha1-ihvjZr+Pwj2yvSPxDG/pILQ4nR8="
    },
    "progress-stream": {
      "version": "1.2.0",
      "resolved": "https://registry.npmjs.org/progress-stream/-/progress-stream-1.2.0.tgz",
      "integrity": "sha1-LNPP6jO6OonJwSHsM0er6asSX3c=",
      "requires": {
        "speedometer": "0.1.4",
        "through2": "0.2.3"
      },
      "dependencies": {
        "isarray": {
          "version": "0.0.1",
          "resolved": "https://registry.npmjs.org/isarray/-/isarray-0.0.1.tgz",
          "integrity": "sha1-ihis/Kmo9Bd+Cav8YDiTmwXR7t8="
        },
        "readable-stream": {
          "version": "1.1.14",
          "resolved": "https://registry.npmjs.org/readable-stream/-/readable-stream-1.1.14.tgz",
          "integrity": "sha1-fPTFTvZI44EwhMY23SB54WbAgdk=",
          "requires": {
            "core-util-is": "1.0.2",
            "inherits": "2.0.3",
            "isarray": "0.0.1",
            "string_decoder": "0.10.31"
          }
        },
        "string_decoder": {
          "version": "0.10.31",
          "resolved": "https://registry.npmjs.org/string_decoder/-/string_decoder-0.10.31.tgz",
          "integrity": "sha1-YuIDvEF2bGwoyfyEMB2rHFMQ+pQ="
        },
        "through2": {
          "version": "0.2.3",
          "resolved": "https://registry.npmjs.org/through2/-/through2-0.2.3.tgz",
          "integrity": "sha1-6zKE2k6jEbbMis42U3SKUqvyWj8=",
          "requires": {
            "readable-stream": "1.1.14",
            "xtend": "2.1.2"
          }
        },
        "xtend": {
          "version": "2.1.2",
          "resolved": "https://registry.npmjs.org/xtend/-/xtend-2.1.2.tgz",
          "integrity": "sha1-bv7MKk2tjmlixJAbM3znuoe10os=",
          "requires": {
            "object-keys": "0.4.0"
          }
        }
      }
    },
    "proxy-addr": {
      "version": "2.0.3",
      "resolved": "https://registry.npmjs.org/proxy-addr/-/proxy-addr-2.0.3.tgz",
      "integrity": "sha512-jQTChiCJteusULxjBp8+jftSQE5Obdl3k4cnmLA6WXtK6XFuWRnvVL7aCiBqaLPM8c4ph0S4tKna8XvmIwEnXQ==",
      "requires": {
        "forwarded": "0.1.2",
        "ipaddr.js": "1.6.0"
      }
    },
    "prr": {
      "version": "1.0.1",
      "resolved": "https://registry.npmjs.org/prr/-/prr-1.0.1.tgz",
      "integrity": "sha1-0/wRS6BplaRexok/SEzrHXj19HY="
    },
    "pseudomap": {
      "version": "1.0.2",
      "resolved": "https://registry.npmjs.org/pseudomap/-/pseudomap-1.0.2.tgz",
      "integrity": "sha1-8FKijacOYYkX7wqKw0wa5aaChrM="
    },
    "public-encrypt": {
      "version": "4.0.0",
      "resolved": "https://registry.npmjs.org/public-encrypt/-/public-encrypt-4.0.0.tgz",
      "integrity": "sha1-OfaZ86RlYN1eusvKaTyvfGXBjMY=",
      "requires": {
        "bn.js": "4.11.8",
        "browserify-rsa": "4.0.1",
        "create-hash": "1.1.3",
        "parse-asn1": "5.1.0",
        "randombytes": "2.0.6"
      }
    },
    "punycode": {
      "version": "1.4.1",
      "resolved": "https://registry.npmjs.org/punycode/-/punycode-1.4.1.tgz",
      "integrity": "sha1-wNWmOycYgArY4esPpSachN1BhF4="
    },
    "qs": {
      "version": "6.5.1",
      "resolved": "https://registry.npmjs.org/qs/-/qs-6.5.1.tgz",
      "integrity": "sha512-eRzhrN1WSINYCDCbrz796z37LOe3m5tmW7RQf6oBntukAG1nmovJvhnwHHRMAfeoItc1m2Hk02WER2aQ/iqs+A=="
    },
    "querystring": {
      "version": "0.2.0",
      "resolved": "https://registry.npmjs.org/querystring/-/querystring-0.2.0.tgz",
      "integrity": "sha1-sgmEkgO7Jd+CDadW50cAWHhSFiA="
    },
    "querystring-es3": {
      "version": "0.2.1",
      "resolved": "https://registry.npmjs.org/querystring-es3/-/querystring-es3-0.2.1.tgz",
      "integrity": "sha1-nsYfeQSYdXB9aUFFlv2Qek1xHnM="
    },
    "randomatic": {
      "version": "1.1.7",
      "resolved": "https://registry.npmjs.org/randomatic/-/randomatic-1.1.7.tgz",
      "integrity": "sha512-D5JUjPyJbaJDkuAazpVnSfVkLlpeO3wDlPROTMLGKG1zMFNFRgrciKo1ltz/AzNTkqE0HzDx655QOL51N06how==",
      "requires": {
        "is-number": "3.0.0",
        "kind-of": "4.0.0"
      },
      "dependencies": {
        "is-number": {
          "version": "3.0.0",
          "resolved": "https://registry.npmjs.org/is-number/-/is-number-3.0.0.tgz",
          "integrity": "sha1-JP1iAaR4LPUFYcgQJ2r8fRLXEZU=",
          "requires": {
            "kind-of": "3.2.2"
          },
          "dependencies": {
            "kind-of": {
              "version": "3.2.2",
              "resolved": "https://registry.npmjs.org/kind-of/-/kind-of-3.2.2.tgz",
              "integrity": "sha1-MeohpzS6ubuw8yRm2JOupR5KPGQ=",
              "requires": {
                "is-buffer": "1.1.6"
              }
            }
          }
        },
        "kind-of": {
          "version": "4.0.0",
          "resolved": "https://registry.npmjs.org/kind-of/-/kind-of-4.0.0.tgz",
          "integrity": "sha1-IIE989cSkosgc3hpGkUGb65y3Vc=",
          "requires": {
            "is-buffer": "1.1.6"
          }
        }
      }
    },
    "randombytes": {
      "version": "2.0.6",
      "resolved": "https://registry.npmjs.org/randombytes/-/randombytes-2.0.6.tgz",
      "integrity": "sha512-CIQ5OFxf4Jou6uOKe9t1AOgqpeU5fd70A8NPdHSGeYXqXsPe6peOwI0cUl88RWZ6sP1vPMV3avd/R6cZ5/sP1A==",
      "requires": {
        "safe-buffer": "5.1.1"
      }
    },
    "randomfill": {
      "version": "1.0.4",
      "resolved": "https://registry.npmjs.org/randomfill/-/randomfill-1.0.4.tgz",
      "integrity": "sha512-87lcbR8+MhcWcUiQ+9e+Rwx8MyR2P7qnt15ynUlbm3TU/fjbgz4GsvfSUDTemtCCtVCqb4ZcEFlyPNTh9bBTLw==",
      "requires": {
        "randombytes": "2.0.6",
        "safe-buffer": "5.1.1"
      }
    },
    "range-parser": {
      "version": "1.2.0",
      "resolved": "https://registry.npmjs.org/range-parser/-/range-parser-1.2.0.tgz",
      "integrity": "sha1-9JvmtIeJTdxA3MlKMi9hEJLgDV4="
    },
    "raw-body": {
      "version": "2.3.2",
      "resolved": "https://registry.npmjs.org/raw-body/-/raw-body-2.3.2.tgz",
      "integrity": "sha1-vNYMd9Prk83gBQKVw/N5OJvIj4k=",
      "requires": {
        "bytes": "3.0.0",
        "http-errors": "1.6.2",
        "iconv-lite": "0.4.19",
        "unpipe": "1.0.0"
      }
    },
    "rc": {
      "version": "1.2.5",
      "resolved": "https://registry.npmjs.org/rc/-/rc-1.2.5.tgz",
      "integrity": "sha1-J1zWh/bjs2zHVrqibf7oCnkDAf0=",
      "requires": {
        "deep-extend": "0.4.2",
        "ini": "1.3.5",
        "minimist": "1.2.0",
        "strip-json-comments": "2.0.1"
      },
      "dependencies": {
        "minimist": {
          "version": "1.2.0",
          "resolved": "https://registry.npmjs.org/minimist/-/minimist-1.2.0.tgz",
          "integrity": "sha1-o1AIsg9BOD7sH7kU9M1d95omQoQ="
        }
      }
    },
    "read-pkg": {
      "version": "2.0.0",
      "resolved": "https://registry.npmjs.org/read-pkg/-/read-pkg-2.0.0.tgz",
      "integrity": "sha1-jvHAYjxqbbDcZxPEv6xGMysjaPg=",
      "requires": {
        "load-json-file": "2.0.0",
        "normalize-package-data": "2.4.0",
        "path-type": "2.0.0"
      }
    },
    "read-pkg-up": {
      "version": "2.0.0",
      "resolved": "https://registry.npmjs.org/read-pkg-up/-/read-pkg-up-2.0.0.tgz",
      "integrity": "sha1-a3KoBImE4MQeeVEP1en6mbO1Sb4=",
      "requires": {
        "find-up": "2.1.0",
        "read-pkg": "2.0.0"
      }
    },
    "readable-stream": {
      "version": "2.3.4",
      "resolved": "https://registry.npmjs.org/readable-stream/-/readable-stream-2.3.4.tgz",
      "integrity": "sha512-vuYxeWYM+fde14+rajzqgeohAI7YoJcHE7kXDAc4Nk0EbuKnJfqtY9YtRkLo/tqkuF7MsBQRhPnPeyjYITp3ZQ==",
      "requires": {
        "core-util-is": "1.0.2",
        "inherits": "2.0.3",
        "isarray": "1.0.0",
        "process-nextick-args": "2.0.0",
        "safe-buffer": "5.1.1",
        "string_decoder": "1.0.3",
        "util-deprecate": "1.0.2"
      }
    },
    "readdirp": {
      "version": "2.1.0",
      "resolved": "https://registry.npmjs.org/readdirp/-/readdirp-2.1.0.tgz",
      "integrity": "sha1-TtCtBg3zBzMAxIRANz9y0cxkLXg=",
      "requires": {
        "graceful-fs": "4.1.11",
        "minimatch": "3.0.4",
        "readable-stream": "2.3.4",
        "set-immediate-shim": "1.0.1"
      }
    },
    "rechoir": {
      "version": "0.6.2",
      "resolved": "https://registry.npmjs.org/rechoir/-/rechoir-0.6.2.tgz",
      "integrity": "sha1-hSBLVNuoLVdC4oyWdW70OvUOM4Q=",
      "requires": {
        "resolve": "1.5.0"
      }
    },
    "redent": {
      "version": "1.0.0",
      "resolved": "https://registry.npmjs.org/redent/-/redent-1.0.0.tgz",
      "integrity": "sha1-z5Fqsf1fHxbfsggi3W7H9zDCr94=",
      "requires": {
        "indent-string": "2.1.0",
        "strip-indent": "1.0.1"
      }
    },
    "regenerate": {
      "version": "1.3.3",
      "resolved": "https://registry.npmjs.org/regenerate/-/regenerate-1.3.3.tgz",
      "integrity": "sha512-jVpo1GadrDAK59t/0jRx5VxYWQEDkkEKi6+HjE3joFVLfDOh9Xrdh0dF1eSq+BI/SwvTQ44gSscJ8N5zYL61sg=="
    },
    "regenerator-runtime": {
      "version": "0.11.1",
      "resolved": "https://registry.npmjs.org/regenerator-runtime/-/regenerator-runtime-0.11.1.tgz",
      "integrity": "sha512-MguG95oij0fC3QV3URf4V2SDYGJhJnJGqvIIgdECeODCT98wSWDAJ94SSuVpYQUoTcGUIL6L4yNB7j1DFFHSBg=="
    },
    "regenerator-transform": {
      "version": "0.10.1",
      "resolved": "https://registry.npmjs.org/regenerator-transform/-/regenerator-transform-0.10.1.tgz",
      "integrity": "sha512-PJepbvDbuK1xgIgnau7Y90cwaAmO/LCLMI2mPvaXq2heGMR3aWW5/BQvYrhJ8jgmQjXewXvBjzfqKcVOmhjZ6Q==",
      "requires": {
        "babel-runtime": "6.26.0",
        "babel-types": "6.26.0",
        "private": "0.1.8"
      }
    },
    "regex-cache": {
      "version": "0.4.4",
      "resolved": "https://registry.npmjs.org/regex-cache/-/regex-cache-0.4.4.tgz",
      "integrity": "sha512-nVIZwtCjkC9YgvWkpM55B5rBhBYRZhAaJbgcFYXXsHnbZ9UZI9nnVWYZpBlCqv9ho2eZryPnWrZGsOdPwVWXWQ==",
      "requires": {
        "is-equal-shallow": "0.1.3"
      }
    },
    "regexpu-core": {
      "version": "2.0.0",
      "resolved": "https://registry.npmjs.org/regexpu-core/-/regexpu-core-2.0.0.tgz",
      "integrity": "sha1-SdA4g3uNz4v6W5pCE5k45uoq4kA=",
      "requires": {
        "regenerate": "1.3.3",
        "regjsgen": "0.2.0",
        "regjsparser": "0.1.5"
      }
    },
    "regjsgen": {
      "version": "0.2.0",
      "resolved": "https://registry.npmjs.org/regjsgen/-/regjsgen-0.2.0.tgz",
      "integrity": "sha1-bAFq3qxVT3WCP+N6wFuS1aTtsfc="
    },
    "regjsparser": {
      "version": "0.1.5",
      "resolved": "https://registry.npmjs.org/regjsparser/-/regjsparser-0.1.5.tgz",
      "integrity": "sha1-fuj4Tcb6eS0/0K4ijSS9lJ6tIFw=",
      "requires": {
        "jsesc": "0.5.0"
      },
      "dependencies": {
        "jsesc": {
          "version": "0.5.0",
          "resolved": "https://registry.npmjs.org/jsesc/-/jsesc-0.5.0.tgz",
          "integrity": "sha1-597mbjXW/Bb3EP6R1c9p9w8IkR0="
        }
      }
    },
    "remove-trailing-separator": {
      "version": "1.1.0",
      "resolved": "https://registry.npmjs.org/remove-trailing-separator/-/remove-trailing-separator-1.1.0.tgz",
      "integrity": "sha1-wkvOKig62tW8P1jg1IJJuSN52O8="
    },
    "repeat-element": {
      "version": "1.1.2",
      "resolved": "https://registry.npmjs.org/repeat-element/-/repeat-element-1.1.2.tgz",
      "integrity": "sha1-7wiaF40Ug7quTZPrmLT55OEdmQo="
    },
    "repeat-string": {
      "version": "1.6.1",
      "resolved": "https://registry.npmjs.org/repeat-string/-/repeat-string-1.6.1.tgz",
      "integrity": "sha1-jcrkcOHIirwtYA//Sndihtp15jc="
    },
    "repeating": {
      "version": "2.0.1",
      "resolved": "https://registry.npmjs.org/repeating/-/repeating-2.0.1.tgz",
      "integrity": "sha1-UhTFOpJtNVJwdSf7q0FdvAjQbdo=",
      "requires": {
        "is-finite": "1.0.2"
      }
    },
    "replace-ext": {
      "version": "1.0.0",
      "resolved": "https://registry.npmjs.org/replace-ext/-/replace-ext-1.0.0.tgz",
      "integrity": "sha1-3mMSg3P8v3w8z6TeWkgMRaZ5WOs="
    },
    "request": {
      "version": "2.81.0",
      "resolved": "https://registry.npmjs.org/request/-/request-2.81.0.tgz",
      "integrity": "sha1-xpKJRqDgbF+Nb4qTM0af/aRimKA=",
      "requires": {
        "aws-sign2": "0.6.0",
        "aws4": "1.6.0",
        "caseless": "0.12.0",
        "combined-stream": "1.0.6",
        "extend": "3.0.1",
        "forever-agent": "0.6.1",
        "form-data": "2.1.4",
        "har-validator": "4.2.1",
        "hawk": "3.1.3",
        "http-signature": "1.1.1",
        "is-typedarray": "1.0.0",
        "isstream": "0.1.2",
        "json-stringify-safe": "5.0.1",
        "mime-types": "2.1.18",
        "oauth-sign": "0.8.2",
        "performance-now": "0.2.0",
        "qs": "6.4.0",
        "safe-buffer": "5.1.1",
        "stringstream": "0.0.5",
        "tough-cookie": "2.3.4",
        "tunnel-agent": "0.6.0",
        "uuid": "3.2.1"
      },
      "dependencies": {
        "extend": {
          "version": "3.0.1",
          "resolved": "https://registry.npmjs.org/extend/-/extend-3.0.1.tgz",
          "integrity": "sha1-p1Xqe8Gt/MWjHOfnYtuq3F5jZEQ="
        },
        "qs": {
          "version": "6.4.0",
          "resolved": "https://registry.npmjs.org/qs/-/qs-6.4.0.tgz",
          "integrity": "sha1-E+JtKK1rD/qpExLNO/cI7TUecjM="
        }
      }
    },
    "require-directory": {
      "version": "2.1.1",
      "resolved": "https://registry.npmjs.org/require-directory/-/require-directory-2.1.1.tgz",
      "integrity": "sha1-jGStX9MNqxyXbiNE/+f3kqam30I="
    },
    "require-main-filename": {
      "version": "1.0.1",
      "resolved": "https://registry.npmjs.org/require-main-filename/-/require-main-filename-1.0.1.tgz",
      "integrity": "sha1-l/cXtp1IeE9fUmpsWqj/3aBVpNE="
    },
    "resolve": {
      "version": "1.5.0",
      "resolved": "https://registry.npmjs.org/resolve/-/resolve-1.5.0.tgz",
      "integrity": "sha512-hgoSGrc3pjzAPHNBg+KnFcK2HwlHTs/YrAGUr6qgTVUZmXv1UEXXl0bZNBKMA9fud6lRYFdPGz0xXxycPzmmiw==",
      "requires": {
        "path-parse": "1.0.5"
      }
    },
    "right-align": {
      "version": "0.1.3",
      "resolved": "https://registry.npmjs.org/right-align/-/right-align-0.1.3.tgz",
      "integrity": "sha1-YTObci/mo1FWiSENJOFMlhSGE+8=",
      "requires": {
        "align-text": "0.1.4"
      }
    },
    "rimraf": {
      "version": "2.6.2",
      "resolved": "https://registry.npmjs.org/rimraf/-/rimraf-2.6.2.tgz",
      "integrity": "sha512-lreewLK/BlghmxtfH36YYVg1i8IAce4TI7oao75I1g245+6BctqTVQiBP3YUJ9C6DQOXJmkYR9X9fCLtCOJc5w==",
      "requires": {
        "glob": "7.1.2"
      }
    },
    "ripemd160": {
      "version": "2.0.1",
      "resolved": "https://registry.npmjs.org/ripemd160/-/ripemd160-2.0.1.tgz",
      "integrity": "sha1-D0WEKVxTo2KK9+bXmsohzlfRxuc=",
      "requires": {
        "hash-base": "2.0.2",
        "inherits": "2.0.3"
      },
      "dependencies": {
        "hash-base": {
          "version": "2.0.2",
          "resolved": "https://registry.npmjs.org/hash-base/-/hash-base-2.0.2.tgz",
          "integrity": "sha1-ZuodhW206KVHDK32/OI65SRO8uE=",
          "requires": {
            "inherits": "2.0.3"
          }
        }
      }
    },
    "rx": {
      "version": "2.3.24",
      "resolved": "https://registry.npmjs.org/rx/-/rx-2.3.24.tgz",
      "integrity": "sha1-FPlQpCF9fjXapxu8vljv9o6ksrc="
    },
    "safe-buffer": {
      "version": "5.1.1",
      "resolved": "https://registry.npmjs.org/safe-buffer/-/safe-buffer-5.1.1.tgz",
      "integrity": "sha512-kKvNJn6Mm93gAczWVJg7wH+wGYWNrDHdWvpUmHyEsgCtIwwo3bqPtV4tR5tuPaUhTOo/kvhVwd8XwwOllGYkbg=="
    },
    "save": {
      "version": "2.3.2",
      "resolved": "https://registry.npmjs.org/save/-/save-2.3.2.tgz",
      "integrity": "sha1-hZJnS1VlzE4SvG3dnLCfgo4+z30=",
      "requires": {
        "async": "2.6.0",
        "event-stream": "3.3.4",
        "lodash.assign": "4.2.0",
        "mingo": "1.3.3"
      },
      "dependencies": {
        "async": {
          "version": "2.6.0",
          "resolved": "https://registry.npmjs.org/async/-/async-2.6.0.tgz",
          "integrity": "sha512-xAfGg1/NTLBBKlHFmnd7PlmUW9KhVQIUuSrYem9xzFUZy13ScvtyGGejaae9iAVRiRq9+Cx7DPFaAAhCpyxyPw==",
          "requires": {
            "lodash": "4.17.5"
          }
        }
      }
    },
    "sax": {
      "version": "0.5.8",
      "resolved": "https://registry.npmjs.org/sax/-/sax-0.5.8.tgz",
      "integrity": "sha1-1HLbIo6zMcJQaw6MFVJK25OdEsE="
    },
    "semver": {
      "version": "5.5.0",
      "resolved": "https://registry.npmjs.org/semver/-/semver-5.5.0.tgz",
      "integrity": "sha512-4SJ3dm0WAwWy/NVeioZh5AntkdJoWKxHxcmyP622fOkgHa4z3R0TdBJICINyaSDE6uNwVc8gZr+ZinwZAH4xIA=="
    },
    "send": {
      "version": "0.16.1",
      "resolved": "https://registry.npmjs.org/send/-/send-0.16.1.tgz",
      "integrity": "sha512-ElCLJdJIKPk6ux/Hocwhk7NFHpI3pVm/IZOYWqUmoxcgeyM+MpxHHKhb8QmlJDX1pU6WrgaHBkVNm73Sv7uc2A==",
      "requires": {
        "debug": "2.6.9",
        "depd": "1.1.2",
        "destroy": "1.0.4",
        "encodeurl": "1.0.2",
        "escape-html": "1.0.3",
        "etag": "1.8.1",
        "fresh": "0.5.2",
        "http-errors": "1.6.2",
        "mime": "1.4.1",
        "ms": "2.0.0",
        "on-finished": "2.3.0",
        "range-parser": "1.2.0",
        "statuses": "1.3.1"
      },
      "dependencies": {
        "mime": {
          "version": "1.4.1",
          "resolved": "https://registry.npmjs.org/mime/-/mime-1.4.1.tgz",
          "integrity": "sha512-KI1+qOZu5DcW6wayYHSzR/tXKCDC5Om4s1z2QJjDULzLcmf3DvzS7oluY4HCTrc+9FiKmWUgeNLg7W3uIQvxtQ=="
        },
        "statuses": {
          "version": "1.3.1",
          "resolved": "https://registry.npmjs.org/statuses/-/statuses-1.3.1.tgz",
          "integrity": "sha1-+vUbnrdKrvOzrPStX2Gr8ky3uT4="
        }
      }
    },
    "serve-static": {
      "version": "1.13.1",
      "resolved": "https://registry.npmjs.org/serve-static/-/serve-static-1.13.1.tgz",
      "integrity": "sha512-hSMUZrsPa/I09VYFJwa627JJkNs0NrfL1Uzuup+GqHfToR2KcsXFymXSV90hoyw3M+msjFuQly+YzIH/q0MGlQ==",
      "requires": {
        "encodeurl": "1.0.2",
        "escape-html": "1.0.3",
        "parseurl": "1.3.2",
        "send": "0.16.1"
      }
    },
    "set-blocking": {
      "version": "2.0.0",
      "resolved": "https://registry.npmjs.org/set-blocking/-/set-blocking-2.0.0.tgz",
      "integrity": "sha1-BF+XgtARrppoA93TgrJDkrPYkPc="
    },
    "set-immediate-shim": {
      "version": "1.0.1",
      "resolved": "https://registry.npmjs.org/set-immediate-shim/-/set-immediate-shim-1.0.1.tgz",
      "integrity": "sha1-SysbJ+uAip+NzEgaWOXlb1mfP2E="
    },
    "setimmediate": {
      "version": "1.0.5",
      "resolved": "https://registry.npmjs.org/setimmediate/-/setimmediate-1.0.5.tgz",
      "integrity": "sha1-KQy7Iy4waULX1+qbg3Mqt4VvgoU="
    },
    "setprototypeof": {
      "version": "1.0.3",
      "resolved": "https://registry.npmjs.org/setprototypeof/-/setprototypeof-1.0.3.tgz",
      "integrity": "sha1-ZlZ+NwQ+608E2RvWWMDL77VbjgQ="
    },
    "sha.js": {
      "version": "2.4.10",
      "resolved": "https://registry.npmjs.org/sha.js/-/sha.js-2.4.10.tgz",
      "integrity": "sha512-vnwmrFDlOExK4Nm16J2KMWHLrp14lBrjxMxBJpu++EnsuBmpiYaM/MEs46Vxxm/4FvdP5yTwuCTO9it5FSjrqA==",
      "requires": {
        "inherits": "2.0.3",
        "safe-buffer": "5.1.1"
      }
    },
    "shebang-command": {
      "version": "1.2.0",
      "resolved": "https://registry.npmjs.org/shebang-command/-/shebang-command-1.2.0.tgz",
      "integrity": "sha1-RKrGW2lbAzmJaMOfNj/uXer98eo=",
      "requires": {
        "shebang-regex": "1.0.0"
      }
    },
    "shebang-regex": {
      "version": "1.0.0",
      "resolved": "https://registry.npmjs.org/shebang-regex/-/shebang-regex-1.0.0.tgz",
      "integrity": "sha1-2kL0l0DAtC2yypcoVxyxkMmO/qM="
    },
    "shell-quote": {
      "version": "1.6.1",
      "resolved": "https://registry.npmjs.org/shell-quote/-/shell-quote-1.6.1.tgz",
      "integrity": "sha1-9HgZSczkAmlxJ0MOo7PFR29IF2c=",
      "requires": {
        "array-filter": "0.0.1",
        "array-map": "0.0.0",
        "array-reduce": "0.0.0",
        "jsonify": "0.0.0"
      }
    },
    "shelljs": {
      "version": "0.7.8",
      "resolved": "https://registry.npmjs.org/shelljs/-/shelljs-0.7.8.tgz",
      "integrity": "sha1-3svPh0sNHl+3LhSxZKloMEjprLM=",
      "requires": {
        "glob": "7.1.2",
        "interpret": "1.1.0",
        "rechoir": "0.6.2"
      }
    },
    "signal-exit": {
      "version": "3.0.2",
      "resolved": "https://registry.npmjs.org/signal-exit/-/signal-exit-3.0.2.tgz",
      "integrity": "sha1-tf3AjxKH6hF4Yo5BXiUTK3NkbG0="
    },
    "single-line-log": {
      "version": "1.1.2",
      "resolved": "https://registry.npmjs.org/single-line-log/-/single-line-log-1.1.2.tgz",
      "integrity": "sha1-wvg/Jzo+GhbtsJlWYdoO1e8DM2Q=",
      "requires": {
        "string-width": "1.0.2"
      },
      "dependencies": {
        "string-width": {
          "version": "1.0.2",
          "resolved": "https://registry.npmjs.org/string-width/-/string-width-1.0.2.tgz",
          "integrity": "sha1-EYvfW4zcUaKn5w0hHgfisLmxB9M=",
          "requires": {
            "code-point-at": "1.1.0",
            "is-fullwidth-code-point": "1.0.0",
            "strip-ansi": "3.0.1"
          }
        }
      }
    },
    "slash": {
      "version": "1.0.0",
      "resolved": "https://registry.npmjs.org/slash/-/slash-1.0.0.tgz",
      "integrity": "sha1-xB8vbDn8FtHNF61LXYlhFK5HDVU="
    },
    "sntp": {
      "version": "1.0.9",
      "resolved": "https://registry.npmjs.org/sntp/-/sntp-1.0.9.tgz",
      "integrity": "sha1-ZUEYTMkK7qbG57NeJlkIJEPGYZg=",
      "requires": {
        "hoek": "2.16.3"
      }
    },
    "source-list-map": {
      "version": "2.0.0",
      "resolved": "https://registry.npmjs.org/source-list-map/-/source-list-map-2.0.0.tgz",
      "integrity": "sha512-I2UmuJSRr/T8jisiROLU3A3ltr+swpniSmNPI4Ml3ZCX6tVnDsuZzK7F2hl5jTqbZBWCEKlj5HRQiPExXLgE8A=="
    },
    "source-map": {
      "version": "0.5.7",
      "resolved": "https://registry.npmjs.org/source-map/-/source-map-0.5.7.tgz",
      "integrity": "sha1-igOdLRAh0i0eoUyA2OpGi6LvP8w="
    },
    "source-map-loader": {
      "version": "0.2.3",
      "resolved": "https://registry.npmjs.org/source-map-loader/-/source-map-loader-0.2.3.tgz",
      "integrity": "sha512-MYbFX9DYxmTQFfy2v8FC1XZwpwHKYxg3SK8Wb7VPBKuhDjz8gi9re2819MsG4p49HDyiOSUKlmZ+nQBArW5CGw==",
      "requires": {
        "async": "2.6.0",
        "loader-utils": "0.2.17",
        "source-map": "0.6.1"
      },
      "dependencies": {
        "async": {
          "version": "2.6.0",
          "resolved": "https://registry.npmjs.org/async/-/async-2.6.0.tgz",
          "integrity": "sha512-xAfGg1/NTLBBKlHFmnd7PlmUW9KhVQIUuSrYem9xzFUZy13ScvtyGGejaae9iAVRiRq9+Cx7DPFaAAhCpyxyPw==",
          "requires": {
            "lodash": "4.17.5"
          }
        },
        "loader-utils": {
          "version": "0.2.17",
          "resolved": "https://registry.npmjs.org/loader-utils/-/loader-utils-0.2.17.tgz",
          "integrity": "sha1-+G5jdNQyBabmxg6RlvF8Apm/s0g=",
          "requires": {
            "big.js": "3.2.0",
            "emojis-list": "2.1.0",
            "json5": "0.5.1",
            "object-assign": "4.1.1"
          }
        },
        "source-map": {
          "version": "0.6.1",
          "resolved": "https://registry.npmjs.org/source-map/-/source-map-0.6.1.tgz",
          "integrity": "sha512-UjgapumWlbMhkBgzT7Ykc5YXUT46F0iKu8SGXq0bcwP5dz/h0Plj6enJqjz1Zbq2l5WaqYnrVbwWOWMyF3F47g=="
        }
      }
    },
    "source-map-support": {
      "version": "0.5.3",
      "resolved": "https://registry.npmjs.org/source-map-support/-/source-map-support-0.5.3.tgz",
      "integrity": "sha512-eKkTgWYeBOQqFGXRfKabMFdnWepo51vWqEdoeikaEPFiJC7MCU5j2h4+6Q8npkZTeLGbSyecZvRxiSoWl3rh+w==",
      "requires": {
        "source-map": "0.6.1"
      },
      "dependencies": {
        "source-map": {
          "version": "0.6.1",
          "resolved": "https://registry.npmjs.org/source-map/-/source-map-0.6.1.tgz",
          "integrity": "sha512-UjgapumWlbMhkBgzT7Ykc5YXUT46F0iKu8SGXq0bcwP5dz/h0Plj6enJqjz1Zbq2l5WaqYnrVbwWOWMyF3F47g=="
        }
      }
    },
    "spawn-command": {
      "version": "0.0.2-1",
      "resolved": "https://registry.npmjs.org/spawn-command/-/spawn-command-0.0.2-1.tgz",
      "integrity": "sha1-YvXpRmmBwbeW3Fkpk34RycaSG9A="
    },
    "spdx-correct": {
      "version": "3.0.0",
      "resolved": "https://registry.npmjs.org/spdx-correct/-/spdx-correct-3.0.0.tgz",
      "integrity": "sha512-N19o9z5cEyc8yQQPukRCZ9EUmb4HUpnrmaL/fxS2pBo2jbfcFRVuFZ/oFC+vZz0MNNk0h80iMn5/S6qGZOL5+g==",
      "requires": {
        "spdx-expression-parse": "3.0.0",
        "spdx-license-ids": "3.0.0"
      }
    },
    "spdx-exceptions": {
      "version": "2.1.0",
      "resolved": "https://registry.npmjs.org/spdx-exceptions/-/spdx-exceptions-2.1.0.tgz",
      "integrity": "sha512-4K1NsmrlCU1JJgUrtgEeTVyfx8VaYea9J9LvARxhbHtVtohPs/gFGG5yy49beySjlIMhhXZ4QqujIZEfS4l6Cg=="
    },
    "spdx-expression-parse": {
      "version": "3.0.0",
      "resolved": "https://registry.npmjs.org/spdx-expression-parse/-/spdx-expression-parse-3.0.0.tgz",
      "integrity": "sha512-Yg6D3XpRD4kkOmTpdgbUiEJFKghJH03fiC1OPll5h/0sO6neh2jqRDVHOQ4o/LMea0tgCkbMgea5ip/e+MkWyg==",
      "requires": {
        "spdx-exceptions": "2.1.0",
        "spdx-license-ids": "3.0.0"
      }
    },
    "spdx-license-ids": {
      "version": "3.0.0",
      "resolved": "https://registry.npmjs.org/spdx-license-ids/-/spdx-license-ids-3.0.0.tgz",
      "integrity": "sha512-2+EPwgbnmOIl8HjGBXXMd9NAu02vLjOO1nWw4kmeRDFyHn+M/ETfHxQUK0oXg8ctgVnl9t3rosNVsZ1jG61nDA=="
    },
    "speedometer": {
      "version": "0.1.4",
      "resolved": "https://registry.npmjs.org/speedometer/-/speedometer-0.1.4.tgz",
      "integrity": "sha1-mHbb0qFp0xFUAtSObqYynIgWpQ0="
    },
    "split": {
      "version": "0.3.3",
      "resolved": "https://registry.npmjs.org/split/-/split-0.3.3.tgz",
      "integrity": "sha1-zQ7qXmOiEd//frDwkcQTPi0N0o8=",
      "requires": {
        "through": "2.3.8"
      }
    },
    "sprintf-js": {
      "version": "1.0.3",
      "resolved": "https://registry.npmjs.org/sprintf-js/-/sprintf-js-1.0.3.tgz",
      "integrity": "sha1-BOaSb2YolTVPPdAVIDYzuFcpfiw="
    },
    "sshpk": {
      "version": "1.13.1",
      "resolved": "https://registry.npmjs.org/sshpk/-/sshpk-1.13.1.tgz",
      "integrity": "sha1-US322mKHFEMW3EwY/hzx2UBzm+M=",
      "requires": {
        "asn1": "0.2.3",
        "assert-plus": "1.0.0",
        "dashdash": "1.14.1",
        "getpass": "0.1.7"
      },
      "dependencies": {
        "assert-plus": {
          "version": "1.0.0",
          "resolved": "https://registry.npmjs.org/assert-plus/-/assert-plus-1.0.0.tgz",
          "integrity": "sha1-8S4PPF13sLHN2RRpQuTpbB5N1SU="
        }
      }
    },
    "statuses": {
      "version": "1.4.0",
      "resolved": "https://registry.npmjs.org/statuses/-/statuses-1.4.0.tgz",
      "integrity": "sha512-zhSCtt8v2NDrRlPQpCNtw/heZLtfUDqxBM1udqikb/Hbk52LK4nQSwr10u77iopCW5LsyHpuXS0GnEc48mLeew=="
    },
    "stream-browserify": {
      "version": "2.0.1",
      "resolved": "https://registry.npmjs.org/stream-browserify/-/stream-browserify-2.0.1.tgz",
      "integrity": "sha1-ZiZu5fm9uZQKTkUUyvtDu3Hlyds=",
      "requires": {
        "inherits": "2.0.3",
        "readable-stream": "2.3.4"
      }
    },
    "stream-combiner": {
      "version": "0.0.4",
      "resolved": "https://registry.npmjs.org/stream-combiner/-/stream-combiner-0.0.4.tgz",
      "integrity": "sha1-TV5DPBhSYd3mI8o/RMWGvPXErRQ=",
      "requires": {
        "duplexer": "0.1.1"
      }
    },
    "stream-http": {
      "version": "2.8.0",
      "resolved": "https://registry.npmjs.org/stream-http/-/stream-http-2.8.0.tgz",
      "integrity": "sha512-sZOFxI/5xw058XIRHl4dU3dZ+TTOIGJR78Dvo0oEAejIt4ou27k+3ne1zYmCV+v7UucbxIFQuOgnkTVHh8YPnw==",
      "requires": {
        "builtin-status-codes": "3.0.0",
        "inherits": "2.0.3",
        "readable-stream": "2.3.4",
        "to-arraybuffer": "1.0.1",
        "xtend": "4.0.1"
      }
    },
    "stream-shift": {
      "version": "1.0.0",
      "resolved": "https://registry.npmjs.org/stream-shift/-/stream-shift-1.0.0.tgz",
      "integrity": "sha1-1cdSgl5TZ+eG944Y5EXqIjoVWVI="
    },
    "string-width": {
      "version": "2.1.1",
      "resolved": "https://registry.npmjs.org/string-width/-/string-width-2.1.1.tgz",
      "integrity": "sha512-nOqH59deCq9SRHlxq1Aw85Jnt4w6KvLKqWVik6oA9ZklXLNIOlqg4F2yrT1MVaTjAqvVwdfeZ7w7aCvJD7ugkw==",
      "requires": {
        "is-fullwidth-code-point": "2.0.0",
        "strip-ansi": "4.0.0"
      },
      "dependencies": {
        "ansi-regex": {
          "version": "3.0.0",
          "resolved": "https://registry.npmjs.org/ansi-regex/-/ansi-regex-3.0.0.tgz",
          "integrity": "sha1-7QMXwyIGT3lGbAKWa922Bas32Zg="
        },
        "is-fullwidth-code-point": {
          "version": "2.0.0",
          "resolved": "https://registry.npmjs.org/is-fullwidth-code-point/-/is-fullwidth-code-point-2.0.0.tgz",
          "integrity": "sha1-o7MKXE8ZkYMWeqq5O+764937ZU8="
        },
        "strip-ansi": {
          "version": "4.0.0",
          "resolved": "https://registry.npmjs.org/strip-ansi/-/strip-ansi-4.0.0.tgz",
          "integrity": "sha1-qEeQIusaw2iocTibY1JixQXuNo8=",
          "requires": {
            "ansi-regex": "3.0.0"
          }
        }
      }
    },
    "string_decoder": {
      "version": "1.0.3",
      "resolved": "https://registry.npmjs.org/string_decoder/-/string_decoder-1.0.3.tgz",
      "integrity": "sha512-4AH6Z5fzNNBcH+6XDMfA/BTt87skxqJlO0lAh3Dker5zThcAxG6mKz+iGu308UKoPPQ8Dcqx/4JhujzltRa+hQ==",
      "requires": {
        "safe-buffer": "5.1.1"
      }
    },
    "stringstream": {
      "version": "0.0.5",
      "resolved": "https://registry.npmjs.org/stringstream/-/stringstream-0.0.5.tgz",
      "integrity": "sha1-TkhM1N5aC7vuGORjB3EKioFiGHg="
    },
    "strip-ansi": {
      "version": "3.0.1",
      "resolved": "https://registry.npmjs.org/strip-ansi/-/strip-ansi-3.0.1.tgz",
      "integrity": "sha1-ajhfuIU9lS1f8F0Oiq+UJ43GPc8=",
      "requires": {
        "ansi-regex": "2.1.1"
      }
    },
    "strip-bom": {
      "version": "3.0.0",
      "resolved": "https://registry.npmjs.org/strip-bom/-/strip-bom-3.0.0.tgz",
      "integrity": "sha1-IzTBjpx1n3vdVv3vfprj1YjmjtM="
    },
    "strip-eof": {
      "version": "1.0.0",
      "resolved": "https://registry.npmjs.org/strip-eof/-/strip-eof-1.0.0.tgz",
      "integrity": "sha1-u0P/VZim6wXYm1n80SnJgzE2Br8="
    },
    "strip-indent": {
      "version": "1.0.1",
      "resolved": "https://registry.npmjs.org/strip-indent/-/strip-indent-1.0.1.tgz",
      "integrity": "sha1-DHlipq3vp7vUrDZkYKY4VSrhoKI=",
      "requires": {
        "get-stdin": "4.0.1"
      }
    },
    "strip-json-comments": {
      "version": "2.0.1",
      "resolved": "https://registry.npmjs.org/strip-json-comments/-/strip-json-comments-2.0.1.tgz",
      "integrity": "sha1-PFMZQukIwml8DsNEhYwobHygpgo="
    },
    "subarg": {
      "version": "1.0.0",
      "resolved": "https://registry.npmjs.org/subarg/-/subarg-1.0.0.tgz",
      "integrity": "sha1-9izxdYHplrSPyWVpn1TAauJouNI=",
      "requires": {
        "minimist": "1.2.0"
      },
      "dependencies": {
        "minimist": {
          "version": "1.2.0",
          "resolved": "https://registry.npmjs.org/minimist/-/minimist-1.2.0.tgz",
          "integrity": "sha1-o1AIsg9BOD7sH7kU9M1d95omQoQ="
        }
      }
    },
    "sumchecker": {
      "version": "1.3.1",
      "resolved": "https://registry.npmjs.org/sumchecker/-/sumchecker-1.3.1.tgz",
      "integrity": "sha1-ebs7RFbdBPGOvbwNcDodHa7FEF0=",
      "requires": {
        "debug": "2.6.9",
        "es6-promise": "4.2.4"
      }
    },
    "superagent": {
      "version": "3.8.2",
      "resolved": "https://registry.npmjs.org/superagent/-/superagent-3.8.2.tgz",
      "integrity": "sha512-gVH4QfYHcY3P0f/BZzavLreHW3T1v7hG9B+hpMQotGQqurOvhv87GcMCd6LWySmBuf+BDR44TQd0aISjVHLeNQ==",
      "requires": {
        "component-emitter": "1.2.1",
        "cookiejar": "2.1.1",
        "debug": "3.1.0",
        "extend": "3.0.1",
        "form-data": "2.3.2",
        "formidable": "1.1.1",
        "methods": "1.1.2",
        "mime": "1.6.0",
        "qs": "6.5.1",
        "readable-stream": "2.3.4"
      },
      "dependencies": {
        "debug": {
          "version": "3.1.0",
          "resolved": "https://registry.npmjs.org/debug/-/debug-3.1.0.tgz",
          "integrity": "sha512-OX8XqP7/1a9cqkxYw2yXss15f26NKWBpDXQd0/uK/KPqdQhxbPa994hnzjcE2VqQpDslf55723cKPUOGSmMY3g==",
          "requires": {
            "ms": "2.0.0"
          }
        },
        "extend": {
          "version": "3.0.1",
          "resolved": "https://registry.npmjs.org/extend/-/extend-3.0.1.tgz",
          "integrity": "sha1-p1Xqe8Gt/MWjHOfnYtuq3F5jZEQ="
        },
        "form-data": {
          "version": "2.3.2",
          "resolved": "https://registry.npmjs.org/form-data/-/form-data-2.3.2.tgz",
          "integrity": "sha1-SXBJi+YEwgwAXU9cI67NIda0kJk=",
          "requires": {
            "asynckit": "0.4.0",
            "combined-stream": "1.0.6",
            "mime-types": "2.1.18"
          }
        }
      }
    },
    "supports-color": {
      "version": "5.2.0",
      "resolved": "https://registry.npmjs.org/supports-color/-/supports-color-5.2.0.tgz",
      "integrity": "sha512-F39vS48la4YvTZUPVeTqsjsFNrvcMwrV3RLZINsmHo+7djCvuUzSIeXOnZ5hmjef4bajL1dNccN+tg5XAliO5Q==",
      "requires": {
        "has-flag": "3.0.0"
      }
    },
    "tapable": {
      "version": "0.2.8",
      "resolved": "https://registry.npmjs.org/tapable/-/tapable-0.2.8.tgz",
      "integrity": "sha1-mTcqXJmb8t8WCvwNdL7U9HlIzSI="
    },
    "throttleit": {
      "version": "0.0.2",
      "resolved": "https://registry.npmjs.org/throttleit/-/throttleit-0.0.2.tgz",
      "integrity": "sha1-z+34jmDADdlpe2H90qg0OptoDq8="
    },
    "through": {
      "version": "2.3.8",
      "resolved": "https://registry.npmjs.org/through/-/through-2.3.8.tgz",
      "integrity": "sha1-DdTJ/6q8NXlgsbckEV1+Doai4fU="
    },
    "through2": {
      "version": "2.0.3",
      "resolved": "https://registry.npmjs.org/through2/-/through2-2.0.3.tgz",
      "integrity": "sha1-AARWmzfHx0ujnEPzzteNGtlBQL4=",
      "requires": {
        "readable-stream": "2.3.4",
        "xtend": "4.0.1"
      }
    },
    "time-stamp": {
      "version": "1.1.0",
      "resolved": "https://registry.npmjs.org/time-stamp/-/time-stamp-1.1.0.tgz",
      "integrity": "sha1-dkpaEa9QVhkhsTPztE5hhofg9cM="
    },
    "timers-browserify": {
      "version": "2.0.6",
      "resolved": "https://registry.npmjs.org/timers-browserify/-/timers-browserify-2.0.6.tgz",
      "integrity": "sha512-HQ3nbYRAowdVd0ckGFvmJPPCOH/CHleFN/Y0YQCX1DVaB7t+KFvisuyN09fuP8Jtp1CpfSh8O8bMkHbdbPe6Pw==",
      "requires": {
        "setimmediate": "1.0.5"
      }
    },
    "timers-ext": {
      "version": "0.1.2",
      "resolved": "https://registry.npmjs.org/timers-ext/-/timers-ext-0.1.2.tgz",
      "integrity": "sha1-YcxHp2wavTGV8UUn+XjViulMUgQ=",
      "requires": {
        "es5-ext": "0.10.39",
        "next-tick": "1.0.0"
      }
    },
    "to-arraybuffer": {
      "version": "1.0.1",
      "resolved": "https://registry.npmjs.org/to-arraybuffer/-/to-arraybuffer-1.0.1.tgz",
      "integrity": "sha1-fSKbH8xjfkZsoIEYCDanqr/4P0M="
    },
    "to-fast-properties": {
      "version": "1.0.3",
      "resolved": "https://registry.npmjs.org/to-fast-properties/-/to-fast-properties-1.0.3.tgz",
      "integrity": "sha1-uDVx+k2MJbguIxsG46MFXeTKGkc="
    },
    "tough-cookie": {
      "version": "2.3.4",
      "resolved": "https://registry.npmjs.org/tough-cookie/-/tough-cookie-2.3.4.tgz",
      "integrity": "sha512-TZ6TTfI5NtZnuyy/Kecv+CnoROnyXn2DN97LontgQpCwsX2XyLYCC0ENhYkehSOwAp8rTQKc/NUIF7BkQ5rKLA==",
      "requires": {
        "punycode": "1.4.1"
      }
    },
    "tree-kill": {
      "version": "1.2.0",
      "resolved": "https://registry.npmjs.org/tree-kill/-/tree-kill-1.2.0.tgz",
      "integrity": "sha512-DlX6dR0lOIRDFxI0mjL9IYg6OTncLm/Zt+JiBhE5OlFcAR8yc9S7FFXU9so0oda47frdM/JFsk7UjNt9vscKcg=="
    },
    "trim-newlines": {
      "version": "1.0.0",
      "resolved": "https://registry.npmjs.org/trim-newlines/-/trim-newlines-1.0.0.tgz",
      "integrity": "sha1-WIeWa7WCpFA6QetST301ARgVphM="
    },
    "trim-right": {
      "version": "1.0.1",
      "resolved": "https://registry.npmjs.org/trim-right/-/trim-right-1.0.1.tgz",
      "integrity": "sha1-yy4SAwZ+DI3h9hQJS5/kVwTqYAM="
    },
    "ts-node": {
      "version": "3.3.0",
      "resolved": "https://registry.npmjs.org/ts-node/-/ts-node-3.3.0.tgz",
      "integrity": "sha1-wTxqMCTjC+EYDdUwOPwgkonUv2k=",
      "requires": {
        "arrify": "1.0.1",
        "chalk": "2.3.1",
        "diff": "3.4.0",
        "make-error": "1.3.4",
        "minimist": "1.2.0",
        "mkdirp": "0.5.1",
        "source-map-support": "0.4.18",
        "tsconfig": "6.0.0",
        "v8flags": "3.0.2",
        "yn": "2.0.0"
      },
      "dependencies": {
        "minimist": {
          "version": "1.2.0",
          "resolved": "https://registry.npmjs.org/minimist/-/minimist-1.2.0.tgz",
          "integrity": "sha1-o1AIsg9BOD7sH7kU9M1d95omQoQ="
        },
        "source-map-support": {
          "version": "0.4.18",
          "resolved": "https://registry.npmjs.org/source-map-support/-/source-map-support-0.4.18.tgz",
          "integrity": "sha512-try0/JqxPLF9nOjvSta7tVondkP5dwgyLDjVoyMDlmjugT2lRZ1OfsrYTkCd2hkDnJTKRbO/Rl3orm8vlsUzbA==",
          "requires": {
            "source-map": "0.5.7"
          }
        }
      }
    },
    "tsconfig": {
      "version": "6.0.0",
      "resolved": "https://registry.npmjs.org/tsconfig/-/tsconfig-6.0.0.tgz",
      "integrity": "sha1-aw6DdgA9evGGT434+J3QBZ/80DI=",
      "requires": {
        "strip-bom": "3.0.0",
        "strip-json-comments": "2.0.1"
      }
    },
    "tsconfig-paths": {
      "version": "2.7.3",
      "resolved": "https://registry.npmjs.org/tsconfig-paths/-/tsconfig-paths-2.7.3.tgz",
      "integrity": "sha512-PZWk7GDkXPGdnio/CzLJnaUdOBTIBdPuA77LK9u5XOpMk2RZnSk3k+wSefcbP7eSTJi4VZ0hXM+Vdf0YqR/qWg==",
      "requires": {
        "deepmerge": "2.0.1",
        "strip-bom": "3.0.0",
        "strip-json-comments": "2.0.1"
      }
    },
    "tslib": {
      "version": "1.9.0",
      "resolved": "https://registry.npmjs.org/tslib/-/tslib-1.9.0.tgz",
      "integrity": "sha512-f/qGG2tUkrISBlQZEjEqoZ3B2+npJjIf04H1wuAv9iA8i04Icp+61KRXxFdha22670NJopsZCIjhC3SnjPRKrQ=="
    },
    "tslint": {
      "version": "5.9.1",
      "resolved": "https://registry.npmjs.org/tslint/-/tslint-5.9.1.tgz",
      "integrity": "sha1-ElX4ej/1frCw4fDmEKi0dIBGya4=",
      "requires": {
        "babel-code-frame": "6.26.0",
        "builtin-modules": "1.1.1",
        "chalk": "2.3.1",
        "commander": "2.14.1",
        "diff": "3.4.0",
        "glob": "7.1.2",
        "js-yaml": "3.10.0",
        "minimatch": "3.0.4",
        "resolve": "1.5.0",
        "semver": "5.5.0",
        "tslib": "1.9.0",
        "tsutils": "2.21.2"
      }
    },
    "tsutils": {
      "version": "2.21.2",
      "resolved": "https://registry.npmjs.org/tsutils/-/tsutils-2.21.2.tgz",
      "integrity": "sha512-iaIuyjIUeFLdD39MYdzqBuY7Zv6+uGxSwRH4mf+HuzsnznjFz0R2tGrAe0/JvtNh91WrN8UN/DZRFTZNDuVekA==",
      "requires": {
        "tslib": "1.9.0"
      }
    },
    "tty-browserify": {
      "version": "0.0.0",
      "resolved": "https://registry.npmjs.org/tty-browserify/-/tty-browserify-0.0.0.tgz",
      "integrity": "sha1-oVe6QC2iTpv5V/mqadUk7tQpAaY="
    },
    "tunnel-agent": {
      "version": "0.6.0",
      "resolved": "https://registry.npmjs.org/tunnel-agent/-/tunnel-agent-0.6.0.tgz",
      "integrity": "sha1-J6XeoGs2sEoKmWZ3SykIaPD8QP0=",
      "requires": {
        "safe-buffer": "5.1.1"
      }
    },
    "type-detect": {
      "version": "4.0.8",
      "resolved": "https://registry.npmjs.org/type-detect/-/type-detect-4.0.8.tgz",
      "integrity": "sha512-0fr/mIH1dlO+x7TlcMy+bIDqKPsw/70tVyeHW787goQjhmqaZe10uwLujubK9q9Lg6Fiho1KUKDYz0Z7k7g5/g=="
    },
    "type-is": {
      "version": "1.6.16",
      "resolved": "https://registry.npmjs.org/type-is/-/type-is-1.6.16.tgz",
      "integrity": "sha512-HRkVv/5qY2G6I8iab9cI7v1bOIdhm94dVjQCPFElW9W+3GeDOSHmy2EBYe4VTApuzolPcmgFTN3ftVJRKR2J9Q==",
      "requires": {
        "media-typer": "0.3.0",
        "mime-types": "2.1.18"
      }
    },
    "typedarray": {
      "version": "0.0.6",
      "resolved": "https://registry.npmjs.org/typedarray/-/typedarray-0.0.6.tgz",
      "integrity": "sha1-hnrHTjhkGHsdPUfZlqeOxciDB3c="
    },
    "typedoc": {
      "version": "0.9.0",
      "resolved": "https://registry.npmjs.org/typedoc/-/typedoc-0.9.0.tgz",
      "integrity": "sha512-numP0CtcUK4I1Vssw6E1N/FjyJWpWqhLT4Zb7Gw3i7ca3ElnYh6z41Y/tcUhMsMYn6L8b67E/Fu4XYYKkNaLbA==",
      "requires": {
        "@types/fs-extra": "4.0.0",
        "@types/handlebars": "4.0.31",
        "@types/highlight.js": "9.1.8",
        "@types/lodash": "4.14.74",
        "@types/marked": "0.3.0",
        "@types/minimatch": "2.0.29",
        "@types/shelljs": "0.7.0",
        "fs-extra": "4.0.3",
        "handlebars": "4.0.11",
        "highlight.js": "9.12.0",
        "lodash": "4.17.5",
        "marked": "0.3.17",
        "minimatch": "3.0.4",
        "progress": "2.0.0",
        "shelljs": "0.7.8",
        "typedoc-default-themes": "0.5.0",
        "typescript": "2.4.1"
      },
      "dependencies": {
        "@types/fs-extra": {
          "version": "4.0.0",
          "resolved": "https://registry.npmjs.org/@types/fs-extra/-/fs-extra-4.0.0.tgz",
          "integrity": "sha512-PlKJw6ujJXLJjbvB3T0UCbY3jibKM6/Ya5cc9j1q+mYDeK3aR4Dp+20ZwxSuvJr9mIoPxp7+IL4aMOEvsscRTA==",
          "requires": {
            "@types/node": "9.4.6"
          }
        },
        "fs-extra": {
          "version": "4.0.3",
          "resolved": "https://registry.npmjs.org/fs-extra/-/fs-extra-4.0.3.tgz",
          "integrity": "sha512-q6rbdDd1o2mAnQreO7YADIxf/Whx4AHBiRf6d+/cVT8h44ss+lHgxf1FemcqDnQt9X3ct4McHr+JMGlYSsK7Cg==",
          "requires": {
            "graceful-fs": "4.1.11",
            "jsonfile": "4.0.0",
            "universalify": "0.1.1"
          }
        },
        "jsonfile": {
          "version": "4.0.0",
          "resolved": "https://registry.npmjs.org/jsonfile/-/jsonfile-4.0.0.tgz",
          "integrity": "sha1-h3Gq4HmbZAdrdmQPygWPnBDjPss=",
          "requires": {
            "graceful-fs": "4.1.11"
          }
        },
        "typescript": {
          "version": "2.4.1",
          "resolved": "https://registry.npmjs.org/typescript/-/typescript-2.4.1.tgz",
          "integrity": "sha1-w8yxbdqgsjFN4DHn5v7onlujRrw="
        }
      }
    },
    "typedoc-default-themes": {
      "version": "0.5.0",
      "resolved": "https://registry.npmjs.org/typedoc-default-themes/-/typedoc-default-themes-0.5.0.tgz",
      "integrity": "sha1-bcJDPnjti+qOiHo6zeLzF4W9Yic="
    },
    "typescript": {
      "version": "2.6.2",
      "resolved": "https://registry.npmjs.org/typescript/-/typescript-2.6.2.tgz",
      "integrity": "sha1-PFtv1/beCRQmkCfwPAlGdY92c6Q="
    },
    "uglify-js": {
      "version": "2.8.29",
      "resolved": "https://registry.npmjs.org/uglify-js/-/uglify-js-2.8.29.tgz",
      "integrity": "sha1-KcVzMUgFe7Th913zW3qcty5qWd0=",
      "requires": {
        "source-map": "0.5.7",
        "yargs": "3.10.0"
      },
      "dependencies": {
        "camelcase": {
          "version": "1.2.1",
          "resolved": "https://registry.npmjs.org/camelcase/-/camelcase-1.2.1.tgz",
          "integrity": "sha1-m7UwTS4LVmmLLHWLCKPqqdqlijk="
        },
        "cliui": {
          "version": "2.1.0",
          "resolved": "https://registry.npmjs.org/cliui/-/cliui-2.1.0.tgz",
          "integrity": "sha1-S0dXYP+AJkx2LDoXGQMukcf+oNE=",
          "requires": {
            "center-align": "0.1.3",
            "right-align": "0.1.3",
            "wordwrap": "0.0.2"
          }
        },
        "wordwrap": {
          "version": "0.0.2",
          "resolved": "https://registry.npmjs.org/wordwrap/-/wordwrap-0.0.2.tgz",
          "integrity": "sha1-t5Zpu0LstAn4PVg8rVLKF+qhZD8="
        },
        "yargs": {
          "version": "3.10.0",
          "resolved": "https://registry.npmjs.org/yargs/-/yargs-3.10.0.tgz",
          "integrity": "sha1-9+572FfdfB0tOMDnTvvWgdFDH9E=",
          "requires": {
            "camelcase": "1.2.1",
            "cliui": "2.1.0",
            "decamelize": "1.2.0",
            "window-size": "0.1.0"
          }
        }
      }
    },
    "uglifyjs-webpack-plugin": {
      "version": "0.4.6",
      "resolved": "https://registry.npmjs.org/uglifyjs-webpack-plugin/-/uglifyjs-webpack-plugin-0.4.6.tgz",
      "integrity": "sha1-uVH0q7a9YX5m9j64kUmOORdj4wk=",
      "requires": {
        "source-map": "0.5.7",
        "uglify-js": "2.8.29",
        "webpack-sources": "1.1.0"
      }
    },
    "underscore": {
      "version": "1.8.3",
      "resolved": "https://registry.npmjs.org/underscore/-/underscore-1.8.3.tgz",
      "integrity": "sha1-Tz+1OxBuYJf8+ctBCfKl6b36UCI="
    },
    "universalify": {
      "version": "0.1.1",
      "resolved": "https://registry.npmjs.org/universalify/-/universalify-0.1.1.tgz",
      "integrity": "sha1-+nG63UQ3r0wUiEHjs7Fl+enlkLc="
    },
    "unpipe": {
      "version": "1.0.0",
      "resolved": "https://registry.npmjs.org/unpipe/-/unpipe-1.0.0.tgz",
      "integrity": "sha1-sr9O6FFKrmFltIF4KdIbLvSZBOw="
    },
    "url": {
      "version": "0.11.0",
      "resolved": "https://registry.npmjs.org/url/-/url-0.11.0.tgz",
      "integrity": "sha1-ODjpfPxgUh63PFJajlW/3Z4uKPE=",
      "requires": {
        "punycode": "1.3.2",
        "querystring": "0.2.0"
      },
      "dependencies": {
        "punycode": {
          "version": "1.3.2",
          "resolved": "https://registry.npmjs.org/punycode/-/punycode-1.3.2.tgz",
          "integrity": "sha1-llOgNvt8HuQjQvIyXM7v6jkmxI0="
        }
      }
    },
    "util": {
      "version": "0.10.3",
      "resolved": "https://registry.npmjs.org/util/-/util-0.10.3.tgz",
      "integrity": "sha1-evsa/lCAUkZInj23/g7TeTNqwPk=",
      "requires": {
        "inherits": "2.0.1"
      },
      "dependencies": {
        "inherits": {
          "version": "2.0.1",
          "resolved": "https://registry.npmjs.org/inherits/-/inherits-2.0.1.tgz",
          "integrity": "sha1-sX0I0ya0Qj5Wjv9xn5GwscvfafE="
        }
      }
    },
    "util-deprecate": {
      "version": "1.0.2",
      "resolved": "https://registry.npmjs.org/util-deprecate/-/util-deprecate-1.0.2.tgz",
      "integrity": "sha1-RQ1Nyfpw3nMnYvvS1KKJgUGaDM8="
    },
    "utils-merge": {
      "version": "1.0.1",
      "resolved": "https://registry.npmjs.org/utils-merge/-/utils-merge-1.0.1.tgz",
      "integrity": "sha1-n5VxD1CiZ5R7LMwSR0HBAoQn5xM="
    },
    "uuid": {
      "version": "3.2.1",
      "resolved": "https://registry.npmjs.org/uuid/-/uuid-3.2.1.tgz",
      "integrity": "sha512-jZnMwlb9Iku/O3smGWvZhauCf6cvvpKi4BKRiliS3cxnI+Gz9j5MEpTz2UFuXiKPJocb7gnsLHwiS05ige5BEA=="
    },
    "v8flags": {
      "version": "3.0.2",
      "resolved": "https://registry.npmjs.org/v8flags/-/v8flags-3.0.2.tgz",
      "integrity": "sha512-6sgSKoFw1UpUPd3cFdF7QGnrH6tDeBgW1F3v9gy8gLY0mlbiBXq8soy8aQpY6xeeCjH5K+JvC62Acp7gtl7wWA==",
      "requires": {
        "homedir-polyfill": "1.0.1"
      }
    },
    "validate-npm-package-license": {
      "version": "3.0.3",
      "resolved": "https://registry.npmjs.org/validate-npm-package-license/-/validate-npm-package-license-3.0.3.tgz",
      "integrity": "sha512-63ZOUnL4SIXj4L0NixR3L1lcjO38crAbgrTpl28t8jjrfuiOBL5Iygm+60qPs/KsZGzPNg6Smnc/oY16QTjF0g==",
      "requires": {
        "spdx-correct": "3.0.0",
        "spdx-expression-parse": "3.0.0"
      }
    },
    "validator": {
      "version": "3.35.0",
      "resolved": "https://registry.npmjs.org/validator/-/validator-3.35.0.tgz",
      "integrity": "sha1-PwcklALB/I/Ak8MsbkPXKnnModw="
    },
    "vary": {
      "version": "1.1.2",
      "resolved": "https://registry.npmjs.org/vary/-/vary-1.1.2.tgz",
      "integrity": "sha1-IpnwLG3tMNSllhsLn3RSShj2NPw="
    },
    "verror": {
      "version": "1.10.0",
      "resolved": "https://registry.npmjs.org/verror/-/verror-1.10.0.tgz",
      "integrity": "sha1-OhBcoXBTr1XW4nDB+CiGguGNpAA=",
      "requires": {
        "assert-plus": "1.0.0",
        "core-util-is": "1.0.2",
        "extsprintf": "1.3.0"
      },
      "dependencies": {
        "assert-plus": {
          "version": "1.0.0",
          "resolved": "https://registry.npmjs.org/assert-plus/-/assert-plus-1.0.0.tgz",
          "integrity": "sha1-8S4PPF13sLHN2RRpQuTpbB5N1SU="
        }
      }
    },
    "vinyl": {
      "version": "2.1.0",
      "resolved": "https://registry.npmjs.org/vinyl/-/vinyl-2.1.0.tgz",
      "integrity": "sha1-Ah+cLPlR1rk5lDyJ617lrdT9kkw=",
      "requires": {
        "clone": "2.1.1",
        "clone-buffer": "1.0.0",
        "clone-stats": "1.0.0",
        "cloneable-readable": "1.0.0",
        "remove-trailing-separator": "1.1.0",
        "replace-ext": "1.0.0"
      }
    },
    "vm-browserify": {
      "version": "0.0.4",
      "resolved": "https://registry.npmjs.org/vm-browserify/-/vm-browserify-0.0.4.tgz",
      "integrity": "sha1-XX6kW7755Kb/ZflUOOCofDV9WnM=",
      "requires": {
        "indexof": "0.0.1"
      }
    },
    "watchpack": {
      "version": "1.4.0",
      "resolved": "https://registry.npmjs.org/watchpack/-/watchpack-1.4.0.tgz",
      "integrity": "sha1-ShRyvLuVK9Cpu0A2gB+VTfs5+qw=",
      "requires": {
        "async": "2.6.0",
        "chokidar": "1.7.0",
        "graceful-fs": "4.1.11"
      },
      "dependencies": {
        "async": {
          "version": "2.6.0",
          "resolved": "https://registry.npmjs.org/async/-/async-2.6.0.tgz",
          "integrity": "sha512-xAfGg1/NTLBBKlHFmnd7PlmUW9KhVQIUuSrYem9xzFUZy13ScvtyGGejaae9iAVRiRq9+Cx7DPFaAAhCpyxyPw==",
          "requires": {
            "lodash": "4.17.5"
          }
        }
      }
    },
    "webpack": {
      "version": "3.11.0",
      "resolved": "https://registry.npmjs.org/webpack/-/webpack-3.11.0.tgz",
      "integrity": "sha512-3kOFejWqj5ISpJk4Qj/V7w98h9Vl52wak3CLiw/cDOfbVTq7FeoZ0SdoHHY9PYlHr50ZS42OfvzE2vB4nncKQg==",
      "requires": {
        "acorn": "5.5.0",
        "acorn-dynamic-import": "2.0.2",
        "ajv": "6.2.0",
        "ajv-keywords": "3.1.0",
        "async": "2.6.0",
        "enhanced-resolve": "3.4.1",
        "escope": "3.6.0",
        "interpret": "1.1.0",
        "json-loader": "0.5.7",
        "json5": "0.5.1",
        "loader-runner": "2.3.0",
        "loader-utils": "1.1.0",
        "memory-fs": "0.4.1",
        "mkdirp": "0.5.1",
        "node-libs-browser": "2.1.0",
        "source-map": "0.5.7",
        "supports-color": "4.5.0",
        "tapable": "0.2.8",
        "uglifyjs-webpack-plugin": "0.4.6",
        "watchpack": "1.4.0",
        "webpack-sources": "1.1.0",
        "yargs": "8.0.2"
      },
      "dependencies": {
        "ajv": {
          "version": "6.2.0",
          "resolved": "https://registry.npmjs.org/ajv/-/ajv-6.2.0.tgz",
          "integrity": "sha1-r6wpW7qgFSRJ5SJ0LkVHwa6TKNI=",
          "requires": {
            "fast-deep-equal": "1.1.0",
            "fast-json-stable-stringify": "2.0.0",
            "json-schema-traverse": "0.3.1"
          }
        },
        "async": {
          "version": "2.6.0",
          "resolved": "https://registry.npmjs.org/async/-/async-2.6.0.tgz",
          "integrity": "sha512-xAfGg1/NTLBBKlHFmnd7PlmUW9KhVQIUuSrYem9xzFUZy13ScvtyGGejaae9iAVRiRq9+Cx7DPFaAAhCpyxyPw==",
          "requires": {
            "lodash": "4.17.5"
          }
        },
        "has-flag": {
          "version": "2.0.0",
          "resolved": "https://registry.npmjs.org/has-flag/-/has-flag-2.0.0.tgz",
          "integrity": "sha1-6CB68cx7MNRGzHC3NLXovhj4jVE="
        },
        "supports-color": {
          "version": "4.5.0",
          "resolved": "https://registry.npmjs.org/supports-color/-/supports-color-4.5.0.tgz",
          "integrity": "sha1-vnoN5ITexcXN34s9WRJQRJEvY1s=",
          "requires": {
            "has-flag": "2.0.0"
          }
        }
      }
    },
    "webpack-sources": {
      "version": "1.1.0",
      "resolved": "https://registry.npmjs.org/webpack-sources/-/webpack-sources-1.1.0.tgz",
      "integrity": "sha512-aqYp18kPphgoO5c/+NaUvEeACtZjMESmDChuD3NBciVpah3XpMEU9VAAtIaB1BsfJWWTSdv8Vv1m3T0aRk2dUw==",
      "requires": {
        "source-list-map": "2.0.0",
        "source-map": "0.6.1"
      },
      "dependencies": {
        "source-map": {
          "version": "0.6.1",
          "resolved": "https://registry.npmjs.org/source-map/-/source-map-0.6.1.tgz",
          "integrity": "sha512-UjgapumWlbMhkBgzT7Ykc5YXUT46F0iKu8SGXq0bcwP5dz/h0Plj6enJqjz1Zbq2l5WaqYnrVbwWOWMyF3F47g=="
        }
      }
    },
    "webpack-stream": {
      "version": "4.0.2",
      "resolved": "https://registry.npmjs.org/webpack-stream/-/webpack-stream-4.0.2.tgz",
      "integrity": "sha512-x9st6kLpPXaB7wPb7nKVtTgdIZx2TFV0+rTAzMQEPyA72qzYPKR5OItxP7e1vTtbX5T4Fm7rAlMPfAq1Ijq6gg==",
      "requires": {
        "fancy-log": "1.3.2",
        "lodash.clone": "4.5.0",
        "lodash.some": "4.6.0",
        "memory-fs": "0.4.1",
        "plugin-error": "1.0.1",
        "supports-color": "5.2.0",
        "through": "2.3.8",
        "vinyl": "2.1.0",
        "webpack": "3.11.0"
      }
    },
    "which": {
      "version": "1.3.0",
      "resolved": "https://registry.npmjs.org/which/-/which-1.3.0.tgz",
      "integrity": "sha512-xcJpopdamTuY5duC/KnTTNBraPK54YwpenP4lzxU8H91GudWpFv38u0CKjclE1Wi2EH2EDz5LRcHcKbCIzqGyg==",
      "requires": {
        "isexe": "2.0.0"
      }
    },
    "which-module": {
      "version": "2.0.0",
      "resolved": "https://registry.npmjs.org/which-module/-/which-module-2.0.0.tgz",
      "integrity": "sha1-2e8H3Od7mQK4o6j6SzHD4/fm6Ho="
    },
    "window-size": {
      "version": "0.1.0",
      "resolved": "https://registry.npmjs.org/window-size/-/window-size-0.1.0.tgz",
      "integrity": "sha1-VDjNLqk7IC76Ohn+iIeu58lPnJ0="
    },
    "wordwrap": {
      "version": "0.0.3",
      "resolved": "https://registry.npmjs.org/wordwrap/-/wordwrap-0.0.3.tgz",
      "integrity": "sha1-o9XabNXAvAAI03I0u68b7WMFkQc="
    },
    "wrap-ansi": {
      "version": "2.1.0",
      "resolved": "https://registry.npmjs.org/wrap-ansi/-/wrap-ansi-2.1.0.tgz",
      "integrity": "sha1-2Pw9KE3QV5T+hJc8rs3Rz4JP3YU=",
      "requires": {
        "string-width": "1.0.2",
        "strip-ansi": "3.0.1"
      },
      "dependencies": {
        "string-width": {
          "version": "1.0.2",
          "resolved": "https://registry.npmjs.org/string-width/-/string-width-1.0.2.tgz",
          "integrity": "sha1-EYvfW4zcUaKn5w0hHgfisLmxB9M=",
          "requires": {
            "code-point-at": "1.1.0",
            "is-fullwidth-code-point": "1.0.0",
            "strip-ansi": "3.0.1"
          }
        }
      }
    },
    "wrappy": {
      "version": "1.0.2",
      "resolved": "https://registry.npmjs.org/wrappy/-/wrappy-1.0.2.tgz",
      "integrity": "sha1-tSQ9jz7BqjXxNkYFvA0QNuMKtp8="
    },
    "xml": {
      "version": "1.0.1",
      "resolved": "https://registry.npmjs.org/xml/-/xml-1.0.1.tgz",
      "integrity": "sha1-eLpyAgApxbyHuKgaPPzXS0ovweU="
    },
    "xml2js": {
      "version": "0.2.8",
      "resolved": "https://registry.npmjs.org/xml2js/-/xml2js-0.2.8.tgz",
      "integrity": "sha1-m4FpCTFjH/CdGVdUn69U9PmAs8I=",
      "requires": {
        "sax": "0.5.8"
      }
    },
    "xmlbuilder": {
      "version": "0.4.3",
      "resolved": "https://registry.npmjs.org/xmlbuilder/-/xmlbuilder-0.4.3.tgz",
      "integrity": "sha1-xGFLp04K0ZbmCcknLNnh3bKKilg="
    },
    "xmldom": {
      "version": "0.1.27",
      "resolved": "https://registry.npmjs.org/xmldom/-/xmldom-0.1.27.tgz",
      "integrity": "sha1-1QH5ezvbQDr4757MIFcxh6rawOk="
    },
    "xpath": {
      "version": "0.0.24",
      "resolved": "https://registry.npmjs.org/xpath/-/xpath-0.0.24.tgz",
      "integrity": "sha1-Gt4WLhzFI8jTn8fQavwW6iFvKfs="
    },
    "xtend": {
      "version": "4.0.1",
      "resolved": "https://registry.npmjs.org/xtend/-/xtend-4.0.1.tgz",
      "integrity": "sha1-pcbVMr5lbiPbgg77lDofBJmNY68="
    },
    "y18n": {
      "version": "3.2.1",
      "resolved": "https://registry.npmjs.org/y18n/-/y18n-3.2.1.tgz",
      "integrity": "sha1-bRX7qITAhnnA136I53WegR4H+kE="
    },
    "yallist": {
      "version": "2.1.2",
      "resolved": "https://registry.npmjs.org/yallist/-/yallist-2.1.2.tgz",
      "integrity": "sha1-HBH5IY8HYImkfdUS+TxmmaaoHVI="
    },
    "yargs": {
      "version": "8.0.2",
      "resolved": "https://registry.npmjs.org/yargs/-/yargs-8.0.2.tgz",
      "integrity": "sha1-YpmpBVsc78lp/355wdkY3Osiw2A=",
      "requires": {
        "camelcase": "4.1.0",
        "cliui": "3.2.0",
        "decamelize": "1.2.0",
        "get-caller-file": "1.0.2",
        "os-locale": "2.1.0",
        "read-pkg-up": "2.0.0",
        "require-directory": "2.1.1",
        "require-main-filename": "1.0.1",
        "set-blocking": "2.0.0",
        "string-width": "2.1.1",
        "which-module": "2.0.0",
        "y18n": "3.2.1",
        "yargs-parser": "7.0.0"
      }
    },
    "yargs-parser": {
      "version": "7.0.0",
      "resolved": "https://registry.npmjs.org/yargs-parser/-/yargs-parser-7.0.0.tgz",
      "integrity": "sha1-jQrELxbqVd69MyyvTEA4s+P139k=",
      "requires": {
        "camelcase": "4.1.0"
      }
    },
    "yauzl": {
      "version": "2.4.1",
      "resolved": "https://registry.npmjs.org/yauzl/-/yauzl-2.4.1.tgz",
      "integrity": "sha1-lSj0QtqxsihOWLQ3m7GU4i4MQAU=",
      "requires": {
        "fd-slicer": "1.0.1"
      }
    },
    "yn": {
      "version": "2.0.0",
      "resolved": "https://registry.npmjs.org/yn/-/yn-2.0.0.tgz",
      "integrity": "sha1-5a2ryKz0CPY4X8dklWhMiOavaJo="
    }
  }
}<|MERGE_RESOLUTION|>--- conflicted
+++ resolved
@@ -5,15 +5,9 @@
   "requires": true,
   "dependencies": {
     "@bentley/bentleyjs-core": {
-<<<<<<< HEAD
-      "version": "6.3.0",
-      "resolved": "https://npm.bentley.com/npm/npm/@bentley/bentleyjs-core/-/bentleyjs-core-6.3.0.tgz",
-      "integrity": "sha1-VF79fnyfHgQaU99MnI5MSJqIUvU="
-=======
-      "version": "7.0.0",
-      "resolved": "https://npm.bentley.com/npm/npm/@bentley/bentleyjs-core/-/bentleyjs-core-7.0.0.tgz",
-      "integrity": "sha1-6sjSyUTX/dNiI8CNgbUJ+zssoPE="
->>>>>>> 7fb2650b
+      "version": "7.0.1",
+      "resolved": "https://npm.bentley.com/npm/npm/@bentley/bentleyjs-core/-/bentleyjs-core-7.0.1.tgz",
+      "integrity": "sha1-bm9i75zqkJoRWq8GmmFS/4hPBO0="
     },
     "@bentley/bentleyjs-tools": {
       "version": "2.2.1",
@@ -62,16 +56,40 @@
         "flatbuffers": "1.8.0"
       }
     },
+    "@bentley/imodeljs-backend": {
+      "version": "0.55.5",
+      "resolved": "https://npm.bentley.com/npm/npm/@bentley/imodeljs-backend/-/imodeljs-backend-0.55.5.tgz",
+      "integrity": "sha1-/q4Nm+8dT8uVHez/+cjbaSiciHE=",
+      "requires": {
+        "@bentley/geometry-core": "4.3.1",
+        "@bentley/imodeljs-clients": "3.0.3",
+        "@bentley/imodeljs-nodeaddon": "8.1.0",
+        "@bentley/imodeljs-nodeaddonapi": "8.1.0",
+        "fs-extra": "5.0.0",
+        "js-base64": "2.4.3"
+      },
+      "dependencies": {
+        "@bentley/imodeljs-nodeaddon": {
+          "version": "8.1.0",
+          "resolved": "https://npm.bentley.com/npm/npm/@bentley/imodeljs-nodeaddon/-/imodeljs-nodeaddon-8.1.0.tgz",
+          "integrity": "sha1-EVv8urZpVzvXG5Qm+6hgb0KN9MA=",
+          "requires": {
+            "@bentley/imodeljs-nodeaddonapi": "8.1.0"
+          }
+        },
+        "@bentley/imodeljs-nodeaddonapi": {
+          "version": "8.1.0",
+          "resolved": "https://npm.bentley.com/npm/npm/@bentley/imodeljs-nodeaddonapi/-/imodeljs-nodeaddonapi-8.1.0.tgz",
+          "integrity": "sha1-PSKne952vDG5gqB1Ounh3njVpdI="
+        }
+      }
+    },
     "@bentley/imodeljs-clients": {
-      "version": "3.0.2",
-      "resolved": "https://npm.bentley.com/npm/npm/@bentley/imodeljs-clients/-/imodeljs-clients-3.0.2.tgz",
-      "integrity": "sha1-4wyeGXYbpsegAQBrOXpAPUjKVro=",
-      "requires": {
-<<<<<<< HEAD
-        "@bentley/bentleyjs-core": "6.3.0",
-=======
-        "@bentley/bentleyjs-core": "7.0.0",
->>>>>>> 7fb2650b
+      "version": "3.0.3",
+      "resolved": "https://npm.bentley.com/npm/npm/@bentley/imodeljs-clients/-/imodeljs-clients-3.0.3.tgz",
+      "integrity": "sha1-lBfZb5Brp4GjT24GjhBZX96cD6o=",
+      "requires": {
+        "@bentley/bentleyjs-core": "7.0.1",
         "azure-storage": "2.8.0",
         "clone": "2.1.1",
         "deep-assign": "2.0.0",
@@ -115,24 +133,14 @@
     },
     "@rush-temp/imodeljs-backend": {
       "version": "file:projects/imodeljs-backend.tgz",
-<<<<<<< HEAD
-      "integrity": "sha1-k6fYgy6wccI6dEnRgNeafzh7qJ4=",
+      "integrity": "sha1-llqec6sVJxAy9E4M2R31vHToKqk=",
       "requires": {
         "@bentley/geometry-core": "4.3.1",
-        "@bentley/imodeljs-clients": "3.0.0",
-        "@bentley/imodeljs-electronaddon": "8.1.0",
-        "@bentley/imodeljs-n_8_9-win32-x64": "8.1.0",
-        "@bentley/imodeljs-nodeaddon": "8.1.0",
-        "@bentley/imodeljs-nodeaddonapi": "8.1.0",
-=======
-      "integrity": "sha1-FgvGLdIyNkPECNwg/59716kgyCk=",
-      "requires": {
-        "@bentley/geometry-core": "4.3.1",
-        "@bentley/imodeljs-clients": "3.0.2",
+        "@bentley/imodeljs-clients": "3.0.3",
+        "@bentley/imodeljs-electronaddon": "10.0.0",
         "@bentley/imodeljs-n_8_9-win32-x64": "10.0.0",
         "@bentley/imodeljs-nodeaddon": "10.0.0",
         "@bentley/imodeljs-nodeaddonapi": "10.0.0",
->>>>>>> 7fb2650b
         "cpx": "1.5.0",
         "fs-extra": "5.0.0",
         "js-base64": "2.4.3",
@@ -148,22 +156,18 @@
     },
     "@rush-temp/imodeljs-common": {
       "version": "file:projects/imodeljs-common.tgz",
-      "integrity": "sha1-kOmvjH8lGwlADhLe9i788ysmhQc=",
-      "requires": {
-        "@bentley/bentleyjs-core": "6.3.0",
+      "integrity": "sha1-2fetOaox5gjQU+xQoAO7xW6LUxU=",
+      "requires": {
+        "@bentley/bentleyjs-core": "7.0.1",
         "@bentley/geometry-core": "4.3.1",
-        "@bentley/imodeljs-clients": "3.0.0",
+        "@bentley/imodeljs-clients": "3.0.3",
         "rimraf": "2.6.2",
         "typescript": "2.6.2"
       }
     },
     "@rush-temp/imodeljs-core": {
       "version": "file:projects/imodeljs-core.tgz",
-<<<<<<< HEAD
-      "integrity": "sha1-c7fD8UEY7ZXkyIh/xENIrIrxeG4=",
-=======
-      "integrity": "sha1-e9hxqWAoc8eC5Ry9O7ZAPUaqmf0=",
->>>>>>> 7fb2650b
+      "integrity": "sha1-MAYDcFsHpD4u8dAbR5+eiLijRu8=",
       "requires": {
         "@bentley/bentleyjs-tools": "2.2.1",
         "@types/body-parser": "1.16.8",
@@ -214,19 +218,15 @@
     },
     "@rush-temp/imodeljs-core-testbed": {
       "version": "file:projects/imodeljs-core-testbed.tgz",
-<<<<<<< HEAD
-      "integrity": "sha1-aT9/iWULWhKYX76Ld/K+njlctbE=",
-      "requires": {
-        "@bentley/bentleyjs-core": "6.3.0",
-=======
-      "integrity": "sha1-CR5N+XMP/HG7QdSCqZUOhXpc29U=",
-      "requires": {
-        "@bentley/bentleyjs-core": "7.0.0",
->>>>>>> 7fb2650b
+      "integrity": "sha1-93K9USRZgqt2oRxp8jxFchIG8bo=",
+      "requires": {
+        "@bentley/bentleyjs-core": "7.0.1",
         "@bentley/geometry-core": "4.3.1",
-        "@bentley/imodeljs-clients": "3.0.2",
+        "@bentley/imodeljs-backend": "0.55.5",
+        "@bentley/imodeljs-clients": "3.0.3",
         "@bentley/imodeljs-e_1_6_11-win32-x64": "10.0.0",
         "@bentley/imodeljs-electronaddon": "10.0.0",
+        "@bentley/imodeljs-nodeaddonapi": "10.0.0",
         "body-parser": "1.18.2",
         "chai": "4.1.2",
         "commander": "2.14.1",
@@ -248,14 +248,10 @@
     },
     "@rush-temp/imodeljs-frontend": {
       "version": "file:projects/imodeljs-frontend.tgz",
-<<<<<<< HEAD
-      "integrity": "sha1-uUG90NdO7ZkizVhkO2QaqXaQYQA=",
-=======
-      "integrity": "sha1-TuN55iSLcfNfm1LJXBRPlvOkNGw=",
->>>>>>> 7fb2650b
+      "integrity": "sha1-EWW9O0AqDEAoMJjGsOvumZv8YWA=",
       "requires": {
         "@bentley/geometry-core": "4.3.1",
-        "@bentley/imodeljs-clients": "3.0.2",
+        "@bentley/imodeljs-clients": "3.0.3",
         "fuse.js": "3.2.0",
         "i18next": "10.5.0",
         "i18next-browser-languagedetector": "2.1.0",
