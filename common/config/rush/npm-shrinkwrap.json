{
  "name": "rush-common",
  "version": "0.0.0",
  "lockfileVersion": 1,
  "requires": true,
  "dependencies": {
    "@bentley/bentleyjs-core": {
      "version": "7.3.12",
      "resolved": "https://npm.bentley.com/npm/npm/@bentley/bentleyjs-core/-/bentleyjs-core-7.3.12.tgz",
      "integrity": "sha1-lMUAReUoOlHUlWEjNTO71NFCVVU="
    },
    "@bentley/bentleyjs-tools": {
      "version": "3.2.1",
      "resolved": "https://npm.bentley.com/npm/npm/@bentley/bentleyjs-tools/-/bentleyjs-tools-3.2.1.tgz",
      "integrity": "sha1-ZUjgOSEM+bbXoMDVzk9971fpD1Y=",
      "requires": {
        "chai": "4.1.2",
        "chalk": "2.3.2",
        "commander": "2.15.1",
        "comment-json": "1.1.3",
        "cpx": "1.5.0",
        "cross-spawn": "5.1.0",
        "find-imports": "0.5.2",
        "fs-extra": "3.0.1",
        "glob": "7.1.2",
        "merge-json": "0.1.0-b.3",
        "mocha": "3.5.3",
        "mocha-junit-reporter": "1.17.0",
        "nyc": "11.6.0",
        "rimraf": "2.6.2",
        "ts-node": "3.3.0",
        "tsconfig-paths": "2.7.3",
        "tslint": "5.9.1",
        "typedoc": "0.9.0",
        "typescript": "2.7.2",
        "yargs": "8.0.2"
      },
      "dependencies": {
        "fs-extra": {
          "version": "3.0.1",
          "resolved": "https://npm.bentley.com/npm/npm/fs-extra/-/fs-extra-3.0.1.tgz",
          "integrity": "sha1-N5TzeMWLNC6n27sjCVEJxLO2IpE=",
          "requires": {
            "graceful-fs": "4.1.11",
            "jsonfile": "3.0.1",
            "universalify": "0.1.1"
          }
        }
      }
    },
    "@bentley/geometry-core": {
      "version": "7.3.4",
      "resolved": "https://npm.bentley.com/npm/npm/@bentley/geometry-core/-/geometry-core-7.3.4.tgz",
      "integrity": "sha1-30Y3wb5vbkJEhz1ly3fDex5Rcmw="
    },
    "@bentley/imodeljs-clients": {
      "version": "5.0.3",
      "resolved": "https://npm.bentley.com/npm/npm/@bentley/imodeljs-clients/-/imodeljs-clients-5.0.3.tgz",
      "integrity": "sha1-ZRaWVUTMYKv244xhSUNKrOtYN2o=",
      "requires": {
        "azure-storage": "2.8.1",
        "clone": "2.1.2",
        "deep-assign": "2.0.0",
        "js-base64": "2.4.3",
        "qs": "6.5.1",
        "superagent": "3.8.2",
        "xmldom": "0.1.27",
        "xpath": "0.0.24"
      }
    },
    "@bentley/imodeljs-e_1_6_11-win32-x64": {
      "version": "14.1.0",
      "resolved": "https://npm.bentley.com/npm/npm/@bentley/imodeljs-e_1_6_11-win32-x64/-/imodeljs-e_1_6_11-win32-x64-14.1.0.tgz",
      "integrity": "sha1-sEI71xni2RL8LqEi2455Clyy9x0="
    },
    "@bentley/imodeljs-n_8_9-win32-x64": {
      "version": "14.1.0",
      "resolved": "https://npm.bentley.com/npm/npm/@bentley/imodeljs-n_8_9-win32-x64/-/imodeljs-n_8_9-win32-x64-14.1.0.tgz",
      "integrity": "sha1-DtLpuhqaDsLMeFACrvJwqht8jNw="
    },
    "@bentley/imodeljs-native-platform-api": {
      "version": "14.1.0",
      "resolved": "https://npm.bentley.com/npm/npm/@bentley/imodeljs-native-platform-api/-/imodeljs-native-platform-api-14.1.0.tgz",
      "integrity": "sha1-CwlbIM8qCPhcBT1BAi4Xl3ztOng="
    },
    "@bentley/imodeljs-native-platform-electron": {
      "version": "14.1.0",
      "resolved": "https://npm.bentley.com/npm/npm/@bentley/imodeljs-native-platform-electron/-/imodeljs-native-platform-electron-14.1.0.tgz",
      "integrity": "sha1-bP8JSymzpGHqQdX+o0BKcovkqpA=",
      "requires": {
        "@bentley/imodeljs-e_1_6_11-win32-x64": "14.1.0"
      }
    },
    "@bentley/imodeljs-native-platform-node": {
      "version": "14.1.0",
      "resolved": "https://npm.bentley.com/npm/npm/@bentley/imodeljs-native-platform-node/-/imodeljs-native-platform-node-14.1.0.tgz",
      "integrity": "sha1-2WhXKb46KQRacaNGN9p89+a6XnA=",
      "requires": {
        "@bentley/imodeljs-n_8_9-win32-x64": "14.1.0"
      }
    },
    "@rush-temp/imodeljs-backend": {
      "version": "file:projects/imodeljs-backend.tgz",
      "integrity": "sha1-dDp6xTt4PmaQGy4EgpJ7AtczoOE=",
      "requires": {
        "@bentley/bentleyjs-core": "7.3.12",
        "@bentley/geometry-core": "7.3.4",
        "@bentley/imodeljs-clients": "5.0.3",
        "@bentley/imodeljs-native-platform-api": "14.1.0",
        "@bentley/imodeljs-native-platform-electron": "14.1.0",
        "@bentley/imodeljs-native-platform-node": "14.1.0",
        "cpx": "1.5.0",
        "fs-extra": "5.0.0",
        "js-base64": "2.4.3",
        "mocha": "3.5.3",
        "nyc": "11.6.0",
        "rimraf": "2.6.2",
        "source-map-support": "0.5.4",
        "ts-node": "3.3.0",
        "tsconfig-paths": "2.7.3",
        "typescript": "2.7.2",
        "webpack": "3.11.0"
      }
    },
    "@rush-temp/imodeljs-common": {
      "version": "file:projects/imodeljs-common.tgz",
      "integrity": "sha1-TQS8cEE+Ydtiyi+kGErbmu3TeJg=",
      "requires": {
        "@bentley/bentleyjs-core": "7.3.12",
        "@bentley/geometry-core": "7.3.4",
        "@bentley/imodeljs-clients": "5.0.3",
        "rimraf": "2.6.2",
        "typescript": "2.7.2"
      }
    },
    "@rush-temp/imodeljs-core": {
      "version": "file:projects/imodeljs-core.tgz",
      "integrity": "sha1-r7KPD7CAh1Fm30KCSinygpxLYzI=",
      "requires": {
        "@bentley/bentleyjs-tools": "3.2.1",
        "@types/body-parser": "1.16.8",
        "@types/chai": "4.1.2",
        "@types/express": "4.11.1",
        "@types/express-serve-static-core": "4.11.1",
        "@types/fs-extra": "4.0.8",
        "@types/i18next": "8.4.3",
        "@types/i18next-browser-languagedetector": "2.0.1",
        "@types/i18next-xhr-backend": "1.4.1",
        "@types/js-base64": "2.3.1",
        "@types/lodash": "4.14.106",
        "@types/mocha": "2.2.48",
        "@types/node": "9.6.2",
        "@types/serve-static": "1.13.1",
        "@types/tapable": "0.2.5",
        "@types/uglify-js": "2.6.31",
        "@types/webpack": "3.8.11",
        "chai": "4.1.2",
        "commander": "2.15.1",
        "concurrently": "3.5.1",
        "cpx": "1.5.0",
        "debug-fabulous": "0.1.2",
        "diff": "3.5.0",
        "duplexify": "3.5.4",
        "fs-extra": "5.0.0",
        "inherits": "2.0.3",
        "mocha": "3.5.3",
        "node-replace": "0.3.3",
        "null-loader": "0.1.1",
        "object-assign": "4.1.1",
        "once": "1.4.0",
        "os-locale": "2.1.0",
        "resolve": "1.6.0",
        "rimraf": "2.6.2",
        "semver": "5.5.0",
        "source-map-loader": "0.2.3",
        "source-map-support": "0.5.4",
        "string-width": "2.1.1",
        "ts-node": "3.3.0",
        "tsconfig-paths": "2.7.3",
        "tslint": "5.9.1",
        "typedoc": "0.9.0",
<<<<<<< HEAD
        "typemoq": "2.1.0",
        "typedoc-plugin-markdown": "1.0.14",
        "typescript": "2.6.2",
=======
        "typedoc-plugin-markdown": "1.1.0",
        "typescript": "2.7.2",
>>>>>>> 903a0ee6
        "webpack": "3.11.0",
        "webpack-stream": "4.0.3"
      }
    },
    "@rush-temp/imodeljs-core-sample-code": {
      "version": "file:projects/imodeljs-core-sample-code.tgz",
      "integrity": "sha1-bZx5Y2nvQOTxXv2CYko48HqWP8E=",
      "requires": {
        "@bentley/bentleyjs-core": "7.3.12",
        "@bentley/geometry-core": "7.3.4",
        "@bentley/imodeljs-clients": "5.0.3",
        "@bentley/imodeljs-n_8_9-win32-x64": "14.1.0",
        "body-parser": "1.18.2",
        "chai": "4.1.2",
        "commander": "2.15.1",
        "cpx": "1.5.0",
        "electron": "1.6.11",
        "express": "4.16.3",
        "fs-extra": "5.0.0",
        "fuse.js": "3.2.0",
        "i18next": "10.6.0",
        "i18next-browser-languagedetector": "2.1.1",
        "i18next-xhr-backend": "1.5.1",
        "js-base64": "2.4.3",
        "rimraf": "2.6.2",
        "save": "2.3.2",
        "typescript": "2.7.2",
        "webpack": "3.11.0"
      }
    },
    "@rush-temp/imodeljs-core-testbed": {
      "version": "file:projects/imodeljs-core-testbed.tgz",
      "integrity": "sha1-MEGwYtDIKFfezzxj3y8GZU1GNJg=",
      "requires": {
        "@bentley/bentleyjs-core": "7.3.12",
        "@bentley/geometry-core": "7.3.4",
        "@bentley/imodeljs-clients": "5.0.3",
        "@bentley/imodeljs-e_1_6_11-win32-x64": "14.1.0",
        "body-parser": "1.18.2",
        "chai": "4.1.2",
        "commander": "2.15.1",
        "cpx": "1.5.0",
        "electron": "1.6.11",
        "express": "4.16.3",
        "fs-extra": "5.0.0",
        "fuse.js": "3.2.0",
        "i18next": "10.6.0",
        "i18next-browser-languagedetector": "2.1.1",
        "i18next-xhr-backend": "1.5.1",
        "js-base64": "2.4.3",
        "rimraf": "2.6.2",
        "save": "2.3.2",
        "typescript": "2.7.2",
        "webpack": "3.11.0"
      }
    },
    "@rush-temp/imodeljs-frontend": {
      "version": "file:projects/imodeljs-frontend.tgz",
      "integrity": "sha1-QNxVowu3T4mNLOasrR4qlfYIU3I=",
      "requires": {
        "@bentley/bentleyjs-core": "7.3.12",
        "@bentley/geometry-core": "7.3.4",
        "@bentley/imodeljs-clients": "5.0.3",
        "fuse.js": "3.2.0",
        "i18next": "10.6.0",
        "i18next-browser-languagedetector": "2.1.1",
        "i18next-xhr-backend": "1.5.1",
        "js-base64": "2.4.3",
        "rimraf": "2.6.2",
        "typescript": "2.7.2"
      }
    },
    "@types/body-parser": {
      "version": "1.16.8",
      "resolved": "https://npm.bentley.com/npm/npm/@types/body-parser/-/body-parser-1.16.8.tgz",
      "integrity": "sha1-aH7DQUBiSjvsKxqOqSaEeK6PO+M=",
      "requires": {
        "@types/express": "4.11.1",
        "@types/node": "9.6.2"
      }
    },
    "@types/chai": {
      "version": "4.1.2",
      "resolved": "https://npm.bentley.com/npm/npm/@types/chai/-/chai-4.1.2.tgz",
      "integrity": "sha1-8a9mR2nPtQr4BUMcQHQl7WGdqiE="
    },
    "@types/events": {
      "version": "1.2.0",
      "resolved": "https://npm.bentley.com/npm/npm/@types/events/-/events-1.2.0.tgz",
      "integrity": "sha1-gaZzHOTfQ2GeXIyUU4Oz5iqJ6oY="
    },
    "@types/express": {
      "version": "4.11.1",
      "resolved": "https://npm.bentley.com/npm/npm/@types/express/-/express-4.11.1.tgz",
      "integrity": "sha1-+ZZjs6sy0EyxHbYS713Xkz91Rls=",
      "requires": {
        "@types/body-parser": "1.16.8",
        "@types/express-serve-static-core": "4.11.1",
        "@types/serve-static": "1.13.1"
      }
    },
    "@types/express-serve-static-core": {
      "version": "4.11.1",
      "resolved": "https://npm.bentley.com/npm/npm/@types/express-serve-static-core/-/express-serve-static-core-4.11.1.tgz",
      "integrity": "sha1-9vchI4LVmxnWlmd7yqSKNygPXUU=",
      "requires": {
        "@types/events": "1.2.0",
        "@types/node": "9.6.2"
      }
    },
    "@types/fs-extra": {
      "version": "4.0.8",
      "resolved": "https://npm.bentley.com/npm/npm/@types/fs-extra/-/fs-extra-4.0.8.tgz",
      "integrity": "sha1-aVfdr5FzGVGZy5baPbRMdHAEY9I=",
      "requires": {
        "@types/node": "9.6.2"
      }
    },
    "@types/handlebars": {
      "version": "4.0.31",
      "resolved": "https://npm.bentley.com/npm/npm/@types/handlebars/-/handlebars-4.0.31.tgz",
      "integrity": "sha1-p/umb6/kJxOu6I7sqNuRGS7+bnI="
    },
    "@types/highlight.js": {
      "version": "9.1.8",
      "resolved": "https://npm.bentley.com/npm/npm/@types/highlight.js/-/highlight.js-9.1.8.tgz",
      "integrity": "sha1-0ifxi8uPPxh+FpZfJESFmgRol1g="
    },
    "@types/i18next": {
      "version": "8.4.3",
      "resolved": "https://npm.bentley.com/npm/npm/@types/i18next/-/i18next-8.4.3.tgz",
      "integrity": "sha1-kTapVRv1v3Fpqp8xJcF0Px+N1t4="
    },
    "@types/i18next-browser-languagedetector": {
      "version": "2.0.1",
      "resolved": "https://npm.bentley.com/npm/npm/@types/i18next-browser-languagedetector/-/i18next-browser-languagedetector-2.0.1.tgz",
      "integrity": "sha1-NUkCU4hLFTEcVBCGl9WnFHp135U="
    },
    "@types/i18next-xhr-backend": {
      "version": "1.4.1",
      "resolved": "https://npm.bentley.com/npm/npm/@types/i18next-xhr-backend/-/i18next-xhr-backend-1.4.1.tgz",
      "integrity": "sha1-nakKXjCGAU0JxhKwXhGncXDTAnc="
    },
    "@types/js-base64": {
      "version": "2.3.1",
      "resolved": "https://npm.bentley.com/npm/npm/@types/js-base64/-/js-base64-2.3.1.tgz",
      "integrity": "sha1-w58U8SlAij2WoRBaZQ2LK27rQWg="
    },
    "@types/lodash": {
<<<<<<< HEAD
      "version": "4.14.74",
      "resolved": "https://npm.bentley.com/npm/npm/@types/lodash/-/lodash-4.14.74.tgz",
      "integrity": "sha1-rDvY25iOf3A45dIr12p7oT+HYWg="
=======
      "version": "4.14.106",
      "resolved": "https://registry.npmjs.org/@types/lodash/-/lodash-4.14.106.tgz",
      "integrity": "sha512-tOSvCVrvSqFZ4A/qrqqm6p37GZoawsZtoR0SJhlF7EonNZUgrn8FfT+RNQ11h+NUpMt6QVe36033f3qEKBwfWA=="
>>>>>>> 903a0ee6
    },
    "@types/marked": {
      "version": "0.3.0",
      "resolved": "https://npm.bentley.com/npm/npm/@types/marked/-/marked-0.3.0.tgz",
      "integrity": "sha1-WDwiPdMzhaHdoBqvd7DNBBHEtSQ="
    },
    "@types/mime": {
      "version": "2.0.0",
      "resolved": "https://npm.bentley.com/npm/npm/@types/mime/-/mime-2.0.0.tgz",
      "integrity": "sha1-WnMG42fFObn2VDSZ3o3VGfrDeos="
    },
    "@types/minimatch": {
      "version": "2.0.29",
      "resolved": "https://npm.bentley.com/npm/npm/@types/minimatch/-/minimatch-2.0.29.tgz",
      "integrity": "sha1-UALhT3Xi1x5WQoHfBDHIwbSio2o="
    },
    "@types/mocha": {
      "version": "2.2.48",
      "resolved": "https://npm.bentley.com/npm/npm/@types/mocha/-/mocha-2.2.48.tgz",
      "integrity": "sha1-NSOxJqCwSUguHDwRh3Rg92Yi/6s="
    },
    "@types/node": {
      "version": "9.6.2",
      "resolved": "https://registry.npmjs.org/@types/node/-/node-9.6.2.tgz",
      "integrity": "sha512-UWkRY9X7RQHp5OhhRIIka58/gVVycL1zHZu0OTsT5LI86ABaMOSbUjAl+b0FeDhQcxclrkyft3kW5QWdMRs8wQ=="
    },
    "@types/serve-static": {
      "version": "1.13.1",
      "resolved": "https://npm.bentley.com/npm/npm/@types/serve-static/-/serve-static-1.13.1.tgz",
      "integrity": "sha1-HSgB+mNdJ0zZfU7AfiayG0QSdJI=",
      "requires": {
        "@types/express-serve-static-core": "4.11.1",
        "@types/mime": "2.0.0"
      }
    },
    "@types/shelljs": {
      "version": "0.7.0",
      "resolved": "https://npm.bentley.com/npm/npm/@types/shelljs/-/shelljs-0.7.0.tgz",
      "integrity": "sha1-IpwVfGvB5n1rmQ5sXhjb0v9Yz/A=",
      "requires": {
        "@types/node": "9.6.2"
      }
    },
    "@types/tapable": {
      "version": "0.2.5",
      "resolved": "https://npm.bentley.com/npm/npm/@types/tapable/-/tapable-0.2.5.tgz",
      "integrity": "sha1-JEP8EtpRTIE0axpmVnVVnO4h+nU="
    },
    "@types/uglify-js": {
      "version": "2.6.31",
      "resolved": "https://registry.npmjs.org/@types/uglify-js/-/uglify-js-2.6.31.tgz",
      "integrity": "sha512-LjcyGt6CHsgZ0AoofnMwhyxo9hUqz2mgl6IcF+S8B1zdSTxHAvTO/1RPvBAHG3C1ZeAc+AoWA5mb3lDJKtM9Zg==",
      "requires": {
        "source-map": "0.6.1"
      },
      "dependencies": {
        "source-map": {
          "version": "0.6.1",
          "resolved": "https://npm.bentley.com/npm/npm/source-map/-/source-map-0.6.1.tgz",
          "integrity": "sha1-dHIq8y6WFOnCh6jQu95IteLxomM="
        }
      }
    },
    "@types/webpack": {
      "version": "3.8.11",
      "resolved": "https://registry.npmjs.org/@types/webpack/-/webpack-3.8.11.tgz",
      "integrity": "sha512-6a+XQjFMAJekCE7IxkDavoX8cGCEmTE+MrKeUK4CL0Q7SL9w4c5TdrYrUEzcJx3GX3I0fTIC79x0C07Pi5VmlA==",
      "requires": {
        "@types/node": "9.6.2",
        "@types/tapable": "0.2.5",
        "@types/uglify-js": "2.6.31",
        "source-map": "0.6.1"
      },
      "dependencies": {
        "source-map": {
          "version": "0.6.1",
          "resolved": "https://npm.bentley.com/npm/npm/source-map/-/source-map-0.6.1.tgz",
          "integrity": "sha1-dHIq8y6WFOnCh6jQu95IteLxomM="
        }
      }
    },
    "abab": {
      "version": "1.0.4",
      "resolved": "https://registry.npmjs.org/abab/-/abab-1.0.4.tgz",
      "integrity": "sha1-X6rZwsB/YN12dw9xzwJbYqY8/U4="
    },
    "accepts": {
      "version": "1.3.5",
      "resolved": "https://npm.bentley.com/npm/npm/accepts/-/accepts-1.3.5.tgz",
      "integrity": "sha1-63d99gEXI6OxTopywIBcjoZ0a9I=",
      "requires": {
        "mime-types": "2.1.18",
        "negotiator": "0.6.1"
      }
    },
    "acorn": {
      "version": "5.5.3",
      "resolved": "https://npm.bentley.com/npm/npm/acorn/-/acorn-5.5.3.tgz",
      "integrity": "sha1-9HPdR+AnegjijpvsWu6wR1HwuMk="
    },
    "acorn-dynamic-import": {
      "version": "2.0.2",
      "resolved": "https://npm.bentley.com/npm/npm/acorn-dynamic-import/-/acorn-dynamic-import-2.0.2.tgz",
      "integrity": "sha1-x1K9IQvvZ5UBtsbLf8hPj0cVjMQ=",
      "requires": {
        "acorn": "4.0.13"
      },
      "dependencies": {
        "acorn": {
          "version": "4.0.13",
          "resolved": "https://npm.bentley.com/npm/npm/acorn/-/acorn-4.0.13.tgz",
          "integrity": "sha1-EFSVrlNh1pe9GVyCUZLhrX8lN4c="
        }
      }
    },
    "acorn-globals": {
      "version": "4.1.0",
      "resolved": "https://registry.npmjs.org/acorn-globals/-/acorn-globals-4.1.0.tgz",
      "integrity": "sha512-KjZwU26uG3u6eZcfGbTULzFcsoz6pegNKtHPksZPOUsiKo5bUmiBPa38FuHZ/Eun+XYh/JCCkS9AS3Lu4McQOQ==",
      "requires": {
        "acorn": "5.5.3"
      }
    },
    "ajv": {
      "version": "5.5.2",
      "resolved": "https://npm.bentley.com/npm/npm/ajv/-/ajv-5.5.2.tgz",
      "integrity": "sha1-c7Xuyj+rZT49P5Qis0GtQiBdyWU=",
      "requires": {
        "co": "4.6.0",
        "fast-deep-equal": "1.1.0",
        "fast-json-stable-stringify": "2.0.0",
        "json-schema-traverse": "0.3.1"
      }
    },
    "ajv-keywords": {
      "version": "3.1.0",
      "resolved": "https://npm.bentley.com/npm/npm/ajv-keywords/-/ajv-keywords-3.1.0.tgz",
      "integrity": "sha1-rCsnk5xUPpXSwG5/f1wnvkqlQ74="
    },
    "align-text": {
      "version": "0.1.4",
      "resolved": "https://npm.bentley.com/npm/npm/align-text/-/align-text-0.1.4.tgz",
      "integrity": "sha1-DNkKVhCT810KmSVsIrcGlDP60Rc=",
      "requires": {
        "kind-of": "3.2.2",
        "longest": "1.0.1",
        "repeat-string": "1.6.1"
      }
    },
    "amdefine": {
      "version": "1.0.1",
      "resolved": "https://npm.bentley.com/npm/npm/amdefine/-/amdefine-1.0.1.tgz",
      "integrity": "sha1-SlKCrBZHKek2Gbz9OtFR+BfOkfU="
    },
    "ansi-colors": {
      "version": "1.1.0",
      "resolved": "https://npm.bentley.com/npm/npm/ansi-colors/-/ansi-colors-1.1.0.tgz",
      "integrity": "sha1-Y3S03V1HGP884npnGjscrQdxMqk=",
      "requires": {
        "ansi-wrap": "0.1.0"
      }
    },
    "ansi-gray": {
      "version": "0.1.1",
      "resolved": "https://npm.bentley.com/npm/npm/ansi-gray/-/ansi-gray-0.1.1.tgz",
      "integrity": "sha1-KWLPVOyXksSFEKPetSRDaGHvclE=",
      "requires": {
        "ansi-wrap": "0.1.0"
      }
    },
    "ansi-regex": {
      "version": "2.1.1",
      "resolved": "https://npm.bentley.com/npm/npm/ansi-regex/-/ansi-regex-2.1.1.tgz",
      "integrity": "sha1-w7M6te42DYbg5ijwRorn7yfWVN8="
    },
    "ansi-styles": {
      "version": "3.2.1",
      "resolved": "https://npm.bentley.com/npm/npm/ansi-styles/-/ansi-styles-3.2.1.tgz",
      "integrity": "sha1-QfuyAkPlCxK+DwS43tvwdSDOhB0=",
      "requires": {
        "color-convert": "1.9.1"
      }
    },
    "ansi-wrap": {
      "version": "0.1.0",
      "resolved": "https://npm.bentley.com/npm/npm/ansi-wrap/-/ansi-wrap-0.1.0.tgz",
      "integrity": "sha1-qCJQ3bABXponyoLoLqYDu/pF768="
    },
    "anymatch": {
      "version": "1.3.2",
      "resolved": "https://npm.bentley.com/npm/npm/anymatch/-/anymatch-1.3.2.tgz",
      "integrity": "sha1-VT3Lj5HjyImEXf26NMd3IbkLnXo=",
      "requires": {
        "micromatch": "2.3.11",
        "normalize-path": "2.1.1"
      }
    },
    "argparse": {
      "version": "1.0.10",
      "resolved": "https://npm.bentley.com/npm/npm/argparse/-/argparse-1.0.10.tgz",
      "integrity": "sha1-vNZ5HqWuCXJeF+WtmIE0zUCz2RE=",
      "requires": {
        "sprintf-js": "1.0.3"
      }
    },
    "arr-diff": {
      "version": "2.0.0",
      "resolved": "https://npm.bentley.com/npm/npm/arr-diff/-/arr-diff-2.0.0.tgz",
      "integrity": "sha1-jzuCf5Vai9ZpaX5KQlasPOrjVs8=",
      "requires": {
        "arr-flatten": "1.1.0"
      }
    },
    "arr-flatten": {
      "version": "1.1.0",
      "resolved": "https://npm.bentley.com/npm/npm/arr-flatten/-/arr-flatten-1.1.0.tgz",
      "integrity": "sha1-NgSLv/TntH4TZkQxbJlmnqWukfE="
    },
    "arr-union": {
      "version": "3.1.0",
      "resolved": "https://npm.bentley.com/npm/npm/arr-union/-/arr-union-3.1.0.tgz",
      "integrity": "sha1-45sJrqne+Gao8gbiiK9jkZuuOcQ="
    },
    "array-equal": {
      "version": "1.0.0",
      "resolved": "https://registry.npmjs.org/array-equal/-/array-equal-1.0.0.tgz",
      "integrity": "sha1-jCpe8kcv2ep0KwTHenUJO6J1fJM="
    },
    "array-filter": {
      "version": "0.0.1",
      "resolved": "https://npm.bentley.com/npm/npm/array-filter/-/array-filter-0.0.1.tgz",
      "integrity": "sha1-fajPLiZijtcygDWB/SH2fKzS7uw="
    },
    "array-find-index": {
      "version": "1.0.2",
      "resolved": "https://npm.bentley.com/npm/npm/array-find-index/-/array-find-index-1.0.2.tgz",
      "integrity": "sha1-3wEKoSh+Fku9pvlyOwqWoexBh6E="
    },
    "array-flatten": {
      "version": "1.1.1",
      "resolved": "https://npm.bentley.com/npm/npm/array-flatten/-/array-flatten-1.1.1.tgz",
      "integrity": "sha1-ml9pkFGx5wczKPKgCJaLZOopVdI="
    },
    "array-map": {
      "version": "0.0.0",
      "resolved": "https://npm.bentley.com/npm/npm/array-map/-/array-map-0.0.0.tgz",
      "integrity": "sha1-iKK6tz0c97zVwbEYoAP2b2ZfpmI="
    },
    "array-reduce": {
      "version": "0.0.0",
      "resolved": "https://npm.bentley.com/npm/npm/array-reduce/-/array-reduce-0.0.0.tgz",
      "integrity": "sha1-FziZ0//Rx9k4PkR5Ul2+J4yrXys="
    },
    "array-unique": {
      "version": "0.2.1",
      "resolved": "https://npm.bentley.com/npm/npm/array-unique/-/array-unique-0.2.1.tgz",
      "integrity": "sha1-odl8yvy8JiXMcPrc6zalDFiwGlM="
    },
    "arrify": {
      "version": "1.0.1",
      "resolved": "https://npm.bentley.com/npm/npm/arrify/-/arrify-1.0.1.tgz",
      "integrity": "sha1-iYUI2iIm84DfkEcoRWhJwVAaSw0="
    },
    "asn1": {
      "version": "0.2.3",
      "resolved": "https://npm.bentley.com/npm/npm/asn1/-/asn1-0.2.3.tgz",
      "integrity": "sha1-2sh4dxPJlmhJ/IGAd36+nB3fO4Y="
    },
    "asn1.js": {
      "version": "4.10.1",
      "resolved": "https://npm.bentley.com/npm/npm/asn1.js/-/asn1.js-4.10.1.tgz",
      "integrity": "sha1-ucK/WAXx5kqt7tbfOiv6+1pz9aA=",
      "requires": {
        "bn.js": "4.11.8",
        "inherits": "2.0.3",
        "minimalistic-assert": "1.0.0"
      }
    },
    "assert": {
      "version": "1.4.1",
      "resolved": "https://npm.bentley.com/npm/npm/assert/-/assert-1.4.1.tgz",
      "integrity": "sha1-mZEtWRg2tab1s0XA8H7vwI/GXZE=",
      "requires": {
        "util": "0.10.3"
      }
    },
    "assert-plus": {
      "version": "1.0.0",
      "resolved": "https://npm.bentley.com/npm/npm/assert-plus/-/assert-plus-1.0.0.tgz",
      "integrity": "sha1-8S4PPF13sLHN2RRpQuTpbB5N1SU="
    },
    "assertion-error": {
      "version": "1.1.0",
      "resolved": "https://npm.bentley.com/npm/npm/assertion-error/-/assertion-error-1.1.0.tgz",
      "integrity": "sha1-5gtrDo8wG9l+U3UhW9pAbIURjAs="
    },
    "assign-symbols": {
      "version": "1.0.0",
      "resolved": "https://npm.bentley.com/npm/npm/assign-symbols/-/assign-symbols-1.0.0.tgz",
      "integrity": "sha1-WWZ/QfrdTyDMvCu5a41Pf3jsA2c="
    },
    "async": {
      "version": "1.5.2",
      "resolved": "https://npm.bentley.com/npm/npm/async/-/async-1.5.2.tgz",
      "integrity": "sha1-7GphrlZIDAw8skHJVhjiCJL5Zyo="
    },
    "async-each": {
      "version": "1.0.1",
      "resolved": "https://npm.bentley.com/npm/npm/async-each/-/async-each-1.0.1.tgz",
      "integrity": "sha1-GdOGodntxufByF04iu28xW0zYC0="
    },
    "async-limiter": {
      "version": "1.0.0",
      "resolved": "https://registry.npmjs.org/async-limiter/-/async-limiter-1.0.0.tgz",
      "integrity": "sha512-jp/uFnooOiO+L211eZOoSyzpOITMXx1rBITauYykG3BRYPu8h0UcxsPNB04RR5vo4Tyz3+ay17tR6JVf9qzYWg=="
    },
    "asynckit": {
      "version": "0.4.0",
      "resolved": "https://npm.bentley.com/npm/npm/asynckit/-/asynckit-0.4.0.tgz",
      "integrity": "sha1-x57Zf380y48robyXkLzDZkdLS3k="
    },
    "atob": {
      "version": "2.1.0",
      "resolved": "https://registry.npmjs.org/atob/-/atob-2.1.0.tgz",
      "integrity": "sha512-SuiKH8vbsOyCALjA/+EINmt/Kdl+TQPrtFgW7XZZcwtryFu9e5kQoX3bjCW6mIvGH1fbeAZZuvwGR5IlBRznGw=="
    },
    "aws-sign2": {
      "version": "0.7.0",
      "resolved": "https://npm.bentley.com/npm/npm/aws-sign2/-/aws-sign2-0.7.0.tgz",
      "integrity": "sha1-tG6JCTSpWR8tL2+G1+ap8bP+dqg="
    },
    "aws4": {
      "version": "1.6.0",
      "resolved": "https://npm.bentley.com/npm/npm/aws4/-/aws4-1.6.0.tgz",
      "integrity": "sha1-g+9cqGCysy5KDe7e6MdxudtXRx4="
    },
    "azure-storage": {
      "version": "2.8.1",
      "resolved": "https://npm.bentley.com/npm/npm/azure-storage/-/azure-storage-2.8.1.tgz",
      "integrity": "sha1-7LnQUO8Tleef+7ZSwC/mQ2h77GM=",
      "requires": {
        "browserify-mime": "1.2.9",
        "extend": "1.2.1",
        "json-edm-parser": "0.1.2",
        "md5.js": "1.3.4",
        "readable-stream": "2.0.6",
        "request": "2.83.0",
        "underscore": "1.8.3",
        "uuid": "3.2.1",
        "validator": "9.4.1",
        "xml2js": "0.2.8",
        "xmlbuilder": "0.4.3"
      },
      "dependencies": {
        "process-nextick-args": {
          "version": "1.0.7",
          "resolved": "https://npm.bentley.com/npm/npm/process-nextick-args/-/process-nextick-args-1.0.7.tgz",
          "integrity": "sha1-FQ4gt1ZZCtP5EJPyWk8q2L/zC6M="
        },
        "readable-stream": {
          "version": "2.0.6",
          "resolved": "https://npm.bentley.com/npm/npm/readable-stream/-/readable-stream-2.0.6.tgz",
          "integrity": "sha1-j5A0HmilPMySh4jaz80Rs265t44=",
          "requires": {
            "core-util-is": "1.0.2",
            "inherits": "2.0.3",
            "isarray": "1.0.0",
            "process-nextick-args": "1.0.7",
            "string_decoder": "0.10.31",
            "util-deprecate": "1.0.2"
          }
        },
        "string_decoder": {
          "version": "0.10.31",
          "resolved": "https://npm.bentley.com/npm/npm/string_decoder/-/string_decoder-0.10.31.tgz",
          "integrity": "sha1-YuIDvEF2bGwoyfyEMB2rHFMQ+pQ="
        }
      }
    },
    "babel-code-frame": {
      "version": "6.26.0",
      "resolved": "https://npm.bentley.com/npm/npm/babel-code-frame/-/babel-code-frame-6.26.0.tgz",
      "integrity": "sha1-Y/1D99weO7fONZR9uP42mj9Yx0s=",
      "requires": {
        "chalk": "1.1.3",
        "esutils": "2.0.2",
        "js-tokens": "3.0.2"
      },
      "dependencies": {
        "ansi-styles": {
          "version": "2.2.1",
          "resolved": "https://npm.bentley.com/npm/npm/ansi-styles/-/ansi-styles-2.2.1.tgz",
          "integrity": "sha1-tDLdM1i2NM914eRmQ2gkBTPB3b4="
        },
        "chalk": {
          "version": "1.1.3",
          "resolved": "https://npm.bentley.com/npm/npm/chalk/-/chalk-1.1.3.tgz",
          "integrity": "sha1-qBFcVeSnAv5NFQq9OHKCKn4J/Jg=",
          "requires": {
            "ansi-styles": "2.2.1",
            "escape-string-regexp": "1.0.5",
            "has-ansi": "2.0.0",
            "strip-ansi": "3.0.1",
            "supports-color": "2.0.0"
          }
        },
        "supports-color": {
          "version": "2.0.0",
          "resolved": "https://npm.bentley.com/npm/npm/supports-color/-/supports-color-2.0.0.tgz",
          "integrity": "sha1-U10EXOa2Nj+kARcIRimZXp3zJMc="
        }
      }
    },
    "babel-core": {
      "version": "6.26.0",
      "resolved": "https://npm.bentley.com/npm/npm/babel-core/-/babel-core-6.26.0.tgz",
      "integrity": "sha1-rzL3izGm/O8RnIew/Y2XU/A6C7g=",
      "requires": {
        "babel-code-frame": "6.26.0",
        "babel-generator": "6.26.1",
        "babel-helpers": "6.24.1",
        "babel-messages": "6.23.0",
        "babel-register": "6.26.0",
        "babel-runtime": "6.26.0",
        "babel-template": "6.26.0",
        "babel-traverse": "6.26.0",
        "babel-types": "6.26.0",
        "babylon": "6.18.0",
        "convert-source-map": "1.5.1",
        "debug": "2.6.9",
        "json5": "0.5.1",
        "lodash": "4.17.5",
        "minimatch": "3.0.4",
        "path-is-absolute": "1.0.1",
        "private": "0.1.8",
        "slash": "1.0.0",
        "source-map": "0.5.7"
      }
    },
    "babel-generator": {
      "version": "6.26.1",
      "resolved": "https://npm.bentley.com/npm/npm/babel-generator/-/babel-generator-6.26.1.tgz",
      "integrity": "sha1-GERAjTuPDTWkBOp6wYDwh6YBvZA=",
      "requires": {
        "babel-messages": "6.23.0",
        "babel-runtime": "6.26.0",
        "babel-types": "6.26.0",
        "detect-indent": "4.0.0",
        "jsesc": "1.3.0",
        "lodash": "4.17.5",
        "source-map": "0.5.7",
        "trim-right": "1.0.1"
      }
    },
    "babel-helper-bindify-decorators": {
      "version": "6.24.1",
      "resolved": "https://npm.bentley.com/npm/npm/babel-helper-bindify-decorators/-/babel-helper-bindify-decorators-6.24.1.tgz",
      "integrity": "sha1-FMGeXxQte0fxmlJDHlKxzLxAozA=",
      "requires": {
        "babel-runtime": "6.26.0",
        "babel-traverse": "6.26.0",
        "babel-types": "6.26.0"
      }
    },
    "babel-helper-builder-binary-assignment-operator-visitor": {
      "version": "6.24.1",
      "resolved": "https://npm.bentley.com/npm/npm/babel-helper-builder-binary-assignment-operator-visitor/-/babel-helper-builder-binary-assignment-operator-visitor-6.24.1.tgz",
      "integrity": "sha1-zORReto1b0IgvK6KAsKzRvmlZmQ=",
      "requires": {
        "babel-helper-explode-assignable-expression": "6.24.1",
        "babel-runtime": "6.26.0",
        "babel-types": "6.26.0"
      }
    },
    "babel-helper-call-delegate": {
      "version": "6.24.1",
      "resolved": "https://npm.bentley.com/npm/npm/babel-helper-call-delegate/-/babel-helper-call-delegate-6.24.1.tgz",
      "integrity": "sha1-7Oaqzdx25Bw0YfiL/Fdb0Nqi340=",
      "requires": {
        "babel-helper-hoist-variables": "6.24.1",
        "babel-runtime": "6.26.0",
        "babel-traverse": "6.26.0",
        "babel-types": "6.26.0"
      }
    },
    "babel-helper-define-map": {
      "version": "6.26.0",
      "resolved": "https://npm.bentley.com/npm/npm/babel-helper-define-map/-/babel-helper-define-map-6.26.0.tgz",
      "integrity": "sha1-pfVtq0GiX5fstJjH66ypgZ+Vvl8=",
      "requires": {
        "babel-helper-function-name": "6.24.1",
        "babel-runtime": "6.26.0",
        "babel-types": "6.26.0",
        "lodash": "4.17.5"
      }
    },
    "babel-helper-explode-assignable-expression": {
      "version": "6.24.1",
      "resolved": "https://npm.bentley.com/npm/npm/babel-helper-explode-assignable-expression/-/babel-helper-explode-assignable-expression-6.24.1.tgz",
      "integrity": "sha1-8luCz33BBDPFX3BZLVdGQArCLKo=",
      "requires": {
        "babel-runtime": "6.26.0",
        "babel-traverse": "6.26.0",
        "babel-types": "6.26.0"
      }
    },
    "babel-helper-explode-class": {
      "version": "6.24.1",
      "resolved": "https://npm.bentley.com/npm/npm/babel-helper-explode-class/-/babel-helper-explode-class-6.24.1.tgz",
      "integrity": "sha1-fcKjkQ3uAHBW4eMdZAztPVTqqes=",
      "requires": {
        "babel-helper-bindify-decorators": "6.24.1",
        "babel-runtime": "6.26.0",
        "babel-traverse": "6.26.0",
        "babel-types": "6.26.0"
      }
    },
    "babel-helper-function-name": {
      "version": "6.24.1",
      "resolved": "https://npm.bentley.com/npm/npm/babel-helper-function-name/-/babel-helper-function-name-6.24.1.tgz",
      "integrity": "sha1-00dbjAPtmCQqJbSDUasYOZ01gKk=",
      "requires": {
        "babel-helper-get-function-arity": "6.24.1",
        "babel-runtime": "6.26.0",
        "babel-template": "6.26.0",
        "babel-traverse": "6.26.0",
        "babel-types": "6.26.0"
      }
    },
    "babel-helper-get-function-arity": {
      "version": "6.24.1",
      "resolved": "https://npm.bentley.com/npm/npm/babel-helper-get-function-arity/-/babel-helper-get-function-arity-6.24.1.tgz",
      "integrity": "sha1-j3eCqpNAfEHTqlCQj4mwMbG2hT0=",
      "requires": {
        "babel-runtime": "6.26.0",
        "babel-types": "6.26.0"
      }
    },
    "babel-helper-hoist-variables": {
      "version": "6.24.1",
      "resolved": "https://npm.bentley.com/npm/npm/babel-helper-hoist-variables/-/babel-helper-hoist-variables-6.24.1.tgz",
      "integrity": "sha1-HssnaJydJVE+rbyZFKc/VAi+enY=",
      "requires": {
        "babel-runtime": "6.26.0",
        "babel-types": "6.26.0"
      }
    },
    "babel-helper-optimise-call-expression": {
      "version": "6.24.1",
      "resolved": "https://npm.bentley.com/npm/npm/babel-helper-optimise-call-expression/-/babel-helper-optimise-call-expression-6.24.1.tgz",
      "integrity": "sha1-96E0J7qfc/j0+pk8VKl4gtEkQlc=",
      "requires": {
        "babel-runtime": "6.26.0",
        "babel-types": "6.26.0"
      }
    },
    "babel-helper-regex": {
      "version": "6.26.0",
      "resolved": "https://npm.bentley.com/npm/npm/babel-helper-regex/-/babel-helper-regex-6.26.0.tgz",
      "integrity": "sha1-MlxZ+QL4LyS3T6zu0DY5VPZJXnI=",
      "requires": {
        "babel-runtime": "6.26.0",
        "babel-types": "6.26.0",
        "lodash": "4.17.5"
      }
    },
    "babel-helper-remap-async-to-generator": {
      "version": "6.24.1",
      "resolved": "https://npm.bentley.com/npm/npm/babel-helper-remap-async-to-generator/-/babel-helper-remap-async-to-generator-6.24.1.tgz",
      "integrity": "sha1-XsWBgnrXI/7N04HxySg5BnbkVRs=",
      "requires": {
        "babel-helper-function-name": "6.24.1",
        "babel-runtime": "6.26.0",
        "babel-template": "6.26.0",
        "babel-traverse": "6.26.0",
        "babel-types": "6.26.0"
      }
    },
    "babel-helper-replace-supers": {
      "version": "6.24.1",
      "resolved": "https://npm.bentley.com/npm/npm/babel-helper-replace-supers/-/babel-helper-replace-supers-6.24.1.tgz",
      "integrity": "sha1-v22/5Dk40XNpohPKiov3S2qQqxo=",
      "requires": {
        "babel-helper-optimise-call-expression": "6.24.1",
        "babel-messages": "6.23.0",
        "babel-runtime": "6.26.0",
        "babel-template": "6.26.0",
        "babel-traverse": "6.26.0",
        "babel-types": "6.26.0"
      }
    },
    "babel-helpers": {
      "version": "6.24.1",
      "resolved": "https://npm.bentley.com/npm/npm/babel-helpers/-/babel-helpers-6.24.1.tgz",
      "integrity": "sha1-NHHenK7DiOXIUOWX5Yom3fN2ArI=",
      "requires": {
        "babel-runtime": "6.26.0",
        "babel-template": "6.26.0"
      }
    },
    "babel-messages": {
      "version": "6.23.0",
      "resolved": "https://npm.bentley.com/npm/npm/babel-messages/-/babel-messages-6.23.0.tgz",
      "integrity": "sha1-8830cDhYA1sqKVHG7F7fbGLyYw4=",
      "requires": {
        "babel-runtime": "6.26.0"
      }
    },
    "babel-plugin-check-es2015-constants": {
      "version": "6.22.0",
      "resolved": "https://npm.bentley.com/npm/npm/babel-plugin-check-es2015-constants/-/babel-plugin-check-es2015-constants-6.22.0.tgz",
      "integrity": "sha1-NRV7EBQm/S/9PaP3XH0ekYNbv4o=",
      "requires": {
        "babel-runtime": "6.26.0"
      }
    },
    "babel-plugin-syntax-async-functions": {
      "version": "6.13.0",
      "resolved": "https://npm.bentley.com/npm/npm/babel-plugin-syntax-async-functions/-/babel-plugin-syntax-async-functions-6.13.0.tgz",
      "integrity": "sha1-ytnK0RkbWtY0vzCuCHI5HgZHvpU="
    },
    "babel-plugin-syntax-async-generators": {
      "version": "6.13.0",
      "resolved": "https://npm.bentley.com/npm/npm/babel-plugin-syntax-async-generators/-/babel-plugin-syntax-async-generators-6.13.0.tgz",
      "integrity": "sha1-a8lj67FuzLrmuStZbrfzXDQqi5o="
    },
    "babel-plugin-syntax-class-constructor-call": {
      "version": "6.18.0",
      "resolved": "https://npm.bentley.com/npm/npm/babel-plugin-syntax-class-constructor-call/-/babel-plugin-syntax-class-constructor-call-6.18.0.tgz",
      "integrity": "sha1-nLnTn+Q8hgC+yBRkVt3L1OGnZBY="
    },
    "babel-plugin-syntax-class-properties": {
      "version": "6.13.0",
      "resolved": "https://npm.bentley.com/npm/npm/babel-plugin-syntax-class-properties/-/babel-plugin-syntax-class-properties-6.13.0.tgz",
      "integrity": "sha1-1+sjt5oxf4VDlixQW4J8fWysJ94="
    },
    "babel-plugin-syntax-decorators": {
      "version": "6.13.0",
      "resolved": "https://npm.bentley.com/npm/npm/babel-plugin-syntax-decorators/-/babel-plugin-syntax-decorators-6.13.0.tgz",
      "integrity": "sha1-MSVjtNvePMgGzuPkFszurd0RrAs="
    },
    "babel-plugin-syntax-do-expressions": {
      "version": "6.13.0",
      "resolved": "https://npm.bentley.com/npm/npm/babel-plugin-syntax-do-expressions/-/babel-plugin-syntax-do-expressions-6.13.0.tgz",
      "integrity": "sha1-V0d1YTmqJtOQ0JQQsDdEugfkeW0="
    },
    "babel-plugin-syntax-dynamic-import": {
      "version": "6.18.0",
      "resolved": "https://npm.bentley.com/npm/npm/babel-plugin-syntax-dynamic-import/-/babel-plugin-syntax-dynamic-import-6.18.0.tgz",
      "integrity": "sha1-jWomIpyDdFqZgqRBBRVyyqF5sdo="
    },
    "babel-plugin-syntax-exponentiation-operator": {
      "version": "6.13.0",
      "resolved": "https://npm.bentley.com/npm/npm/babel-plugin-syntax-exponentiation-operator/-/babel-plugin-syntax-exponentiation-operator-6.13.0.tgz",
      "integrity": "sha1-nufoM3KQ2pUoggGmpX9BcDF4MN4="
    },
    "babel-plugin-syntax-export-extensions": {
      "version": "6.13.0",
      "resolved": "https://npm.bentley.com/npm/npm/babel-plugin-syntax-export-extensions/-/babel-plugin-syntax-export-extensions-6.13.0.tgz",
      "integrity": "sha1-cKFITw+QiaToStRLrDU8lbmxJyE="
    },
    "babel-plugin-syntax-function-bind": {
      "version": "6.13.0",
      "resolved": "https://npm.bentley.com/npm/npm/babel-plugin-syntax-function-bind/-/babel-plugin-syntax-function-bind-6.13.0.tgz",
      "integrity": "sha1-SMSV8Xe98xqYHnMvVa3AvdJgH0Y="
    },
    "babel-plugin-syntax-object-rest-spread": {
      "version": "6.13.0",
      "resolved": "https://npm.bentley.com/npm/npm/babel-plugin-syntax-object-rest-spread/-/babel-plugin-syntax-object-rest-spread-6.13.0.tgz",
      "integrity": "sha1-/WU28rzhODb/o6VFjEkDpZe7O/U="
    },
    "babel-plugin-syntax-trailing-function-commas": {
      "version": "6.22.0",
      "resolved": "https://npm.bentley.com/npm/npm/babel-plugin-syntax-trailing-function-commas/-/babel-plugin-syntax-trailing-function-commas-6.22.0.tgz",
      "integrity": "sha1-ugNgk3+NBuQBgKQ/4NVhb/9TLPM="
    },
    "babel-plugin-transform-async-generator-functions": {
      "version": "6.24.1",
      "resolved": "https://npm.bentley.com/npm/npm/babel-plugin-transform-async-generator-functions/-/babel-plugin-transform-async-generator-functions-6.24.1.tgz",
      "integrity": "sha1-8FiQAUX9PpkHpt3yjaWfIVJYpds=",
      "requires": {
        "babel-helper-remap-async-to-generator": "6.24.1",
        "babel-plugin-syntax-async-generators": "6.13.0",
        "babel-runtime": "6.26.0"
      }
    },
    "babel-plugin-transform-async-to-generator": {
      "version": "6.24.1",
      "resolved": "https://npm.bentley.com/npm/npm/babel-plugin-transform-async-to-generator/-/babel-plugin-transform-async-to-generator-6.24.1.tgz",
      "integrity": "sha1-ZTbjeK/2yx1VF6wOQOs+n8jQh2E=",
      "requires": {
        "babel-helper-remap-async-to-generator": "6.24.1",
        "babel-plugin-syntax-async-functions": "6.13.0",
        "babel-runtime": "6.26.0"
      }
    },
    "babel-plugin-transform-class-constructor-call": {
      "version": "6.24.1",
      "resolved": "https://npm.bentley.com/npm/npm/babel-plugin-transform-class-constructor-call/-/babel-plugin-transform-class-constructor-call-6.24.1.tgz",
      "integrity": "sha1-gNwoVQWsBn3LjWxl4vbxGrd2Xvk=",
      "requires": {
        "babel-plugin-syntax-class-constructor-call": "6.18.0",
        "babel-runtime": "6.26.0",
        "babel-template": "6.26.0"
      }
    },
    "babel-plugin-transform-class-properties": {
      "version": "6.24.1",
      "resolved": "https://npm.bentley.com/npm/npm/babel-plugin-transform-class-properties/-/babel-plugin-transform-class-properties-6.24.1.tgz",
      "integrity": "sha1-anl2PqYdM9NvN7YRqp3vgagbRqw=",
      "requires": {
        "babel-helper-function-name": "6.24.1",
        "babel-plugin-syntax-class-properties": "6.13.0",
        "babel-runtime": "6.26.0",
        "babel-template": "6.26.0"
      }
    },
    "babel-plugin-transform-decorators": {
      "version": "6.24.1",
      "resolved": "https://npm.bentley.com/npm/npm/babel-plugin-transform-decorators/-/babel-plugin-transform-decorators-6.24.1.tgz",
      "integrity": "sha1-eIAT2PjGtSIr33s0Q5Df13Vp4k0=",
      "requires": {
        "babel-helper-explode-class": "6.24.1",
        "babel-plugin-syntax-decorators": "6.13.0",
        "babel-runtime": "6.26.0",
        "babel-template": "6.26.0",
        "babel-types": "6.26.0"
      }
    },
    "babel-plugin-transform-do-expressions": {
      "version": "6.22.0",
      "resolved": "https://npm.bentley.com/npm/npm/babel-plugin-transform-do-expressions/-/babel-plugin-transform-do-expressions-6.22.0.tgz",
      "integrity": "sha1-KMyvkoEtlJws0SgfaQyP3EaK6bs=",
      "requires": {
        "babel-plugin-syntax-do-expressions": "6.13.0",
        "babel-runtime": "6.26.0"
      }
    },
    "babel-plugin-transform-es2015-arrow-functions": {
      "version": "6.22.0",
      "resolved": "https://npm.bentley.com/npm/npm/babel-plugin-transform-es2015-arrow-functions/-/babel-plugin-transform-es2015-arrow-functions-6.22.0.tgz",
      "integrity": "sha1-RSaSy3EdX3ncf4XkQM5BufJE0iE=",
      "requires": {
        "babel-runtime": "6.26.0"
      }
    },
    "babel-plugin-transform-es2015-block-scoped-functions": {
      "version": "6.22.0",
      "resolved": "https://npm.bentley.com/npm/npm/babel-plugin-transform-es2015-block-scoped-functions/-/babel-plugin-transform-es2015-block-scoped-functions-6.22.0.tgz",
      "integrity": "sha1-u8UbSflk1wy42OC5ToICRs46YUE=",
      "requires": {
        "babel-runtime": "6.26.0"
      }
    },
    "babel-plugin-transform-es2015-block-scoping": {
      "version": "6.26.0",
      "resolved": "https://npm.bentley.com/npm/npm/babel-plugin-transform-es2015-block-scoping/-/babel-plugin-transform-es2015-block-scoping-6.26.0.tgz",
      "integrity": "sha1-1w9SmcEwjQXBL0Y4E7CgnnOxiV8=",
      "requires": {
        "babel-runtime": "6.26.0",
        "babel-template": "6.26.0",
        "babel-traverse": "6.26.0",
        "babel-types": "6.26.0",
        "lodash": "4.17.5"
      }
    },
    "babel-plugin-transform-es2015-classes": {
      "version": "6.24.1",
      "resolved": "https://npm.bentley.com/npm/npm/babel-plugin-transform-es2015-classes/-/babel-plugin-transform-es2015-classes-6.24.1.tgz",
      "integrity": "sha1-WkxYpQyclGHlZLSyo7+ryXolhNs=",
      "requires": {
        "babel-helper-define-map": "6.26.0",
        "babel-helper-function-name": "6.24.1",
        "babel-helper-optimise-call-expression": "6.24.1",
        "babel-helper-replace-supers": "6.24.1",
        "babel-messages": "6.23.0",
        "babel-runtime": "6.26.0",
        "babel-template": "6.26.0",
        "babel-traverse": "6.26.0",
        "babel-types": "6.26.0"
      }
    },
    "babel-plugin-transform-es2015-computed-properties": {
      "version": "6.24.1",
      "resolved": "https://npm.bentley.com/npm/npm/babel-plugin-transform-es2015-computed-properties/-/babel-plugin-transform-es2015-computed-properties-6.24.1.tgz",
      "integrity": "sha1-b+Ko0WiV1WNPTNmZttNICjCBWbM=",
      "requires": {
        "babel-runtime": "6.26.0",
        "babel-template": "6.26.0"
      }
    },
    "babel-plugin-transform-es2015-destructuring": {
      "version": "6.23.0",
      "resolved": "https://npm.bentley.com/npm/npm/babel-plugin-transform-es2015-destructuring/-/babel-plugin-transform-es2015-destructuring-6.23.0.tgz",
      "integrity": "sha1-mXux8auWf2gtKwh2/jWNYOdlxW0=",
      "requires": {
        "babel-runtime": "6.26.0"
      }
    },
    "babel-plugin-transform-es2015-duplicate-keys": {
      "version": "6.24.1",
      "resolved": "https://npm.bentley.com/npm/npm/babel-plugin-transform-es2015-duplicate-keys/-/babel-plugin-transform-es2015-duplicate-keys-6.24.1.tgz",
      "integrity": "sha1-c+s9MQypaePvnskcU3QabxV2Qj4=",
      "requires": {
        "babel-runtime": "6.26.0",
        "babel-types": "6.26.0"
      }
    },
    "babel-plugin-transform-es2015-for-of": {
      "version": "6.23.0",
      "resolved": "https://npm.bentley.com/npm/npm/babel-plugin-transform-es2015-for-of/-/babel-plugin-transform-es2015-for-of-6.23.0.tgz",
      "integrity": "sha1-9HyVsrYT3x0+zC/bdXNiPHUkhpE=",
      "requires": {
        "babel-runtime": "6.26.0"
      }
    },
    "babel-plugin-transform-es2015-function-name": {
      "version": "6.24.1",
      "resolved": "https://npm.bentley.com/npm/npm/babel-plugin-transform-es2015-function-name/-/babel-plugin-transform-es2015-function-name-6.24.1.tgz",
      "integrity": "sha1-g0yJhTvDaxrw86TF26qU/Y6sqos=",
      "requires": {
        "babel-helper-function-name": "6.24.1",
        "babel-runtime": "6.26.0",
        "babel-types": "6.26.0"
      }
    },
    "babel-plugin-transform-es2015-literals": {
      "version": "6.22.0",
      "resolved": "https://npm.bentley.com/npm/npm/babel-plugin-transform-es2015-literals/-/babel-plugin-transform-es2015-literals-6.22.0.tgz",
      "integrity": "sha1-T1SgLWzWbPkVKAAZox0xklN3yi4=",
      "requires": {
        "babel-runtime": "6.26.0"
      }
    },
    "babel-plugin-transform-es2015-modules-amd": {
      "version": "6.24.1",
      "resolved": "https://npm.bentley.com/npm/npm/babel-plugin-transform-es2015-modules-amd/-/babel-plugin-transform-es2015-modules-amd-6.24.1.tgz",
      "integrity": "sha1-Oz5UAXI5hC1tGcMBHEvS8AoA0VQ=",
      "requires": {
        "babel-plugin-transform-es2015-modules-commonjs": "6.26.0",
        "babel-runtime": "6.26.0",
        "babel-template": "6.26.0"
      }
    },
    "babel-plugin-transform-es2015-modules-commonjs": {
      "version": "6.26.0",
      "resolved": "https://npm.bentley.com/npm/npm/babel-plugin-transform-es2015-modules-commonjs/-/babel-plugin-transform-es2015-modules-commonjs-6.26.0.tgz",
      "integrity": "sha1-DYOUApt9xqvhqX7xgeAHWN0uXYo=",
      "requires": {
        "babel-plugin-transform-strict-mode": "6.24.1",
        "babel-runtime": "6.26.0",
        "babel-template": "6.26.0",
        "babel-types": "6.26.0"
      }
    },
    "babel-plugin-transform-es2015-modules-systemjs": {
      "version": "6.24.1",
      "resolved": "https://npm.bentley.com/npm/npm/babel-plugin-transform-es2015-modules-systemjs/-/babel-plugin-transform-es2015-modules-systemjs-6.24.1.tgz",
      "integrity": "sha1-/4mhQrkRmpBhlfXxBuzzBdlAfSM=",
      "requires": {
        "babel-helper-hoist-variables": "6.24.1",
        "babel-runtime": "6.26.0",
        "babel-template": "6.26.0"
      }
    },
    "babel-plugin-transform-es2015-modules-umd": {
      "version": "6.24.1",
      "resolved": "https://npm.bentley.com/npm/npm/babel-plugin-transform-es2015-modules-umd/-/babel-plugin-transform-es2015-modules-umd-6.24.1.tgz",
      "integrity": "sha1-rJl+YoXNGO1hdq22B9YCNErThGg=",
      "requires": {
        "babel-plugin-transform-es2015-modules-amd": "6.24.1",
        "babel-runtime": "6.26.0",
        "babel-template": "6.26.0"
      }
    },
    "babel-plugin-transform-es2015-object-super": {
      "version": "6.24.1",
      "resolved": "https://npm.bentley.com/npm/npm/babel-plugin-transform-es2015-object-super/-/babel-plugin-transform-es2015-object-super-6.24.1.tgz",
      "integrity": "sha1-JM72muIcuDp/hgPa0CH1cusnj40=",
      "requires": {
        "babel-helper-replace-supers": "6.24.1",
        "babel-runtime": "6.26.0"
      }
    },
    "babel-plugin-transform-es2015-parameters": {
      "version": "6.24.1",
      "resolved": "https://npm.bentley.com/npm/npm/babel-plugin-transform-es2015-parameters/-/babel-plugin-transform-es2015-parameters-6.24.1.tgz",
      "integrity": "sha1-V6w1GrScrxSpfNE7CfZv3wpiXys=",
      "requires": {
        "babel-helper-call-delegate": "6.24.1",
        "babel-helper-get-function-arity": "6.24.1",
        "babel-runtime": "6.26.0",
        "babel-template": "6.26.0",
        "babel-traverse": "6.26.0",
        "babel-types": "6.26.0"
      }
    },
    "babel-plugin-transform-es2015-shorthand-properties": {
      "version": "6.24.1",
      "resolved": "https://npm.bentley.com/npm/npm/babel-plugin-transform-es2015-shorthand-properties/-/babel-plugin-transform-es2015-shorthand-properties-6.24.1.tgz",
      "integrity": "sha1-JPh11nIch2YbvZmkYi5R8U3jiqA=",
      "requires": {
        "babel-runtime": "6.26.0",
        "babel-types": "6.26.0"
      }
    },
    "babel-plugin-transform-es2015-spread": {
      "version": "6.22.0",
      "resolved": "https://npm.bentley.com/npm/npm/babel-plugin-transform-es2015-spread/-/babel-plugin-transform-es2015-spread-6.22.0.tgz",
      "integrity": "sha1-1taKmfia7cRTbIGlQujdnxdG+NE=",
      "requires": {
        "babel-runtime": "6.26.0"
      }
    },
    "babel-plugin-transform-es2015-sticky-regex": {
      "version": "6.24.1",
      "resolved": "https://npm.bentley.com/npm/npm/babel-plugin-transform-es2015-sticky-regex/-/babel-plugin-transform-es2015-sticky-regex-6.24.1.tgz",
      "integrity": "sha1-AMHNsaynERLN8M9hJsLta0V8zbw=",
      "requires": {
        "babel-helper-regex": "6.26.0",
        "babel-runtime": "6.26.0",
        "babel-types": "6.26.0"
      }
    },
    "babel-plugin-transform-es2015-template-literals": {
      "version": "6.22.0",
      "resolved": "https://npm.bentley.com/npm/npm/babel-plugin-transform-es2015-template-literals/-/babel-plugin-transform-es2015-template-literals-6.22.0.tgz",
      "integrity": "sha1-qEs0UPfp+PH2g51taH2oS7EjbY0=",
      "requires": {
        "babel-runtime": "6.26.0"
      }
    },
    "babel-plugin-transform-es2015-typeof-symbol": {
      "version": "6.23.0",
      "resolved": "https://npm.bentley.com/npm/npm/babel-plugin-transform-es2015-typeof-symbol/-/babel-plugin-transform-es2015-typeof-symbol-6.23.0.tgz",
      "integrity": "sha1-3sCfHN3/lLUqxz1QXITfWdzOs3I=",
      "requires": {
        "babel-runtime": "6.26.0"
      }
    },
    "babel-plugin-transform-es2015-unicode-regex": {
      "version": "6.24.1",
      "resolved": "https://npm.bentley.com/npm/npm/babel-plugin-transform-es2015-unicode-regex/-/babel-plugin-transform-es2015-unicode-regex-6.24.1.tgz",
      "integrity": "sha1-04sS9C6nMj9yk4fxinxa4frrNek=",
      "requires": {
        "babel-helper-regex": "6.26.0",
        "babel-runtime": "6.26.0",
        "regexpu-core": "2.0.0"
      }
    },
    "babel-plugin-transform-exponentiation-operator": {
      "version": "6.24.1",
      "resolved": "https://npm.bentley.com/npm/npm/babel-plugin-transform-exponentiation-operator/-/babel-plugin-transform-exponentiation-operator-6.24.1.tgz",
      "integrity": "sha1-KrDJx/MJj6SJB3cruBP+QejeOg4=",
      "requires": {
        "babel-helper-builder-binary-assignment-operator-visitor": "6.24.1",
        "babel-plugin-syntax-exponentiation-operator": "6.13.0",
        "babel-runtime": "6.26.0"
      }
    },
    "babel-plugin-transform-export-extensions": {
      "version": "6.22.0",
      "resolved": "https://npm.bentley.com/npm/npm/babel-plugin-transform-export-extensions/-/babel-plugin-transform-export-extensions-6.22.0.tgz",
      "integrity": "sha1-U3OLR+deghhYnuqUbLvTkQm75lM=",
      "requires": {
        "babel-plugin-syntax-export-extensions": "6.13.0",
        "babel-runtime": "6.26.0"
      }
    },
    "babel-plugin-transform-function-bind": {
      "version": "6.22.0",
      "resolved": "https://npm.bentley.com/npm/npm/babel-plugin-transform-function-bind/-/babel-plugin-transform-function-bind-6.22.0.tgz",
      "integrity": "sha1-xvuOlqwpajELjPjqQBRiQH3fapc=",
      "requires": {
        "babel-plugin-syntax-function-bind": "6.13.0",
        "babel-runtime": "6.26.0"
      }
    },
    "babel-plugin-transform-object-rest-spread": {
      "version": "6.26.0",
      "resolved": "https://npm.bentley.com/npm/npm/babel-plugin-transform-object-rest-spread/-/babel-plugin-transform-object-rest-spread-6.26.0.tgz",
      "integrity": "sha1-DzZpLVD+9rfi1LOsFHgTepY7ewY=",
      "requires": {
        "babel-plugin-syntax-object-rest-spread": "6.13.0",
        "babel-runtime": "6.26.0"
      }
    },
    "babel-plugin-transform-regenerator": {
      "version": "6.26.0",
      "resolved": "https://npm.bentley.com/npm/npm/babel-plugin-transform-regenerator/-/babel-plugin-transform-regenerator-6.26.0.tgz",
      "integrity": "sha1-4HA2lvveJ/Cj78rPi03KL3s6jy8=",
      "requires": {
        "regenerator-transform": "0.10.1"
      }
    },
    "babel-plugin-transform-strict-mode": {
      "version": "6.24.1",
      "resolved": "https://npm.bentley.com/npm/npm/babel-plugin-transform-strict-mode/-/babel-plugin-transform-strict-mode-6.24.1.tgz",
      "integrity": "sha1-1fr3qleKZbvlkc9e2uBKDGcCB1g=",
      "requires": {
        "babel-runtime": "6.26.0",
        "babel-types": "6.26.0"
      }
    },
    "babel-preset-es2015": {
      "version": "6.24.1",
      "resolved": "https://npm.bentley.com/npm/npm/babel-preset-es2015/-/babel-preset-es2015-6.24.1.tgz",
      "integrity": "sha1-1EBQ1rwsn+6nAqrzjXJ6AhBTiTk=",
      "requires": {
        "babel-plugin-check-es2015-constants": "6.22.0",
        "babel-plugin-transform-es2015-arrow-functions": "6.22.0",
        "babel-plugin-transform-es2015-block-scoped-functions": "6.22.0",
        "babel-plugin-transform-es2015-block-scoping": "6.26.0",
        "babel-plugin-transform-es2015-classes": "6.24.1",
        "babel-plugin-transform-es2015-computed-properties": "6.24.1",
        "babel-plugin-transform-es2015-destructuring": "6.23.0",
        "babel-plugin-transform-es2015-duplicate-keys": "6.24.1",
        "babel-plugin-transform-es2015-for-of": "6.23.0",
        "babel-plugin-transform-es2015-function-name": "6.24.1",
        "babel-plugin-transform-es2015-literals": "6.22.0",
        "babel-plugin-transform-es2015-modules-amd": "6.24.1",
        "babel-plugin-transform-es2015-modules-commonjs": "6.26.0",
        "babel-plugin-transform-es2015-modules-systemjs": "6.24.1",
        "babel-plugin-transform-es2015-modules-umd": "6.24.1",
        "babel-plugin-transform-es2015-object-super": "6.24.1",
        "babel-plugin-transform-es2015-parameters": "6.24.1",
        "babel-plugin-transform-es2015-shorthand-properties": "6.24.1",
        "babel-plugin-transform-es2015-spread": "6.22.0",
        "babel-plugin-transform-es2015-sticky-regex": "6.24.1",
        "babel-plugin-transform-es2015-template-literals": "6.22.0",
        "babel-plugin-transform-es2015-typeof-symbol": "6.23.0",
        "babel-plugin-transform-es2015-unicode-regex": "6.24.1",
        "babel-plugin-transform-regenerator": "6.26.0"
      }
    },
    "babel-preset-stage-0": {
      "version": "6.24.1",
      "resolved": "https://npm.bentley.com/npm/npm/babel-preset-stage-0/-/babel-preset-stage-0-6.24.1.tgz",
      "integrity": "sha1-VkLRUEL5E4TX5a+LyIsduVsDnmo=",
      "requires": {
        "babel-plugin-transform-do-expressions": "6.22.0",
        "babel-plugin-transform-function-bind": "6.22.0",
        "babel-preset-stage-1": "6.24.1"
      }
    },
    "babel-preset-stage-1": {
      "version": "6.24.1",
      "resolved": "https://npm.bentley.com/npm/npm/babel-preset-stage-1/-/babel-preset-stage-1-6.24.1.tgz",
      "integrity": "sha1-dpLNfc1oSZB+auSgqFWJz7niv7A=",
      "requires": {
        "babel-plugin-transform-class-constructor-call": "6.24.1",
        "babel-plugin-transform-export-extensions": "6.22.0",
        "babel-preset-stage-2": "6.24.1"
      }
    },
    "babel-preset-stage-2": {
      "version": "6.24.1",
      "resolved": "https://npm.bentley.com/npm/npm/babel-preset-stage-2/-/babel-preset-stage-2-6.24.1.tgz",
      "integrity": "sha1-2eKWD7PXEYfw5k7sYrwHdnIZvcE=",
      "requires": {
        "babel-plugin-syntax-dynamic-import": "6.18.0",
        "babel-plugin-transform-class-properties": "6.24.1",
        "babel-plugin-transform-decorators": "6.24.1",
        "babel-preset-stage-3": "6.24.1"
      }
    },
    "babel-preset-stage-3": {
      "version": "6.24.1",
      "resolved": "https://npm.bentley.com/npm/npm/babel-preset-stage-3/-/babel-preset-stage-3-6.24.1.tgz",
      "integrity": "sha1-g2raCp56f6N8sTj7kyb4eTSkg5U=",
      "requires": {
        "babel-plugin-syntax-trailing-function-commas": "6.22.0",
        "babel-plugin-transform-async-generator-functions": "6.24.1",
        "babel-plugin-transform-async-to-generator": "6.24.1",
        "babel-plugin-transform-exponentiation-operator": "6.24.1",
        "babel-plugin-transform-object-rest-spread": "6.26.0"
      }
    },
    "babel-register": {
      "version": "6.26.0",
      "resolved": "https://npm.bentley.com/npm/npm/babel-register/-/babel-register-6.26.0.tgz",
      "integrity": "sha1-btAhFz4vy0htestFxgCahW9kcHE=",
      "requires": {
        "babel-core": "6.26.0",
        "babel-runtime": "6.26.0",
        "core-js": "2.5.4",
        "home-or-tmp": "2.0.0",
        "lodash": "4.17.5",
        "mkdirp": "0.5.1",
        "source-map-support": "0.4.18"
      },
      "dependencies": {
        "source-map-support": {
          "version": "0.4.18",
          "resolved": "https://npm.bentley.com/npm/npm/source-map-support/-/source-map-support-0.4.18.tgz",
          "integrity": "sha1-Aoam3ovkJkEzhZTpfM6nXwosWF8=",
          "requires": {
            "source-map": "0.5.7"
          }
        }
      }
    },
    "babel-runtime": {
      "version": "6.26.0",
      "resolved": "https://npm.bentley.com/npm/npm/babel-runtime/-/babel-runtime-6.26.0.tgz",
      "integrity": "sha1-llxwWGaOgrVde/4E/yM3vItWR/4=",
      "requires": {
        "core-js": "2.5.4",
        "regenerator-runtime": "0.11.1"
      }
    },
    "babel-template": {
      "version": "6.26.0",
      "resolved": "https://npm.bentley.com/npm/npm/babel-template/-/babel-template-6.26.0.tgz",
      "integrity": "sha1-3gPi0WOWsGn0bdn/+FIfsaDjXgI=",
      "requires": {
        "babel-runtime": "6.26.0",
        "babel-traverse": "6.26.0",
        "babel-types": "6.26.0",
        "babylon": "6.18.0",
        "lodash": "4.17.5"
      }
    },
    "babel-traverse": {
      "version": "6.26.0",
      "resolved": "https://npm.bentley.com/npm/npm/babel-traverse/-/babel-traverse-6.26.0.tgz",
      "integrity": "sha1-RqnL1+3MYsjlwGTi0tjQ9ANXZu4=",
      "requires": {
        "babel-code-frame": "6.26.0",
        "babel-messages": "6.23.0",
        "babel-runtime": "6.26.0",
        "babel-types": "6.26.0",
        "babylon": "6.18.0",
        "debug": "2.6.9",
        "globals": "9.18.0",
        "invariant": "2.2.4",
        "lodash": "4.17.5"
      }
    },
    "babel-types": {
      "version": "6.26.0",
      "resolved": "https://npm.bentley.com/npm/npm/babel-types/-/babel-types-6.26.0.tgz",
      "integrity": "sha1-o7Bz+Uq0nrb6Vc1lInozQ4BjJJc=",
      "requires": {
        "babel-runtime": "6.26.0",
        "esutils": "2.0.2",
        "lodash": "4.17.5",
        "to-fast-properties": "1.0.3"
      }
    },
    "babylon": {
      "version": "6.18.0",
      "resolved": "https://npm.bentley.com/npm/npm/babylon/-/babylon-6.18.0.tgz",
      "integrity": "sha1-ry87iPpvXB5MY00aD46sT1WzleM="
    },
    "balanced-match": {
      "version": "1.0.0",
      "resolved": "https://npm.bentley.com/npm/npm/balanced-match/-/balanced-match-1.0.0.tgz",
      "integrity": "sha1-ibTRmasr7kneFk6gK4nORi1xt2c="
    },
    "base": {
      "version": "0.11.2",
      "resolved": "https://npm.bentley.com/npm/npm/base/-/base-0.11.2.tgz",
      "integrity": "sha1-e95c7RRbbVUakNuH+DxVi060io8=",
      "requires": {
        "cache-base": "1.0.1",
        "class-utils": "0.3.6",
        "component-emitter": "1.2.1",
        "define-property": "1.0.0",
        "isobject": "3.0.1",
        "mixin-deep": "1.3.1",
        "pascalcase": "0.1.1"
      },
      "dependencies": {
        "define-property": {
          "version": "1.0.0",
          "resolved": "https://npm.bentley.com/npm/npm/define-property/-/define-property-1.0.0.tgz",
          "integrity": "sha1-dp66rz9KY6rTr56NMEybvnm/sOY=",
          "requires": {
            "is-descriptor": "1.0.2"
          }
        },
        "isobject": {
          "version": "3.0.1",
          "resolved": "https://npm.bentley.com/npm/npm/isobject/-/isobject-3.0.1.tgz",
          "integrity": "sha1-TkMekrEalzFjaqH5yNHMvP2reN8="
        }
      }
    },
    "base64-js": {
      "version": "1.2.3",
      "resolved": "https://npm.bentley.com/npm/npm/base64-js/-/base64-js-1.2.3.tgz",
      "integrity": "sha1-+xNmgjPZYUz1+0vOlam6QJbN+AE="
    },
    "big.js": {
      "version": "3.2.0",
      "resolved": "https://npm.bentley.com/npm/npm/big.js/-/big.js-3.2.0.tgz",
      "integrity": "sha1-pfwpi4G54Nyi5FiCR4S2XFK6WI4="
    },
    "binary-extensions": {
      "version": "1.11.0",
      "resolved": "https://npm.bentley.com/npm/npm/binary-extensions/-/binary-extensions-1.11.0.tgz",
      "integrity": "sha1-RqoXUftqL5PuXmibsQh9SxTGwgU="
    },
    "bn.js": {
      "version": "4.11.8",
      "resolved": "https://npm.bentley.com/npm/npm/bn.js/-/bn.js-4.11.8.tgz",
      "integrity": "sha1-LN4J617jQfSEdGuwMJsyU7GxRC8="
    },
    "body-parser": {
      "version": "1.18.2",
      "resolved": "https://npm.bentley.com/npm/npm/body-parser/-/body-parser-1.18.2.tgz",
      "integrity": "sha1-h2eKGdhLR9hZuDGZvVm84iKxBFQ=",
      "requires": {
        "bytes": "3.0.0",
        "content-type": "1.0.4",
        "debug": "2.6.9",
        "depd": "1.1.2",
        "http-errors": "1.6.3",
        "iconv-lite": "0.4.19",
        "on-finished": "2.3.0",
        "qs": "6.5.1",
        "raw-body": "2.3.2",
        "type-is": "1.6.16"
      }
    },
    "boom": {
      "version": "4.3.1",
      "resolved": "https://npm.bentley.com/npm/npm/boom/-/boom-4.3.1.tgz",
      "integrity": "sha1-T4owBctKfjiJ90kDD9JbluAdLjE=",
      "requires": {
        "hoek": "4.2.1"
      }
    },
    "brace-expansion": {
      "version": "1.1.11",
      "resolved": "https://npm.bentley.com/npm/npm/brace-expansion/-/brace-expansion-1.1.11.tgz",
      "integrity": "sha1-PH/L9SnYcibz0vUrlm/1Jx60Qd0=",
      "requires": {
        "balanced-match": "1.0.0",
        "concat-map": "0.0.1"
      }
    },
    "braces": {
      "version": "1.8.5",
      "resolved": "https://npm.bentley.com/npm/npm/braces/-/braces-1.8.5.tgz",
      "integrity": "sha1-uneWLhLf+WnWt2cR6RS3N4V79qc=",
      "requires": {
        "expand-range": "1.8.2",
        "preserve": "0.2.0",
        "repeat-element": "1.1.2"
      }
    },
    "brorand": {
      "version": "1.1.0",
      "resolved": "https://npm.bentley.com/npm/npm/brorand/-/brorand-1.1.0.tgz",
      "integrity": "sha1-EsJe/kCkXjwyPrhnWgoM5XsiNx8="
    },
    "browser-process-hrtime": {
      "version": "0.1.2",
      "resolved": "https://registry.npmjs.org/browser-process-hrtime/-/browser-process-hrtime-0.1.2.tgz",
      "integrity": "sha1-Ql1opY00R/AqBKqJQYf86K+Le44="
    },
    "browser-stdout": {
      "version": "1.3.0",
      "resolved": "https://npm.bentley.com/npm/npm/browser-stdout/-/browser-stdout-1.3.0.tgz",
      "integrity": "sha1-81HTKWnTL6XXpVZxVCY9korjvR8="
    },
    "browserify-aes": {
<<<<<<< HEAD
      "version": "1.1.1",
      "resolved": "https://npm.bentley.com/npm/npm/browserify-aes/-/browserify-aes-1.1.1.tgz",
      "integrity": "sha1-OLerVe24Bv8tzaGn8WIHc6R3xJ8=",
=======
      "version": "1.2.0",
      "resolved": "https://registry.npmjs.org/browserify-aes/-/browserify-aes-1.2.0.tgz",
      "integrity": "sha512-+7CHXqGuspUn/Sl5aO7Ea0xWGAtETPXNSAjHo48JfLdPWcMng33Xe4znFvQweqc/uzk5zSOI3H52CYnjCfb5hA==",
>>>>>>> 903a0ee6
      "requires": {
        "buffer-xor": "1.0.3",
        "cipher-base": "1.0.4",
        "create-hash": "1.1.3",
        "evp_bytestokey": "1.0.3",
        "inherits": "2.0.3",
        "safe-buffer": "5.1.1"
      }
    },
    "browserify-cipher": {
      "version": "1.0.0",
      "resolved": "https://npm.bentley.com/npm/npm/browserify-cipher/-/browserify-cipher-1.0.0.tgz",
      "integrity": "sha1-mYgkSHS/XtTijalWZtzWasj8Njo=",
      "requires": {
        "browserify-aes": "1.2.0",
        "browserify-des": "1.0.0",
        "evp_bytestokey": "1.0.3"
      }
    },
    "browserify-des": {
      "version": "1.0.0",
      "resolved": "https://npm.bentley.com/npm/npm/browserify-des/-/browserify-des-1.0.0.tgz",
      "integrity": "sha1-2qJ3cXRwki7S/hhZQRihdUOXId0=",
      "requires": {
        "cipher-base": "1.0.4",
        "des.js": "1.0.0",
        "inherits": "2.0.3"
      }
    },
    "browserify-mime": {
      "version": "1.2.9",
      "resolved": "https://npm.bentley.com/npm/npm/browserify-mime/-/browserify-mime-1.2.9.tgz",
      "integrity": "sha1-rrGvKN5sDXpqLOQK22j/GEIq8x8="
    },
    "browserify-rsa": {
      "version": "4.0.1",
      "resolved": "https://npm.bentley.com/npm/npm/browserify-rsa/-/browserify-rsa-4.0.1.tgz",
      "integrity": "sha1-IeCr+vbyApzy+vsTNWenAdQTVSQ=",
      "requires": {
        "bn.js": "4.11.8",
        "randombytes": "2.0.6"
      }
    },
    "browserify-sign": {
      "version": "4.0.4",
      "resolved": "https://npm.bentley.com/npm/npm/browserify-sign/-/browserify-sign-4.0.4.tgz",
      "integrity": "sha1-qk62jl17ZYuqa/alfmMMvXqT0pg=",
      "requires": {
        "bn.js": "4.11.8",
        "browserify-rsa": "4.0.1",
        "create-hash": "1.1.3",
        "create-hmac": "1.1.6",
        "elliptic": "6.4.0",
        "inherits": "2.0.3",
        "parse-asn1": "5.1.0"
      }
    },
    "browserify-zlib": {
      "version": "0.2.0",
      "resolved": "https://npm.bentley.com/npm/npm/browserify-zlib/-/browserify-zlib-0.2.0.tgz",
      "integrity": "sha1-KGlFnZqjviRf6P4sofRuLn9U1z8=",
      "requires": {
        "pako": "1.0.6"
      }
    },
    "buffer": {
      "version": "4.9.1",
      "resolved": "https://npm.bentley.com/npm/npm/buffer/-/buffer-4.9.1.tgz",
      "integrity": "sha1-bRu2AbB6TvztlwlBMgkwJ8lbwpg=",
      "requires": {
        "base64-js": "1.2.3",
        "ieee754": "1.1.11",
        "isarray": "1.0.0"
      }
    },
    "buffer-xor": {
      "version": "1.0.3",
      "resolved": "https://npm.bentley.com/npm/npm/buffer-xor/-/buffer-xor-1.0.3.tgz",
      "integrity": "sha1-JuYe0UIvtw3ULm42cp7VHYVf6Nk="
    },
    "builtin-modules": {
      "version": "1.1.1",
      "resolved": "https://npm.bentley.com/npm/npm/builtin-modules/-/builtin-modules-1.1.1.tgz",
      "integrity": "sha1-Jw8HbFpywC9bZaR9+Uxf46J4iS8="
    },
    "builtin-status-codes": {
      "version": "3.0.0",
      "resolved": "https://npm.bentley.com/npm/npm/builtin-status-codes/-/builtin-status-codes-3.0.0.tgz",
      "integrity": "sha1-hZgoeOIbmOHGZCXgPQF0eI9Wnug="
    },
    "bytes": {
      "version": "3.0.0",
      "resolved": "https://npm.bentley.com/npm/npm/bytes/-/bytes-3.0.0.tgz",
      "integrity": "sha1-0ygVQE1olpn4Wk6k+odV3ROpYEg="
    },
    "cache-base": {
      "version": "1.0.1",
      "resolved": "https://npm.bentley.com/npm/npm/cache-base/-/cache-base-1.0.1.tgz",
      "integrity": "sha1-Cn9GQWgxyLZi7jb+TnxZ129marI=",
      "requires": {
        "collection-visit": "1.0.0",
        "component-emitter": "1.2.1",
        "get-value": "2.0.6",
        "has-value": "1.0.0",
        "isobject": "3.0.1",
        "set-value": "2.0.0",
        "to-object-path": "0.3.0",
        "union-value": "1.0.0",
        "unset-value": "1.0.0"
      },
      "dependencies": {
        "isobject": {
          "version": "3.0.1",
          "resolved": "https://npm.bentley.com/npm/npm/isobject/-/isobject-3.0.1.tgz",
          "integrity": "sha1-TkMekrEalzFjaqH5yNHMvP2reN8="
        }
      }
    },
    "camelcase": {
      "version": "4.1.0",
      "resolved": "https://npm.bentley.com/npm/npm/camelcase/-/camelcase-4.1.0.tgz",
      "integrity": "sha1-1UVjW+HjPFQmScaRc+Xeas+uNN0="
    },
    "camelcase-keys": {
      "version": "2.1.0",
      "resolved": "https://npm.bentley.com/npm/npm/camelcase-keys/-/camelcase-keys-2.1.0.tgz",
      "integrity": "sha1-MIvur/3ygRkFHvodkyITyRuPkuc=",
      "requires": {
        "camelcase": "2.1.1",
        "map-obj": "1.0.1"
      },
      "dependencies": {
        "camelcase": {
          "version": "2.1.1",
          "resolved": "https://npm.bentley.com/npm/npm/camelcase/-/camelcase-2.1.1.tgz",
          "integrity": "sha1-fB0W1nmhu+WcoCys7PsBHiAfWh8="
        }
      }
    },
    "caseless": {
      "version": "0.12.0",
      "resolved": "https://npm.bentley.com/npm/npm/caseless/-/caseless-0.12.0.tgz",
      "integrity": "sha1-G2gcIf+EAzyCZUMJBolCDRhxUdw="
    },
    "center-align": {
      "version": "0.1.3",
      "resolved": "https://npm.bentley.com/npm/npm/center-align/-/center-align-0.1.3.tgz",
      "integrity": "sha1-qg0yYptu6XIgBBHL1EYckHvCt60=",
      "requires": {
        "align-text": "0.1.4",
        "lazy-cache": "1.0.4"
      }
    },
    "chai": {
      "version": "4.1.2",
      "resolved": "https://npm.bentley.com/npm/npm/chai/-/chai-4.1.2.tgz",
      "integrity": "sha1-D2RYS6ZC8PKs4oBiefTwbKI61zw=",
      "requires": {
        "assertion-error": "1.1.0",
        "check-error": "1.0.2",
        "deep-eql": "3.0.1",
        "get-func-name": "2.0.0",
        "pathval": "1.1.0",
        "type-detect": "4.0.8"
      }
    },
    "chalk": {
      "version": "2.3.2",
      "resolved": "https://npm.bentley.com/npm/npm/chalk/-/chalk-2.3.2.tgz",
      "integrity": "sha1-JQ3JawdJG/1gHmSNZt319gx6XGU=",
      "requires": {
        "ansi-styles": "3.2.1",
        "escape-string-regexp": "1.0.5",
        "supports-color": "5.3.0"
      }
    },
    "charenc": {
      "version": "0.0.2",
      "resolved": "https://npm.bentley.com/npm/npm/charenc/-/charenc-0.0.2.tgz",
      "integrity": "sha1-wKHS86cJLgN3S/qD8UwPxXkKhmc="
    },
    "check-error": {
      "version": "1.0.2",
      "resolved": "https://npm.bentley.com/npm/npm/check-error/-/check-error-1.0.2.tgz",
      "integrity": "sha1-V00xLt2Iu13YkS6Sht1sCu1KrII="
    },
    "chokidar": {
      "version": "1.7.0",
      "resolved": "https://npm.bentley.com/npm/npm/chokidar/-/chokidar-1.7.0.tgz",
      "integrity": "sha1-eY5ol3gVHIB2tLNg5e3SjNortGg=",
      "requires": {
        "anymatch": "1.3.2",
        "async-each": "1.0.1",
        "glob-parent": "2.0.0",
        "inherits": "2.0.3",
        "is-binary-path": "1.0.1",
        "is-glob": "2.0.1",
        "path-is-absolute": "1.0.1",
        "readdirp": "2.1.0"
      }
    },
    "cipher-base": {
      "version": "1.0.4",
      "resolved": "https://npm.bentley.com/npm/npm/cipher-base/-/cipher-base-1.0.4.tgz",
      "integrity": "sha1-h2Dk7MJy9MNjUy+SbYdKriwTl94=",
      "requires": {
        "inherits": "2.0.3",
        "safe-buffer": "5.1.1"
      }
    },
    "circular-json": {
      "version": "0.3.3",
      "resolved": "https://npm.bentley.com/npm/npm/circular-json/-/circular-json-0.3.3.tgz",
      "integrity": "sha1-gVyZ6oT2gJUp0vRXkb34JxE1LWY="
    },
    "class-utils": {
      "version": "0.3.6",
      "resolved": "https://npm.bentley.com/npm/npm/class-utils/-/class-utils-0.3.6.tgz",
      "integrity": "sha1-+TNprouafOAv1B+q0MqDAzGQxGM=",
      "requires": {
        "arr-union": "3.1.0",
        "define-property": "0.2.5",
        "isobject": "3.0.1",
        "static-extend": "0.1.2"
      },
      "dependencies": {
        "define-property": {
          "version": "0.2.5",
          "resolved": "https://npm.bentley.com/npm/npm/define-property/-/define-property-0.2.5.tgz",
          "integrity": "sha1-w1se+RjsPJkPmlvFe+BKrOxcgRY=",
          "requires": {
            "is-descriptor": "0.1.6"
          }
        },
        "is-accessor-descriptor": {
          "version": "0.1.6",
          "resolved": "https://npm.bentley.com/npm/npm/is-accessor-descriptor/-/is-accessor-descriptor-0.1.6.tgz",
          "integrity": "sha1-qeEss66Nh2cn7u84Q/igiXtcmNY=",
          "requires": {
            "kind-of": "3.2.2"
          },
          "dependencies": {
            "kind-of": {
              "version": "3.2.2",
              "resolved": "https://npm.bentley.com/npm/npm/kind-of/-/kind-of-3.2.2.tgz",
              "integrity": "sha1-MeohpzS6ubuw8yRm2JOupR5KPGQ=",
              "requires": {
                "is-buffer": "1.1.6"
              }
            }
          }
        },
        "is-data-descriptor": {
          "version": "0.1.4",
          "resolved": "https://npm.bentley.com/npm/npm/is-data-descriptor/-/is-data-descriptor-0.1.4.tgz",
          "integrity": "sha1-C17mSDiOLIYCgueT8YVv7D8wG1Y=",
          "requires": {
            "kind-of": "3.2.2"
          },
          "dependencies": {
            "kind-of": {
              "version": "3.2.2",
              "resolved": "https://npm.bentley.com/npm/npm/kind-of/-/kind-of-3.2.2.tgz",
              "integrity": "sha1-MeohpzS6ubuw8yRm2JOupR5KPGQ=",
              "requires": {
                "is-buffer": "1.1.6"
              }
            }
          }
        },
        "is-descriptor": {
          "version": "0.1.6",
          "resolved": "https://npm.bentley.com/npm/npm/is-descriptor/-/is-descriptor-0.1.6.tgz",
          "integrity": "sha1-Nm2CQN3kh8pRgjsaufB6EKeCUco=",
          "requires": {
            "is-accessor-descriptor": "0.1.6",
            "is-data-descriptor": "0.1.4",
            "kind-of": "5.1.0"
          }
        },
        "isobject": {
          "version": "3.0.1",
          "resolved": "https://npm.bentley.com/npm/npm/isobject/-/isobject-3.0.1.tgz",
          "integrity": "sha1-TkMekrEalzFjaqH5yNHMvP2reN8="
        },
        "kind-of": {
          "version": "5.1.0",
          "resolved": "https://npm.bentley.com/npm/npm/kind-of/-/kind-of-5.1.0.tgz",
          "integrity": "sha1-cpyR4thXt6QZofmqZWhcTDP1hF0="
        }
      }
    },
    "cliui": {
      "version": "3.2.0",
      "resolved": "https://npm.bentley.com/npm/npm/cliui/-/cliui-3.2.0.tgz",
      "integrity": "sha1-EgYBU3qRbSmUD5NNo7SNWFo5IT0=",
      "requires": {
        "string-width": "1.0.2",
        "strip-ansi": "3.0.1",
        "wrap-ansi": "2.1.0"
      },
      "dependencies": {
        "string-width": {
          "version": "1.0.2",
          "resolved": "https://npm.bentley.com/npm/npm/string-width/-/string-width-1.0.2.tgz",
          "integrity": "sha1-EYvfW4zcUaKn5w0hHgfisLmxB9M=",
          "requires": {
            "code-point-at": "1.1.0",
            "is-fullwidth-code-point": "1.0.0",
            "strip-ansi": "3.0.1"
          }
        }
      }
    },
    "clone": {
      "version": "2.1.2",
      "resolved": "https://registry.npmjs.org/clone/-/clone-2.1.2.tgz",
      "integrity": "sha1-G39Ln1kfHo+DZwQBYANFoCiHQ18="
    },
    "clone-buffer": {
      "version": "1.0.0",
      "resolved": "https://npm.bentley.com/npm/npm/clone-buffer/-/clone-buffer-1.0.0.tgz",
      "integrity": "sha1-4+JbIHrE5wGvch4staFnksrD3Fg="
    },
    "clone-stats": {
      "version": "1.0.0",
      "resolved": "https://npm.bentley.com/npm/npm/clone-stats/-/clone-stats-1.0.0.tgz",
      "integrity": "sha1-s3gt/4u1R04Yuba/D9/ngvh3doA="
    },
    "cloneable-readable": {
      "version": "1.1.2",
      "resolved": "https://registry.npmjs.org/cloneable-readable/-/cloneable-readable-1.1.2.tgz",
      "integrity": "sha512-Bq6+4t+lbM8vhTs/Bef5c5AdEMtapp/iFb6+s4/Hh9MVTt8OLKH7ZOOZSCT+Ys7hsHvqv0GuMPJ1lnQJVHvxpg==",
      "requires": {
        "inherits": "2.0.3",
        "process-nextick-args": "2.0.0",
        "readable-stream": "2.3.5"
      }
    },
    "co": {
      "version": "4.6.0",
      "resolved": "https://npm.bentley.com/npm/npm/co/-/co-4.6.0.tgz",
      "integrity": "sha1-bqa989hTrlTMuOR7+gvz+QMfsYQ="
    },
    "code-point-at": {
      "version": "1.1.0",
      "resolved": "https://npm.bentley.com/npm/npm/code-point-at/-/code-point-at-1.1.0.tgz",
      "integrity": "sha1-DQcLTQQ6W+ozovGkDi7bPZpMz3c="
    },
    "collection-visit": {
      "version": "1.0.0",
      "resolved": "https://npm.bentley.com/npm/npm/collection-visit/-/collection-visit-1.0.0.tgz",
      "integrity": "sha1-S8A3PBZLwykbTTaMgpzxqApZ3KA=",
      "requires": {
        "map-visit": "1.0.0",
        "object-visit": "1.0.1"
      }
    },
    "color-convert": {
      "version": "1.9.1",
      "resolved": "https://npm.bentley.com/npm/npm/color-convert/-/color-convert-1.9.1.tgz",
      "integrity": "sha1-wSYRB66y8pTr/+ye2eytUppgl+0=",
      "requires": {
        "color-name": "1.1.3"
      }
    },
    "color-name": {
      "version": "1.1.3",
      "resolved": "https://npm.bentley.com/npm/npm/color-name/-/color-name-1.1.3.tgz",
      "integrity": "sha1-p9BVi9icQveV3UIyj3QIMcpTvCU="
    },
    "color-support": {
      "version": "1.1.3",
      "resolved": "https://npm.bentley.com/npm/npm/color-support/-/color-support-1.1.3.tgz",
      "integrity": "sha1-k4NDeaHMmgxh+C9S8NBDIiUb1aI="
    },
    "colors": {
      "version": "1.2.1",
      "resolved": "https://npm.bentley.com/npm/npm/colors/-/colors-1.2.1.tgz",
      "integrity": "sha1-9KPTApdqrwQjVroa3jsaLGLZ15Q="
    },
    "combined-stream": {
      "version": "1.0.6",
      "resolved": "https://npm.bentley.com/npm/npm/combined-stream/-/combined-stream-1.0.6.tgz",
      "integrity": "sha1-cj599ugBrFYTETp+RFqbactjKBg=",
      "requires": {
        "delayed-stream": "1.0.0"
      }
    },
    "commander": {
      "version": "2.15.1",
      "resolved": "https://registry.npmjs.org/commander/-/commander-2.15.1.tgz",
      "integrity": "sha512-VlfT9F3V0v+jr4yxPc5gg9s62/fIVWsd2Bk2iD435um1NlGMYdVCq+MjcXnhYq2icNOizHr1kK+5TI6H0Hy0ag=="
    },
    "comment-json": {
      "version": "1.1.3",
      "resolved": "https://npm.bentley.com/npm/npm/comment-json/-/comment-json-1.1.3.tgz",
      "integrity": "sha1-aYbDMw/uDEyeAMI5jNYa+l2PI54=",
      "requires": {
        "json-parser": "1.1.5"
      }
    },
    "component-emitter": {
      "version": "1.2.1",
      "resolved": "https://npm.bentley.com/npm/npm/component-emitter/-/component-emitter-1.2.1.tgz",
      "integrity": "sha1-E3kY1teCg/ffemt8WmPhQOaUJeY="
    },
    "concat-map": {
      "version": "0.0.1",
      "resolved": "https://npm.bentley.com/npm/npm/concat-map/-/concat-map-0.0.1.tgz",
      "integrity": "sha1-2Klr13/Wjfd5OnMDajug1UBdR3s="
    },
    "concat-stream": {
      "version": "1.6.0",
      "resolved": "https://npm.bentley.com/npm/npm/concat-stream/-/concat-stream-1.6.0.tgz",
      "integrity": "sha1-CqxmL9Ur54lk1VMvaUeE5wEQrPc=",
      "requires": {
        "inherits": "2.0.3",
        "readable-stream": "2.3.5",
        "typedarray": "0.0.6"
      }
    },
    "concurrently": {
      "version": "3.5.1",
      "resolved": "https://npm.bentley.com/npm/npm/concurrently/-/concurrently-3.5.1.tgz",
      "integrity": "sha1-7otgAYu+hrAt8T5SSUU8bs7NJSE=",
      "requires": {
        "chalk": "0.5.1",
        "commander": "2.6.0",
        "date-fns": "1.29.0",
        "lodash": "4.17.5",
        "rx": "2.3.24",
        "spawn-command": "0.0.2-1",
        "supports-color": "3.2.3",
        "tree-kill": "1.2.0"
      },
      "dependencies": {
        "ansi-regex": {
          "version": "0.2.1",
          "resolved": "https://npm.bentley.com/npm/npm/ansi-regex/-/ansi-regex-0.2.1.tgz",
          "integrity": "sha1-DY6UaWej2BQ/k+JOKYUl/BsiNfk="
        },
        "ansi-styles": {
          "version": "1.1.0",
          "resolved": "https://npm.bentley.com/npm/npm/ansi-styles/-/ansi-styles-1.1.0.tgz",
          "integrity": "sha1-6uy/Zs1waIJ2Cy9GkVgrj1XXp94="
        },
        "chalk": {
          "version": "0.5.1",
          "resolved": "https://npm.bentley.com/npm/npm/chalk/-/chalk-0.5.1.tgz",
          "integrity": "sha1-Zjs6ZItotV0EaQ1JFnqoN4WPIXQ=",
          "requires": {
            "ansi-styles": "1.1.0",
            "escape-string-regexp": "1.0.5",
            "has-ansi": "0.1.0",
            "strip-ansi": "0.3.0",
            "supports-color": "0.2.0"
          },
          "dependencies": {
            "supports-color": {
              "version": "0.2.0",
              "resolved": "https://npm.bentley.com/npm/npm/supports-color/-/supports-color-0.2.0.tgz",
              "integrity": "sha1-2S3iaU6z9nMjlz1649i1W0wiGQo="
            }
          }
        },
        "commander": {
          "version": "2.6.0",
          "resolved": "https://npm.bentley.com/npm/npm/commander/-/commander-2.6.0.tgz",
          "integrity": "sha1-nfflL7Kgyw+4kFjugMMQQiXzfh0="
        },
        "has-ansi": {
          "version": "0.1.0",
          "resolved": "https://npm.bentley.com/npm/npm/has-ansi/-/has-ansi-0.1.0.tgz",
          "integrity": "sha1-hPJlqujA5qiKEtcCKJS3VoiUxi4=",
          "requires": {
            "ansi-regex": "0.2.1"
          }
        },
        "has-flag": {
          "version": "1.0.0",
          "resolved": "https://npm.bentley.com/npm/npm/has-flag/-/has-flag-1.0.0.tgz",
          "integrity": "sha1-nZ55MWXOAXoA8AQYxD+UKnsdEfo="
        },
        "strip-ansi": {
          "version": "0.3.0",
          "resolved": "https://npm.bentley.com/npm/npm/strip-ansi/-/strip-ansi-0.3.0.tgz",
          "integrity": "sha1-JfSOoiynkYfzF0pNuHWTR7sSYiA=",
          "requires": {
            "ansi-regex": "0.2.1"
          }
        },
        "supports-color": {
          "version": "3.2.3",
          "resolved": "https://npm.bentley.com/npm/npm/supports-color/-/supports-color-3.2.3.tgz",
          "integrity": "sha1-ZawFBLOVQXHYpklGsq48u4pfVPY=",
          "requires": {
            "has-flag": "1.0.0"
          }
        }
      }
    },
    "console-browserify": {
      "version": "1.1.0",
      "resolved": "https://npm.bentley.com/npm/npm/console-browserify/-/console-browserify-1.1.0.tgz",
      "integrity": "sha1-8CQcRXMKn8YyOyBtvzjtx0HQuxA=",
      "requires": {
        "date-now": "0.1.4"
      }
    },
    "constants-browserify": {
      "version": "1.0.0",
      "resolved": "https://npm.bentley.com/npm/npm/constants-browserify/-/constants-browserify-1.0.0.tgz",
      "integrity": "sha1-wguW2MYXdIqvHBYCF2DNJ/y4y3U="
    },
    "content-disposition": {
      "version": "0.5.2",
      "resolved": "https://npm.bentley.com/npm/npm/content-disposition/-/content-disposition-0.5.2.tgz",
      "integrity": "sha1-DPaLud318r55YcOoUXjLhdunjLQ="
    },
    "content-type": {
      "version": "1.0.4",
      "resolved": "https://npm.bentley.com/npm/npm/content-type/-/content-type-1.0.4.tgz",
      "integrity": "sha1-4TjMdeBAxyexlm/l5fjJruJW/js="
    },
    "convert-source-map": {
      "version": "1.5.1",
      "resolved": "https://npm.bentley.com/npm/npm/convert-source-map/-/convert-source-map-1.5.1.tgz",
      "integrity": "sha1-uCeAl7m8IpNl3lxiz1/K7YtVmeU="
    },
    "cookie": {
      "version": "0.3.1",
      "resolved": "https://npm.bentley.com/npm/npm/cookie/-/cookie-0.3.1.tgz",
      "integrity": "sha1-5+Ch+e9DtMi6klxcWpboBtFoc7s="
    },
    "cookie-signature": {
      "version": "1.0.6",
      "resolved": "https://npm.bentley.com/npm/npm/cookie-signature/-/cookie-signature-1.0.6.tgz",
      "integrity": "sha1-4wOogrNCzD7oylE6eZmXNNqzriw="
    },
    "cookiejar": {
      "version": "2.1.1",
      "resolved": "https://npm.bentley.com/npm/npm/cookiejar/-/cookiejar-2.1.1.tgz",
      "integrity": "sha1-Qa1XsbVVlR7BcUEqgZQrHoIA00o="
    },
    "copy-descriptor": {
      "version": "0.1.1",
      "resolved": "https://npm.bentley.com/npm/npm/copy-descriptor/-/copy-descriptor-0.1.1.tgz",
      "integrity": "sha1-Z29us8OZl8LuGsOpJP1hJHSPV40="
    },
    "core-js": {
      "version": "2.5.4",
      "resolved": "https://registry.npmjs.org/core-js/-/core-js-2.5.4.tgz",
      "integrity": "sha1-8si/GB8qgLkvNgEhQpzmOi8K6uA="
    },
    "core-util-is": {
      "version": "1.0.2",
      "resolved": "https://npm.bentley.com/npm/npm/core-util-is/-/core-util-is-1.0.2.tgz",
      "integrity": "sha1-tf1UIgqivFq1eqtxQMlAdUUDwac="
    },
    "cpx": {
      "version": "1.5.0",
      "resolved": "https://npm.bentley.com/npm/npm/cpx/-/cpx-1.5.0.tgz",
      "integrity": "sha1-GFvgGFEdhycN7czCkxceN2VauI8=",
      "requires": {
        "babel-runtime": "6.26.0",
        "chokidar": "1.7.0",
        "duplexer": "0.1.1",
        "glob": "7.1.2",
        "glob2base": "0.0.12",
        "minimatch": "3.0.4",
        "mkdirp": "0.5.1",
        "resolve": "1.6.0",
        "safe-buffer": "5.1.1",
        "shell-quote": "1.6.1",
        "subarg": "1.0.0"
      }
    },
    "create-ecdh": {
      "version": "4.0.0",
      "resolved": "https://npm.bentley.com/npm/npm/create-ecdh/-/create-ecdh-4.0.0.tgz",
      "integrity": "sha1-iIxyNZbN92EvZJgjPuvXo1MBc30=",
      "requires": {
        "bn.js": "4.11.8",
        "elliptic": "6.4.0"
      }
    },
    "create-hash": {
      "version": "1.1.3",
      "resolved": "https://npm.bentley.com/npm/npm/create-hash/-/create-hash-1.1.3.tgz",
      "integrity": "sha1-YGBCrIuSYnUPSDyt2rD1gZFy2P0=",
      "requires": {
        "cipher-base": "1.0.4",
        "inherits": "2.0.3",
        "ripemd160": "2.0.1",
        "sha.js": "2.4.11"
      }
    },
    "create-hmac": {
      "version": "1.1.6",
      "resolved": "https://npm.bentley.com/npm/npm/create-hmac/-/create-hmac-1.1.6.tgz",
      "integrity": "sha1-rLniIaThe9sHbpBlfEK5PjcmzwY=",
      "requires": {
        "cipher-base": "1.0.4",
        "create-hash": "1.1.3",
        "inherits": "2.0.3",
        "ripemd160": "2.0.1",
        "safe-buffer": "5.1.1",
        "sha.js": "2.4.11"
      }
    },
    "cross-spawn": {
      "version": "5.1.0",
      "resolved": "https://npm.bentley.com/npm/npm/cross-spawn/-/cross-spawn-5.1.0.tgz",
      "integrity": "sha1-6L0O/uWPz/b4+UUQoKVUu/ojVEk=",
      "requires": {
        "lru-cache": "4.1.2",
        "shebang-command": "1.2.0",
        "which": "1.3.0"
      }
    },
    "crypt": {
      "version": "0.0.2",
      "resolved": "https://npm.bentley.com/npm/npm/crypt/-/crypt-0.0.2.tgz",
      "integrity": "sha1-iNf/fsDfuG9xPch7u0LQRNPmxBs="
    },
    "cryptiles": {
      "version": "3.1.2",
      "resolved": "https://npm.bentley.com/npm/npm/cryptiles/-/cryptiles-3.1.2.tgz",
      "integrity": "sha1-qJ+7Ig9c4l7FboxKqKT9e1sNKf4=",
      "requires": {
        "boom": "5.2.0"
      },
      "dependencies": {
        "boom": {
          "version": "5.2.0",
          "resolved": "https://npm.bentley.com/npm/npm/boom/-/boom-5.2.0.tgz",
          "integrity": "sha1-XdnabuOl8wIHdDYpDLcX0/SlTgI=",
          "requires": {
            "hoek": "4.2.1"
          }
        }
      }
    },
    "crypto-browserify": {
      "version": "3.12.0",
      "resolved": "https://npm.bentley.com/npm/npm/crypto-browserify/-/crypto-browserify-3.12.0.tgz",
      "integrity": "sha1-OWz58xN/A+S45TLFj2mCVOAPgOw=",
      "requires": {
        "browserify-cipher": "1.0.0",
        "browserify-sign": "4.0.4",
        "create-ecdh": "4.0.0",
        "create-hash": "1.1.3",
        "create-hmac": "1.1.6",
        "diffie-hellman": "5.0.2",
        "inherits": "2.0.3",
        "pbkdf2": "3.0.14",
        "public-encrypt": "4.0.0",
        "randombytes": "2.0.6",
        "randomfill": "1.0.4"
      }
    },
    "cssom": {
      "version": "0.3.2",
      "resolved": "https://registry.npmjs.org/cssom/-/cssom-0.3.2.tgz",
      "integrity": "sha1-uANhcMefB6kP8vFuIihAJ6JDhIs="
    },
    "cssstyle": {
      "version": "0.2.37",
      "resolved": "https://registry.npmjs.org/cssstyle/-/cssstyle-0.2.37.tgz",
      "integrity": "sha1-VBCXI0yyUTyDzu06zdwn/yeYfVQ=",
      "requires": {
        "cssom": "0.3.2"
      }
    },
    "currently-unhandled": {
      "version": "0.4.1",
      "resolved": "https://npm.bentley.com/npm/npm/currently-unhandled/-/currently-unhandled-0.4.1.tgz",
      "integrity": "sha1-mI3zP+qxke95mmE2nddsF635V+o=",
      "requires": {
        "array-find-index": "1.0.2"
      }
    },
    "d": {
      "version": "1.0.0",
      "resolved": "https://npm.bentley.com/npm/npm/d/-/d-1.0.0.tgz",
      "integrity": "sha1-dUu1v+VUUdpppYuU1F9MWwRi1Y8=",
      "requires": {
        "es5-ext": "0.10.42"
      }
    },
    "dashdash": {
      "version": "1.14.1",
      "resolved": "https://npm.bentley.com/npm/npm/dashdash/-/dashdash-1.14.1.tgz",
      "integrity": "sha1-hTz6D3y+L+1d4gMmuN1YEDX24vA=",
      "requires": {
        "assert-plus": "1.0.0"
      }
    },
    "data-urls": {
      "version": "1.0.0",
      "resolved": "https://registry.npmjs.org/data-urls/-/data-urls-1.0.0.tgz",
      "integrity": "sha512-ai40PPQR0Fn1lD2PPie79CibnlMN2AYiDhwFX/rZHVsxbs5kNJSjegqXIprhouGXlRdEnfybva7kqRGnB6mypA==",
      "requires": {
        "abab": "1.0.4",
        "whatwg-mimetype": "2.1.0",
        "whatwg-url": "6.4.0"
      }
    },
    "date-fns": {
      "version": "1.29.0",
      "resolved": "https://npm.bentley.com/npm/npm/date-fns/-/date-fns-1.29.0.tgz",
      "integrity": "sha1-EuYJzcuTUScxHQTTMzTilgoqVOY="
    },
    "date-now": {
      "version": "0.1.4",
      "resolved": "https://npm.bentley.com/npm/npm/date-now/-/date-now-0.1.4.tgz",
      "integrity": "sha1-6vQ5/U1ISK105cx9vvIAZyueNFs="
    },
    "debug": {
      "version": "2.6.9",
      "resolved": "https://npm.bentley.com/npm/npm/debug/-/debug-2.6.9.tgz",
      "integrity": "sha1-XRKFFd8TT/Mn6QpMk/Tgd6U2NB8=",
      "requires": {
        "ms": "2.0.0"
      }
    },
    "debug-fabulous": {
      "version": "0.1.2",
      "resolved": "https://npm.bentley.com/npm/npm/debug-fabulous/-/debug-fabulous-0.1.2.tgz",
      "integrity": "sha1-xjrE35KhNpC4t51RFAHWU7CjF2c=",
      "requires": {
        "debug": "2.6.9",
        "memoizee": "0.4.12",
        "object-assign": "4.1.1"
      }
    },
    "decamelize": {
      "version": "1.2.0",
      "resolved": "https://npm.bentley.com/npm/npm/decamelize/-/decamelize-1.2.0.tgz",
      "integrity": "sha1-9lNNFRSCabIDUue+4m9QH5oZEpA="
    },
    "decode-uri-component": {
      "version": "0.2.0",
      "resolved": "https://npm.bentley.com/npm/npm/decode-uri-component/-/decode-uri-component-0.2.0.tgz",
      "integrity": "sha1-6zkTMzRYd1y4TNGh+uBiEGu4dUU="
    },
    "deep-assign": {
      "version": "2.0.0",
      "resolved": "https://npm.bentley.com/npm/npm/deep-assign/-/deep-assign-2.0.0.tgz",
      "integrity": "sha1-6+BrHwfwja5ZdiDj3RYi83GhxXI=",
      "requires": {
        "is-obj": "1.0.1"
      }
    },
    "deep-eql": {
      "version": "3.0.1",
      "resolved": "https://npm.bentley.com/npm/npm/deep-eql/-/deep-eql-3.0.1.tgz",
      "integrity": "sha1-38lARACtHI/gI+faHfHBR8S0RN8=",
      "requires": {
        "type-detect": "4.0.8"
      }
    },
    "deep-extend": {
      "version": "0.4.2",
      "resolved": "https://npm.bentley.com/npm/npm/deep-extend/-/deep-extend-0.4.2.tgz",
      "integrity": "sha1-SLaZwn4zS/ifEIkr5DL25MfTSn8="
    },
    "deep-is": {
      "version": "0.1.3",
      "resolved": "https://registry.npmjs.org/deep-is/-/deep-is-0.1.3.tgz",
      "integrity": "sha1-s2nW+128E+7PUk+RsHD+7cNXzzQ="
    },
    "deepmerge": {
      "version": "2.1.0",
      "resolved": "https://npm.bentley.com/npm/npm/deepmerge/-/deepmerge-2.1.0.tgz",
      "integrity": "sha1-URpU//QF/DRvAkC7Jwo+lTOjEQI="
    },
    "define-property": {
      "version": "2.0.2",
      "resolved": "https://npm.bentley.com/npm/npm/define-property/-/define-property-2.0.2.tgz",
      "integrity": "sha1-1Flono1lS6d+AqgX+HENcCyxbp0=",
      "requires": {
        "is-descriptor": "1.0.2",
        "isobject": "3.0.1"
      },
      "dependencies": {
        "isobject": {
          "version": "3.0.1",
          "resolved": "https://npm.bentley.com/npm/npm/isobject/-/isobject-3.0.1.tgz",
          "integrity": "sha1-TkMekrEalzFjaqH5yNHMvP2reN8="
        }
      }
    },
    "delayed-stream": {
      "version": "1.0.0",
      "resolved": "https://npm.bentley.com/npm/npm/delayed-stream/-/delayed-stream-1.0.0.tgz",
      "integrity": "sha1-3zrhmayt+31ECqrgsp4icrJOxhk="
    },
    "depd": {
      "version": "1.1.2",
      "resolved": "https://npm.bentley.com/npm/npm/depd/-/depd-1.1.2.tgz",
      "integrity": "sha1-m81S4UwJd2PnSbJ0xDRu0uVgtak="
    },
    "des.js": {
      "version": "1.0.0",
      "resolved": "https://npm.bentley.com/npm/npm/des.js/-/des.js-1.0.0.tgz",
      "integrity": "sha1-wHTS4qpqipoH29YfmhXCzYPsjsw=",
      "requires": {
        "inherits": "2.0.3",
        "minimalistic-assert": "1.0.0"
      }
    },
    "destroy": {
      "version": "1.0.4",
      "resolved": "https://npm.bentley.com/npm/npm/destroy/-/destroy-1.0.4.tgz",
      "integrity": "sha1-l4hXRCxEdJ5CBmE+N5RiBYJqvYA="
    },
    "detect-indent": {
      "version": "4.0.0",
      "resolved": "https://npm.bentley.com/npm/npm/detect-indent/-/detect-indent-4.0.0.tgz",
      "integrity": "sha1-920GQ1LN9Docts5hnE7jqUdd4gg=",
      "requires": {
        "repeating": "2.0.1"
      }
    },
    "diff": {
      "version": "3.5.0",
      "resolved": "https://npm.bentley.com/npm/npm/diff/-/diff-3.5.0.tgz",
      "integrity": "sha1-gAwN0eCov7yVg1wgKtIg/jF+WhI="
    },
    "diffie-hellman": {
      "version": "5.0.2",
      "resolved": "https://npm.bentley.com/npm/npm/diffie-hellman/-/diffie-hellman-5.0.2.tgz",
      "integrity": "sha1-tYNXOScM/ias9jIJn97SoH8gnl4=",
      "requires": {
        "bn.js": "4.11.8",
        "miller-rabin": "4.0.1",
        "randombytes": "2.0.6"
      }
    },
    "domain-browser": {
      "version": "1.2.0",
      "resolved": "https://npm.bentley.com/npm/npm/domain-browser/-/domain-browser-1.2.0.tgz",
      "integrity": "sha1-PTH1AZGmdJ3RN1p/Ui6CPULlTto="
    },
    "domexception": {
      "version": "1.0.1",
      "resolved": "https://registry.npmjs.org/domexception/-/domexception-1.0.1.tgz",
      "integrity": "sha512-raigMkn7CJNNo6Ihro1fzG7wr3fHuYVytzquZKX5n0yizGsTcYgzdIUwj1X9pK0VvjeihV+XiclP+DjwbsSKug==",
      "requires": {
        "webidl-conversions": "4.0.2"
      }
    },
    "duplexer": {
      "version": "0.1.1",
      "resolved": "https://npm.bentley.com/npm/npm/duplexer/-/duplexer-0.1.1.tgz",
      "integrity": "sha1-rOb/gIwc5mtX0ev5eXessCM0z8E="
    },
    "duplexify": {
      "version": "3.5.4",
      "resolved": "https://npm.bentley.com/npm/npm/duplexify/-/duplexify-3.5.4.tgz",
      "integrity": "sha1-S7RsF5bqvr7sTKmi5muAjLej2LQ=",
      "requires": {
        "end-of-stream": "1.4.1",
        "inherits": "2.0.3",
        "readable-stream": "2.3.5",
        "stream-shift": "1.0.0"
      }
    },
    "ee-first": {
      "version": "1.1.1",
      "resolved": "https://npm.bentley.com/npm/npm/ee-first/-/ee-first-1.1.1.tgz",
      "integrity": "sha1-WQxhFWsK4vTwJVcyoViyZrxWsh0="
    },
    "electron": {
      "version": "1.6.11",
      "resolved": "https://npm.bentley.com/npm/npm/electron/-/electron-1.6.11.tgz",
      "integrity": "sha1-vnnA69zv7bW/KBF0CYAPpTus7/o=",
      "requires": {
        "@types/node": "7.0.59",
        "electron-download": "3.3.0",
        "extract-zip": "1.6.6"
      },
      "dependencies": {
        "@types/node": {
          "version": "7.0.59",
          "resolved": "https://registry.npmjs.org/@types/node/-/node-7.0.59.tgz",
          "integrity": "sha512-FRRJ2hkgzySTgLnwQhXQCGkLRu1ImISVu/YKYWXCIbF6261nqXwDPQ+6xPzZw+c2Il2Zx2JfM/t0tCaw8wzbmA=="
        }
      }
    },
    "electron-download": {
      "version": "3.3.0",
      "resolved": "https://npm.bentley.com/npm/npm/electron-download/-/electron-download-3.3.0.tgz",
      "integrity": "sha1-LP1U1pZsAZxNSa1l++Zcyc3vaMg=",
      "requires": {
        "debug": "2.6.9",
        "fs-extra": "0.30.0",
        "home-path": "1.0.5",
        "minimist": "1.2.0",
        "nugget": "2.0.1",
        "path-exists": "2.1.0",
        "rc": "1.2.6",
        "semver": "5.5.0",
        "sumchecker": "1.3.1"
      },
      "dependencies": {
        "fs-extra": {
          "version": "0.30.0",
          "resolved": "https://npm.bentley.com/npm/npm/fs-extra/-/fs-extra-0.30.0.tgz",
          "integrity": "sha1-8jP/zAjU2n1DLapEl3aYnbHfk/A=",
          "requires": {
            "graceful-fs": "4.1.11",
            "jsonfile": "2.4.0",
            "klaw": "1.3.1",
            "path-is-absolute": "1.0.1",
            "rimraf": "2.6.2"
          }
        },
        "jsonfile": {
          "version": "2.4.0",
          "resolved": "https://npm.bentley.com/npm/npm/jsonfile/-/jsonfile-2.4.0.tgz",
          "integrity": "sha1-NzaitCi4e72gzIO1P6PWM6NcKug=",
          "requires": {
            "graceful-fs": "4.1.11"
          }
        },
        "minimist": {
          "version": "1.2.0",
          "resolved": "https://npm.bentley.com/npm/npm/minimist/-/minimist-1.2.0.tgz",
          "integrity": "sha1-o1AIsg9BOD7sH7kU9M1d95omQoQ="
        },
        "path-exists": {
          "version": "2.1.0",
          "resolved": "https://npm.bentley.com/npm/npm/path-exists/-/path-exists-2.1.0.tgz",
          "integrity": "sha1-D+tsZPD8UY2adU3V77YscCJ2H0s=",
          "requires": {
            "pinkie-promise": "2.0.1"
          }
        }
      }
    },
    "elliptic": {
      "version": "6.4.0",
      "resolved": "https://npm.bentley.com/npm/npm/elliptic/-/elliptic-6.4.0.tgz",
      "integrity": "sha1-ysmvh2LIWDYYcAPI3+GT5eLq5d8=",
      "requires": {
        "bn.js": "4.11.8",
        "brorand": "1.1.0",
        "hash.js": "1.1.3",
        "hmac-drbg": "1.0.1",
        "inherits": "2.0.3",
        "minimalistic-assert": "1.0.0",
        "minimalistic-crypto-utils": "1.0.1"
      }
    },
    "emojis-list": {
      "version": "2.1.0",
      "resolved": "https://npm.bentley.com/npm/npm/emojis-list/-/emojis-list-2.1.0.tgz",
      "integrity": "sha1-TapNnbAPmBmIDHn6RXrlsJof04k="
    },
    "encodeurl": {
      "version": "1.0.2",
      "resolved": "https://npm.bentley.com/npm/npm/encodeurl/-/encodeurl-1.0.2.tgz",
      "integrity": "sha1-rT/0yG7C0CkyL1oCw6mmBslbP1k="
    },
    "end-of-stream": {
      "version": "1.4.1",
      "resolved": "https://npm.bentley.com/npm/npm/end-of-stream/-/end-of-stream-1.4.1.tgz",
      "integrity": "sha1-7SljTRm6ukY7bOa4CjchPqtx7EM=",
      "requires": {
        "once": "1.4.0"
      }
    },
    "enhanced-resolve": {
      "version": "3.4.1",
      "resolved": "https://npm.bentley.com/npm/npm/enhanced-resolve/-/enhanced-resolve-3.4.1.tgz",
      "integrity": "sha1-BCHjOf1xQZs9oT0Smzl5BAIwR24=",
      "requires": {
        "graceful-fs": "4.1.11",
        "memory-fs": "0.4.1",
        "object-assign": "4.1.1",
        "tapable": "0.2.8"
      }
    },
    "errno": {
      "version": "0.1.7",
      "resolved": "https://npm.bentley.com/npm/npm/errno/-/errno-0.1.7.tgz",
      "integrity": "sha1-RoTXF3mtOa8Xfj8AeZb3xnyFJhg=",
      "requires": {
        "prr": "1.0.1"
      }
    },
    "error-ex": {
      "version": "1.3.1",
      "resolved": "https://npm.bentley.com/npm/npm/error-ex/-/error-ex-1.3.1.tgz",
      "integrity": "sha1-+FWobOYa3E6GIcPNoh56dhLDqNw=",
      "requires": {
        "is-arrayish": "0.2.1"
      }
    },
    "es5-ext": {
      "version": "0.10.42",
      "resolved": "https://registry.npmjs.org/es5-ext/-/es5-ext-0.10.42.tgz",
      "integrity": "sha512-AJxO1rmPe1bDEfSR6TJ/FgMFYuTBhR5R57KW58iCkYACMyFbrkqVyzXSurYoScDGvgyMpk7uRF/lPUPPTmsRSA==",
      "requires": {
        "es6-iterator": "2.0.3",
        "es6-symbol": "3.1.1",
        "next-tick": "1.0.0"
      }
    },
    "es6-iterator": {
      "version": "2.0.3",
      "resolved": "https://npm.bentley.com/npm/npm/es6-iterator/-/es6-iterator-2.0.3.tgz",
      "integrity": "sha1-p96IkUGgWpSwhUQDstCg+/qY87c=",
      "requires": {
        "d": "1.0.0",
        "es5-ext": "0.10.42",
        "es6-symbol": "3.1.1"
      }
    },
    "es6-map": {
      "version": "0.1.5",
      "resolved": "https://npm.bentley.com/npm/npm/es6-map/-/es6-map-0.1.5.tgz",
      "integrity": "sha1-kTbgUD3MBqMBaQ8LsU/042TpSfA=",
      "requires": {
        "d": "1.0.0",
        "es5-ext": "0.10.42",
        "es6-iterator": "2.0.3",
        "es6-set": "0.1.5",
        "es6-symbol": "3.1.1",
        "event-emitter": "0.3.5"
      }
    },
    "es6-promise": {
      "version": "4.2.4",
      "resolved": "https://npm.bentley.com/npm/npm/es6-promise/-/es6-promise-4.2.4.tgz",
      "integrity": "sha1-3EIhwrFlGHYL2MOaUtjzVvwA7Sk="
    },
    "es6-set": {
      "version": "0.1.5",
      "resolved": "https://npm.bentley.com/npm/npm/es6-set/-/es6-set-0.1.5.tgz",
      "integrity": "sha1-0rPsXU2ADO2BjbU40ol02wpzzLE=",
      "requires": {
        "d": "1.0.0",
        "es5-ext": "0.10.42",
        "es6-iterator": "2.0.3",
        "es6-symbol": "3.1.1",
        "event-emitter": "0.3.5"
      }
    },
    "es6-symbol": {
      "version": "3.1.1",
      "resolved": "https://npm.bentley.com/npm/npm/es6-symbol/-/es6-symbol-3.1.1.tgz",
      "integrity": "sha1-vwDvT9q2uhtG7Le2KbTH7VcVzHc=",
      "requires": {
        "d": "1.0.0",
        "es5-ext": "0.10.42"
      }
    },
    "es6-weak-map": {
      "version": "2.0.2",
      "resolved": "https://npm.bentley.com/npm/npm/es6-weak-map/-/es6-weak-map-2.0.2.tgz",
      "integrity": "sha1-XjqzIlH/0VOKH45f+hNXdy+S2W8=",
      "requires": {
        "d": "1.0.0",
        "es5-ext": "0.10.42",
        "es6-iterator": "2.0.3",
        "es6-symbol": "3.1.1"
      }
    },
    "escape-html": {
      "version": "1.0.3",
      "resolved": "https://npm.bentley.com/npm/npm/escape-html/-/escape-html-1.0.3.tgz",
      "integrity": "sha1-Aljq5NPQwJdN4cFpGI7wBR0dGYg="
    },
    "escape-string-regexp": {
      "version": "1.0.5",
      "resolved": "https://npm.bentley.com/npm/npm/escape-string-regexp/-/escape-string-regexp-1.0.5.tgz",
      "integrity": "sha1-G2HAViGQqN/2rjuyzwIAyhMLhtQ="
    },
    "escodegen": {
      "version": "1.9.1",
      "resolved": "https://registry.npmjs.org/escodegen/-/escodegen-1.9.1.tgz",
      "integrity": "sha512-6hTjO1NAWkHnDk3OqQ4YrCuwwmGHL9S3nPlzBOUG/R44rda3wLNrfvQ5fkSGjyhHFKM7ALPKcKGrwvCLe0lC7Q==",
      "requires": {
        "esprima": "3.1.3",
        "estraverse": "4.2.0",
        "esutils": "2.0.2",
        "optionator": "0.8.2"
      },
      "dependencies": {
        "esprima": {
          "version": "3.1.3",
          "resolved": "https://registry.npmjs.org/esprima/-/esprima-3.1.3.tgz",
          "integrity": "sha1-/cpRzuYTOJXjyI1TXOSdv/YqRjM="
        }
      }
    },
    "escope": {
      "version": "3.6.0",
      "resolved": "https://npm.bentley.com/npm/npm/escope/-/escope-3.6.0.tgz",
      "integrity": "sha1-4Bl16BJ4GhY6ba392AOY3GTIicM=",
      "requires": {
        "es6-map": "0.1.5",
        "es6-weak-map": "2.0.2",
        "esrecurse": "4.2.1",
        "estraverse": "4.2.0"
      }
    },
    "esprima": {
      "version": "2.7.3",
      "resolved": "https://npm.bentley.com/npm/npm/esprima/-/esprima-2.7.3.tgz",
      "integrity": "sha1-luO3DVd59q1JzQMmc9HDEnZ7pYE="
    },
    "esrecurse": {
      "version": "4.2.1",
      "resolved": "https://npm.bentley.com/npm/npm/esrecurse/-/esrecurse-4.2.1.tgz",
      "integrity": "sha1-AHo7n9vCs7uH5IeeoZyS/b05Qs8=",
      "requires": {
        "estraverse": "4.2.0"
      }
    },
    "estraverse": {
      "version": "4.2.0",
      "resolved": "https://npm.bentley.com/npm/npm/estraverse/-/estraverse-4.2.0.tgz",
      "integrity": "sha1-De4/7TH81GlhjOc0IJn8GvoL2xM="
    },
    "esutils": {
      "version": "2.0.2",
      "resolved": "https://npm.bentley.com/npm/npm/esutils/-/esutils-2.0.2.tgz",
      "integrity": "sha1-Cr9PHKpbyx96nYrMbepPqqBLrJs="
    },
    "etag": {
      "version": "1.8.1",
      "resolved": "https://npm.bentley.com/npm/npm/etag/-/etag-1.8.1.tgz",
      "integrity": "sha1-Qa4u62XvpiJorr/qg6x9eSmbCIc="
    },
    "event-emitter": {
      "version": "0.3.5",
      "resolved": "https://npm.bentley.com/npm/npm/event-emitter/-/event-emitter-0.3.5.tgz",
      "integrity": "sha1-34xp7vFkeSPHFXuc6DhAYQsCzDk=",
      "requires": {
        "d": "1.0.0",
        "es5-ext": "0.10.42"
      }
    },
    "event-stream": {
      "version": "3.3.4",
      "resolved": "http://registry.npmjs.org/event-stream/-/event-stream-3.3.4.tgz",
      "integrity": "sha1-SrTJoPWlTbkzi0w02Gv86PSzVXE=",
      "requires": {
        "duplexer": "0.1.1",
        "from": "0.1.7",
        "map-stream": "0.1.0",
        "pause-stream": "0.0.11",
        "split": "0.3.3",
        "stream-combiner": "0.0.4",
        "through": "2.3.8"
      }
    },
    "events": {
      "version": "1.1.1",
      "resolved": "https://npm.bentley.com/npm/npm/events/-/events-1.1.1.tgz",
      "integrity": "sha1-nr23Y1rQmccNzEwqH1AEKI6L2SQ="
    },
    "evp_bytestokey": {
      "version": "1.0.3",
      "resolved": "https://npm.bentley.com/npm/npm/evp_bytestokey/-/evp_bytestokey-1.0.3.tgz",
      "integrity": "sha1-f8vbGY3HGVlDLv4ThCaE4FJaywI=",
      "requires": {
        "md5.js": "1.3.4",
        "safe-buffer": "5.1.1"
      }
    },
    "execa": {
      "version": "0.7.0",
      "resolved": "https://npm.bentley.com/npm/npm/execa/-/execa-0.7.0.tgz",
      "integrity": "sha1-lEvs00zEHuMqY6n68nrVpl/Fl3c=",
      "requires": {
        "cross-spawn": "5.1.0",
        "get-stream": "3.0.0",
        "is-stream": "1.1.0",
        "npm-run-path": "2.0.2",
        "p-finally": "1.0.0",
        "signal-exit": "3.0.2",
        "strip-eof": "1.0.0"
      }
    },
    "expand-brackets": {
      "version": "0.1.5",
      "resolved": "https://npm.bentley.com/npm/npm/expand-brackets/-/expand-brackets-0.1.5.tgz",
      "integrity": "sha1-3wcoTjQqgHzXM6xa9yQR5YHRF3s=",
      "requires": {
        "is-posix-bracket": "0.1.1"
      }
    },
    "expand-range": {
      "version": "1.8.2",
      "resolved": "https://npm.bentley.com/npm/npm/expand-range/-/expand-range-1.8.2.tgz",
      "integrity": "sha1-opnv/TNf4nIeuujiV+x5ZE/IUzc=",
      "requires": {
        "fill-range": "2.2.3"
      }
    },
    "express": {
      "version": "4.16.3",
      "resolved": "https://npm.bentley.com/npm/npm/express/-/express-4.16.3.tgz",
      "integrity": "sha1-avilAjUNsyRuzEvs9rWjTSL37VM=",
      "requires": {
        "accepts": "1.3.5",
        "array-flatten": "1.1.1",
        "body-parser": "1.18.2",
        "content-disposition": "0.5.2",
        "content-type": "1.0.4",
        "cookie": "0.3.1",
        "cookie-signature": "1.0.6",
        "debug": "2.6.9",
        "depd": "1.1.2",
        "encodeurl": "1.0.2",
        "escape-html": "1.0.3",
        "etag": "1.8.1",
        "finalhandler": "1.1.1",
        "fresh": "0.5.2",
        "merge-descriptors": "1.0.1",
        "methods": "1.1.2",
        "on-finished": "2.3.0",
        "parseurl": "1.3.2",
        "path-to-regexp": "0.1.7",
        "proxy-addr": "2.0.3",
        "qs": "6.5.1",
        "range-parser": "1.2.0",
        "safe-buffer": "5.1.1",
        "send": "0.16.2",
        "serve-static": "1.13.2",
        "setprototypeof": "1.1.0",
        "statuses": "1.4.0",
        "type-is": "1.6.16",
        "utils-merge": "1.0.1",
        "vary": "1.1.2"
      },
      "dependencies": {
        "statuses": {
          "version": "1.4.0",
          "resolved": "https://registry.npmjs.org/statuses/-/statuses-1.4.0.tgz",
          "integrity": "sha512-zhSCtt8v2NDrRlPQpCNtw/heZLtfUDqxBM1udqikb/Hbk52LK4nQSwr10u77iopCW5LsyHpuXS0GnEc48mLeew=="
        }
      }
    },
    "extend": {
      "version": "1.2.1",
      "resolved": "https://npm.bentley.com/npm/npm/extend/-/extend-1.2.1.tgz",
      "integrity": "sha1-oPX9bPyDpf5J72mNYOyKYk3UV2w="
    },
    "extend-shallow": {
      "version": "3.0.2",
      "resolved": "https://npm.bentley.com/npm/npm/extend-shallow/-/extend-shallow-3.0.2.tgz",
      "integrity": "sha1-Jqcarwc7OfshJxcnRhMcJwQCjbg=",
      "requires": {
        "assign-symbols": "1.0.0",
        "is-extendable": "1.0.1"
      },
      "dependencies": {
        "is-extendable": {
          "version": "1.0.1",
          "resolved": "https://npm.bentley.com/npm/npm/is-extendable/-/is-extendable-1.0.1.tgz",
          "integrity": "sha1-p0cPnkJnM9gb2B4RVSZOOjUHyrQ=",
          "requires": {
            "is-plain-object": "2.0.4"
          }
        }
      }
    },
    "extglob": {
      "version": "0.3.2",
      "resolved": "https://npm.bentley.com/npm/npm/extglob/-/extglob-0.3.2.tgz",
      "integrity": "sha1-Lhj/PS9JqydlzskCPwEdqo2DSaE=",
      "requires": {
        "is-extglob": "1.0.0"
      }
    },
    "extract-zip": {
      "version": "1.6.6",
      "resolved": "https://npm.bentley.com/npm/npm/extract-zip/-/extract-zip-1.6.6.tgz",
      "integrity": "sha1-EpDt6NINCHK0Kf0/NRyhKOxe+Fw=",
      "requires": {
        "concat-stream": "1.6.0",
        "debug": "2.6.9",
        "mkdirp": "0.5.0",
        "yauzl": "2.4.1"
      },
      "dependencies": {
        "mkdirp": {
          "version": "0.5.0",
          "resolved": "https://npm.bentley.com/npm/npm/mkdirp/-/mkdirp-0.5.0.tgz",
          "integrity": "sha1-HXMHam35hs2TROFecfzAWkyavxI=",
          "requires": {
            "minimist": "0.0.8"
          }
        }
      }
    },
    "extsprintf": {
      "version": "1.3.0",
      "resolved": "https://npm.bentley.com/npm/npm/extsprintf/-/extsprintf-1.3.0.tgz",
      "integrity": "sha1-lpGEQOMEGnpBT4xS48V06zw+HgU="
    },
    "fancy-log": {
      "version": "1.3.2",
      "resolved": "https://npm.bentley.com/npm/npm/fancy-log/-/fancy-log-1.3.2.tgz",
      "integrity": "sha1-9BEl49hPLn2JpD0G2VjI94vha+E=",
      "requires": {
        "ansi-gray": "0.1.1",
        "color-support": "1.1.3",
        "time-stamp": "1.1.0"
      }
    },
    "fast-deep-equal": {
      "version": "1.1.0",
      "resolved": "https://npm.bentley.com/npm/npm/fast-deep-equal/-/fast-deep-equal-1.1.0.tgz",
      "integrity": "sha1-wFNHeBfIa1HaqFPIHgWbcz0CNhQ="
    },
    "fast-json-stable-stringify": {
      "version": "2.0.0",
      "resolved": "https://npm.bentley.com/npm/npm/fast-json-stable-stringify/-/fast-json-stable-stringify-2.0.0.tgz",
      "integrity": "sha1-1RQsDK7msRifh9OnYREGT4bIu/I="
    },
    "fast-levenshtein": {
      "version": "2.0.6",
      "resolved": "https://registry.npmjs.org/fast-levenshtein/-/fast-levenshtein-2.0.6.tgz",
      "integrity": "sha1-PYpcZog6FqMMqGQ+hR8Zuqd5eRc="
    },
    "fd-slicer": {
      "version": "1.0.1",
      "resolved": "https://npm.bentley.com/npm/npm/fd-slicer/-/fd-slicer-1.0.1.tgz",
      "integrity": "sha1-i1vL2ewyfFBBv5qwI/1nUPEXfmU=",
      "requires": {
        "pend": "1.2.0"
      }
    },
    "filename-regex": {
      "version": "2.0.1",
      "resolved": "https://npm.bentley.com/npm/npm/filename-regex/-/filename-regex-2.0.1.tgz",
      "integrity": "sha1-wcS5vuPglyXdsQa3XB4wH+LxiyY="
    },
    "fill-range": {
      "version": "2.2.3",
      "resolved": "https://npm.bentley.com/npm/npm/fill-range/-/fill-range-2.2.3.tgz",
      "integrity": "sha1-ULd9/X5Gm8dJJHCWNpn+eoSFpyM=",
      "requires": {
        "is-number": "2.1.0",
        "isobject": "2.1.0",
        "randomatic": "1.1.7",
        "repeat-element": "1.1.2",
        "repeat-string": "1.6.1"
      }
    },
    "finalhandler": {
      "version": "1.1.1",
      "resolved": "https://npm.bentley.com/npm/npm/finalhandler/-/finalhandler-1.1.1.tgz",
      "integrity": "sha1-7r9O2EAHnIP0JJA4ydcDAIMBsQU=",
      "requires": {
        "debug": "2.6.9",
        "encodeurl": "1.0.2",
        "escape-html": "1.0.3",
        "on-finished": "2.3.0",
        "parseurl": "1.3.2",
        "statuses": "1.4.0",
        "unpipe": "1.0.0"
      },
      "dependencies": {
        "statuses": {
          "version": "1.4.0",
          "resolved": "https://registry.npmjs.org/statuses/-/statuses-1.4.0.tgz",
          "integrity": "sha512-zhSCtt8v2NDrRlPQpCNtw/heZLtfUDqxBM1udqikb/Hbk52LK4nQSwr10u77iopCW5LsyHpuXS0GnEc48mLeew=="
        }
      }
    },
    "find-imports": {
      "version": "0.5.2",
      "resolved": "https://npm.bentley.com/npm/npm/find-imports/-/find-imports-0.5.2.tgz",
      "integrity": "sha1-8XORASiY/OCrRTdt1+z92fach3E=",
      "requires": {
        "babel-core": "6.26.0",
        "babel-preset-es2015": "6.24.1",
        "babel-preset-stage-0": "6.24.1",
        "esprima": "3.1.3",
        "glob": "7.1.2",
        "lodash": "4.17.5"
      },
      "dependencies": {
        "esprima": {
          "version": "3.1.3",
          "resolved": "https://npm.bentley.com/npm/npm/esprima/-/esprima-3.1.3.tgz",
          "integrity": "sha1-/cpRzuYTOJXjyI1TXOSdv/YqRjM="
        }
      }
    },
    "find-index": {
      "version": "0.1.1",
      "resolved": "https://npm.bentley.com/npm/npm/find-index/-/find-index-0.1.1.tgz",
      "integrity": "sha1-Z101iyyjiS15Whq0cjL4tuLg3eQ="
    },
    "find-up": {
      "version": "2.1.0",
      "resolved": "https://npm.bentley.com/npm/npm/find-up/-/find-up-2.1.0.tgz",
      "integrity": "sha1-RdG35QbHF93UgndaK3eSCjwMV6c=",
      "requires": {
        "locate-path": "2.0.0"
      }
    },
    "for-in": {
      "version": "1.0.2",
      "resolved": "https://npm.bentley.com/npm/npm/for-in/-/for-in-1.0.2.tgz",
      "integrity": "sha1-gQaNKVqBQuwKxybG4iAMMPttXoA="
    },
    "for-own": {
      "version": "0.1.5",
      "resolved": "https://npm.bentley.com/npm/npm/for-own/-/for-own-0.1.5.tgz",
      "integrity": "sha1-UmXGgaTylNq78XyVCbZ2OqhFEM4=",
      "requires": {
        "for-in": "1.0.2"
      }
    },
    "forever-agent": {
      "version": "0.6.1",
      "resolved": "https://npm.bentley.com/npm/npm/forever-agent/-/forever-agent-0.6.1.tgz",
      "integrity": "sha1-+8cfDEGt6zf5bFd60e1C2P2sypE="
    },
    "form-data": {
      "version": "2.3.2",
      "resolved": "https://npm.bentley.com/npm/npm/form-data/-/form-data-2.3.2.tgz",
      "integrity": "sha1-SXBJi+YEwgwAXU9cI67NIda0kJk=",
      "requires": {
        "asynckit": "0.4.0",
        "combined-stream": "1.0.6",
        "mime-types": "2.1.18"
      }
    },
    "formidable": {
      "version": "1.2.1",
      "resolved": "https://registry.npmjs.org/formidable/-/formidable-1.2.1.tgz",
      "integrity": "sha512-Fs9VRguL0gqGHkXS5GQiMCr1VhZBxz0JnJs4JmMp/2jL18Fmbzvv7vOFRU+U8TBkHEE/CX1qDXzJplVULgsLeg=="
    },
    "forwarded": {
      "version": "0.1.2",
      "resolved": "https://npm.bentley.com/npm/npm/forwarded/-/forwarded-0.1.2.tgz",
      "integrity": "sha1-mMI9qxF1ZXuMBXPozszZGw/xjIQ="
    },
    "fragment-cache": {
      "version": "0.2.1",
      "resolved": "https://npm.bentley.com/npm/npm/fragment-cache/-/fragment-cache-0.2.1.tgz",
      "integrity": "sha1-QpD60n8T6Jvn8zeZxrxaCr//DRk=",
      "requires": {
        "map-cache": "0.2.2"
      }
    },
    "fresh": {
      "version": "0.5.2",
      "resolved": "https://npm.bentley.com/npm/npm/fresh/-/fresh-0.5.2.tgz",
      "integrity": "sha1-PYyt2Q2XZWn6g1qx+OSyOhBWBac="
    },
    "from": {
      "version": "0.1.7",
      "resolved": "https://npm.bentley.com/npm/npm/from/-/from-0.1.7.tgz",
      "integrity": "sha1-g8YK/Fi5xWmXAH7Rp2izqzA6RP4="
    },
    "fs-extra": {
      "version": "5.0.0",
      "resolved": "https://npm.bentley.com/npm/npm/fs-extra/-/fs-extra-5.0.0.tgz",
      "integrity": "sha1-QU0BEM3QZwVzTQVWUsVBEmDDGr0=",
      "requires": {
        "graceful-fs": "4.1.11",
        "jsonfile": "4.0.0",
        "universalify": "0.1.1"
      },
      "dependencies": {
        "jsonfile": {
          "version": "4.0.0",
          "resolved": "https://npm.bentley.com/npm/npm/jsonfile/-/jsonfile-4.0.0.tgz",
          "integrity": "sha1-h3Gq4HmbZAdrdmQPygWPnBDjPss=",
          "requires": {
            "graceful-fs": "4.1.11"
          }
        }
      }
    },
    "fs.realpath": {
      "version": "1.0.0",
      "resolved": "https://npm.bentley.com/npm/npm/fs.realpath/-/fs.realpath-1.0.0.tgz",
      "integrity": "sha1-FQStJSMVjKpA20onh8sBQRmU6k8="
    },
    "fuse.js": {
      "version": "3.2.0",
      "resolved": "https://npm.bentley.com/npm/npm/fuse.js/-/fuse.js-3.2.0.tgz",
      "integrity": "sha1-8ESOgGmFW/Kj5oPNwdMg5+KgfvQ="
    },
    "get-caller-file": {
      "version": "1.0.2",
      "resolved": "https://npm.bentley.com/npm/npm/get-caller-file/-/get-caller-file-1.0.2.tgz",
      "integrity": "sha1-9wLmMSfn4jHBYKgMFVSstw1QR+U="
    },
    "get-func-name": {
      "version": "2.0.0",
      "resolved": "https://npm.bentley.com/npm/npm/get-func-name/-/get-func-name-2.0.0.tgz",
      "integrity": "sha1-6td0q+5y4gQJQzoGY2YCPdaIekE="
    },
    "get-stdin": {
      "version": "4.0.1",
      "resolved": "https://npm.bentley.com/npm/npm/get-stdin/-/get-stdin-4.0.1.tgz",
      "integrity": "sha1-uWjGsKBDhDJJAui/Gl3zJXmkUP4="
    },
    "get-stream": {
      "version": "3.0.0",
      "resolved": "https://npm.bentley.com/npm/npm/get-stream/-/get-stream-3.0.0.tgz",
      "integrity": "sha1-jpQ9E1jcN1VQVOy+LtsFqhdO3hQ="
    },
    "get-value": {
      "version": "2.0.6",
      "resolved": "https://npm.bentley.com/npm/npm/get-value/-/get-value-2.0.6.tgz",
      "integrity": "sha1-3BXKHGcjh8p2vTesCjlbogQqLCg="
    },
    "getpass": {
      "version": "0.1.7",
      "resolved": "https://npm.bentley.com/npm/npm/getpass/-/getpass-0.1.7.tgz",
      "integrity": "sha1-Xv+OPmhNVprkyysSgmBOi6YhSfo=",
      "requires": {
        "assert-plus": "1.0.0"
      }
    },
    "glob": {
      "version": "7.1.2",
      "resolved": "https://npm.bentley.com/npm/npm/glob/-/glob-7.1.2.tgz",
      "integrity": "sha1-wZyd+aAocC1nhhI4SmVSQExjbRU=",
      "requires": {
        "fs.realpath": "1.0.0",
        "inflight": "1.0.6",
        "inherits": "2.0.3",
        "minimatch": "3.0.4",
        "once": "1.4.0",
        "path-is-absolute": "1.0.1"
      }
    },
    "glob-base": {
      "version": "0.3.0",
      "resolved": "https://npm.bentley.com/npm/npm/glob-base/-/glob-base-0.3.0.tgz",
      "integrity": "sha1-27Fk9iIbHAscz4Kuoyi0l98Oo8Q=",
      "requires": {
        "glob-parent": "2.0.0",
        "is-glob": "2.0.1"
      }
    },
    "glob-parent": {
      "version": "2.0.0",
      "resolved": "https://npm.bentley.com/npm/npm/glob-parent/-/glob-parent-2.0.0.tgz",
      "integrity": "sha1-gTg9ctsFT8zPUzbaqQLxgvbtuyg=",
      "requires": {
        "is-glob": "2.0.1"
      }
    },
    "glob2base": {
      "version": "0.0.12",
      "resolved": "https://npm.bentley.com/npm/npm/glob2base/-/glob2base-0.0.12.tgz",
      "integrity": "sha1-nUGbPijxLoOjYhZKJ3BVkiycDVY=",
      "requires": {
        "find-index": "0.1.1"
      }
    },
    "globals": {
      "version": "9.18.0",
      "resolved": "https://npm.bentley.com/npm/npm/globals/-/globals-9.18.0.tgz",
      "integrity": "sha1-qjiWs+abSH8X4x7SFD1pqOMMLYo="
    },
    "graceful-fs": {
      "version": "4.1.11",
      "resolved": "https://npm.bentley.com/npm/npm/graceful-fs/-/graceful-fs-4.1.11.tgz",
      "integrity": "sha1-Dovf5NHduIVNZOBOp8AOKgJuVlg="
    },
    "graceful-readlink": {
      "version": "1.0.1",
      "resolved": "https://npm.bentley.com/npm/npm/graceful-readlink/-/graceful-readlink-1.0.1.tgz",
      "integrity": "sha1-TK+tdrxi8C+gObL5Tpo906ORpyU="
    },
    "growl": {
      "version": "1.9.2",
      "resolved": "https://npm.bentley.com/npm/npm/growl/-/growl-1.9.2.tgz",
      "integrity": "sha1-Dqd0NxXbjY3ixe3hd14bRayFwC8="
    },
    "handlebars": {
      "version": "4.0.11",
      "resolved": "https://npm.bentley.com/npm/npm/handlebars/-/handlebars-4.0.11.tgz",
      "integrity": "sha1-Ywo13+ApS8KB7a5v/F0yn8eYLcw=",
      "requires": {
        "async": "1.5.2",
        "optimist": "0.6.1",
        "source-map": "0.4.4",
        "uglify-js": "2.8.29"
      },
      "dependencies": {
        "source-map": {
          "version": "0.4.4",
          "resolved": "https://npm.bentley.com/npm/npm/source-map/-/source-map-0.4.4.tgz",
          "integrity": "sha1-66T12pwNyZneaAMti092FzZSA2s=",
          "requires": {
            "amdefine": "1.0.1"
          }
        }
      }
    },
    "har-schema": {
      "version": "2.0.0",
      "resolved": "https://npm.bentley.com/npm/npm/har-schema/-/har-schema-2.0.0.tgz",
      "integrity": "sha1-qUwiJOvKwEeCoNkDVSHyRzW37JI="
    },
    "har-validator": {
      "version": "5.0.3",
      "resolved": "https://npm.bentley.com/npm/npm/har-validator/-/har-validator-5.0.3.tgz",
      "integrity": "sha1-ukAsJmGU8VlW7xXg/PJCmT9qff0=",
      "requires": {
        "ajv": "5.5.2",
        "har-schema": "2.0.0"
      }
    },
    "has-ansi": {
      "version": "2.0.0",
      "resolved": "https://npm.bentley.com/npm/npm/has-ansi/-/has-ansi-2.0.0.tgz",
      "integrity": "sha1-NPUEnOHs3ysGSa8+8k5F7TVBbZE=",
      "requires": {
        "ansi-regex": "2.1.1"
      }
    },
    "has-color": {
      "version": "0.1.7",
      "resolved": "https://npm.bentley.com/npm/npm/has-color/-/has-color-0.1.7.tgz",
      "integrity": "sha1-ZxRKUmDDT8PMpnfQQdr1L+e3iy8="
    },
    "has-flag": {
      "version": "3.0.0",
      "resolved": "https://npm.bentley.com/npm/npm/has-flag/-/has-flag-3.0.0.tgz",
      "integrity": "sha1-tdRU3CGZriJWmfNGfloH87lVuv0="
    },
    "has-value": {
      "version": "1.0.0",
      "resolved": "https://npm.bentley.com/npm/npm/has-value/-/has-value-1.0.0.tgz",
      "integrity": "sha1-GLKB2lhbHFxR3vJMkw7SmgvmsXc=",
      "requires": {
        "get-value": "2.0.6",
        "has-values": "1.0.0",
        "isobject": "3.0.1"
      },
      "dependencies": {
        "isobject": {
          "version": "3.0.1",
          "resolved": "https://npm.bentley.com/npm/npm/isobject/-/isobject-3.0.1.tgz",
          "integrity": "sha1-TkMekrEalzFjaqH5yNHMvP2reN8="
        }
      }
    },
    "has-values": {
      "version": "1.0.0",
      "resolved": "https://npm.bentley.com/npm/npm/has-values/-/has-values-1.0.0.tgz",
      "integrity": "sha1-lbC2P+whRmGab+V/51Yo1aOe/k8=",
      "requires": {
        "is-number": "3.0.0",
        "kind-of": "4.0.0"
      },
      "dependencies": {
        "is-number": {
          "version": "3.0.0",
          "resolved": "https://npm.bentley.com/npm/npm/is-number/-/is-number-3.0.0.tgz",
          "integrity": "sha1-JP1iAaR4LPUFYcgQJ2r8fRLXEZU=",
          "requires": {
            "kind-of": "3.2.2"
          },
          "dependencies": {
            "kind-of": {
              "version": "3.2.2",
              "resolved": "https://npm.bentley.com/npm/npm/kind-of/-/kind-of-3.2.2.tgz",
              "integrity": "sha1-MeohpzS6ubuw8yRm2JOupR5KPGQ=",
              "requires": {
                "is-buffer": "1.1.6"
              }
            }
          }
        },
        "kind-of": {
          "version": "4.0.0",
          "resolved": "https://npm.bentley.com/npm/npm/kind-of/-/kind-of-4.0.0.tgz",
          "integrity": "sha1-IIE989cSkosgc3hpGkUGb65y3Vc=",
          "requires": {
            "is-buffer": "1.1.6"
          }
        }
      }
    },
    "hash-base": {
      "version": "3.0.4",
      "resolved": "https://npm.bentley.com/npm/npm/hash-base/-/hash-base-3.0.4.tgz",
      "integrity": "sha1-X8hoaEfs1zSZQDMZprCj8/auSRg=",
      "requires": {
        "inherits": "2.0.3",
        "safe-buffer": "5.1.1"
      }
    },
    "hash.js": {
      "version": "1.1.3",
      "resolved": "https://npm.bentley.com/npm/npm/hash.js/-/hash.js-1.1.3.tgz",
      "integrity": "sha1-NA3tvmKQGHFRweodd3o0SJNd+EY=",
      "requires": {
        "inherits": "2.0.3",
        "minimalistic-assert": "1.0.0"
      }
    },
    "hawk": {
      "version": "6.0.2",
      "resolved": "https://npm.bentley.com/npm/npm/hawk/-/hawk-6.0.2.tgz",
      "integrity": "sha1-r02RTrBl+bXOTZ0RwcshJu7MMDg=",
      "requires": {
        "boom": "4.3.1",
        "cryptiles": "3.1.2",
        "hoek": "4.2.1",
        "sntp": "2.1.0"
      }
    },
    "he": {
      "version": "1.1.1",
      "resolved": "https://npm.bentley.com/npm/npm/he/-/he-1.1.1.tgz",
      "integrity": "sha1-k0EP0hsAlzUVH4howvJx80J+I/0="
    },
    "highlight.js": {
      "version": "9.12.0",
      "resolved": "https://npm.bentley.com/npm/npm/highlight.js/-/highlight.js-9.12.0.tgz",
      "integrity": "sha1-5tnb5Xy+/mB1HwKvM2GVhwyQwB4="
    },
    "hmac-drbg": {
      "version": "1.0.1",
      "resolved": "https://npm.bentley.com/npm/npm/hmac-drbg/-/hmac-drbg-1.0.1.tgz",
      "integrity": "sha1-0nRXAQJabHdabFRXk+1QL8DGSaE=",
      "requires": {
        "hash.js": "1.1.3",
        "minimalistic-assert": "1.0.0",
        "minimalistic-crypto-utils": "1.0.1"
      }
    },
    "hoek": {
      "version": "4.2.1",
      "resolved": "https://npm.bentley.com/npm/npm/hoek/-/hoek-4.2.1.tgz",
      "integrity": "sha1-ljRQKqEsRF3Vp8VzS1cruHOKrLs="
    },
    "home-or-tmp": {
      "version": "2.0.0",
      "resolved": "https://npm.bentley.com/npm/npm/home-or-tmp/-/home-or-tmp-2.0.0.tgz",
      "integrity": "sha1-42w/LSyufXRqhX440Y1fMqeILbg=",
      "requires": {
        "os-homedir": "1.0.2",
        "os-tmpdir": "1.0.2"
      }
    },
    "home-path": {
      "version": "1.0.5",
      "resolved": "https://npm.bentley.com/npm/npm/home-path/-/home-path-1.0.5.tgz",
      "integrity": "sha1-eIspgVsS1Tus9XVkhHbm+QQdEz8="
    },
    "homedir-polyfill": {
      "version": "1.0.1",
      "resolved": "https://npm.bentley.com/npm/npm/homedir-polyfill/-/homedir-polyfill-1.0.1.tgz",
      "integrity": "sha1-TCu8inWJmP7r9e1oWA921GdotLw=",
      "requires": {
        "parse-passwd": "1.0.0"
      }
    },
    "hosted-git-info": {
      "version": "2.6.0",
      "resolved": "https://npm.bentley.com/npm/npm/hosted-git-info/-/hosted-git-info-2.6.0.tgz",
      "integrity": "sha1-IyNbKasjDFdqqw1PE/wEawsDgiI="
    },
    "html-encoding-sniffer": {
      "version": "1.0.2",
      "resolved": "https://registry.npmjs.org/html-encoding-sniffer/-/html-encoding-sniffer-1.0.2.tgz",
      "integrity": "sha512-71lZziiDnsuabfdYiUeWdCVyKuqwWi23L8YeIgV9jSSZHCtb6wB1BKWooH7L3tn4/FuZJMVWyNaIDr4RGmaSYw==",
      "requires": {
        "whatwg-encoding": "1.0.3"
      }
    },
    "http-errors": {
<<<<<<< HEAD
      "version": "1.6.2",
      "resolved": "https://npm.bentley.com/npm/npm/http-errors/-/http-errors-1.6.2.tgz",
      "integrity": "sha1-CgAsyFcHGSp+eUbO7cERVfYOxzY=",
=======
      "version": "1.6.3",
      "resolved": "https://registry.npmjs.org/http-errors/-/http-errors-1.6.3.tgz",
      "integrity": "sha1-i1VoC7S+KDoLW/TqLjhYC+HZMg0=",
>>>>>>> 903a0ee6
      "requires": {
        "depd": "1.1.2",
        "inherits": "2.0.3",
        "setprototypeof": "1.1.0",
        "statuses": "1.5.0"
<<<<<<< HEAD
      },
      "dependencies": {
        "depd": {
          "version": "1.1.1",
          "resolved": "https://npm.bentley.com/npm/npm/depd/-/depd-1.1.1.tgz",
          "integrity": "sha1-V4O04cRZ8G+lyif5kfPQbnoxA1k="
        }
=======
>>>>>>> 903a0ee6
      }
    },
    "http-signature": {
      "version": "1.2.0",
      "resolved": "https://npm.bentley.com/npm/npm/http-signature/-/http-signature-1.2.0.tgz",
      "integrity": "sha1-muzZJRFHcvPZW2WmCruPfBj7rOE=",
      "requires": {
        "assert-plus": "1.0.0",
        "jsprim": "1.4.1",
        "sshpk": "1.14.1"
      }
    },
    "https-browserify": {
      "version": "1.0.0",
      "resolved": "https://npm.bentley.com/npm/npm/https-browserify/-/https-browserify-1.0.0.tgz",
      "integrity": "sha1-7AbBDgo0wPL68Zn3/X/Hj//QPHM="
    },
    "i18next": {
      "version": "10.6.0",
      "resolved": "https://registry.npmjs.org/i18next/-/i18next-10.6.0.tgz",
      "integrity": "sha1-kP/Z+bxhfzS5oS4DcmD1JERfdoQ="
    },
    "i18next-browser-languagedetector": {
      "version": "2.1.1",
      "resolved": "https://registry.npmjs.org/i18next-browser-languagedetector/-/i18next-browser-languagedetector-2.1.1.tgz",
      "integrity": "sha512-VAdOG/w6CqWB9OwAMBCYUZxqpcArbwzr05IR8CeCPI5L8Kx8ZyGMFCMOFTBuE8OOOXvjwaGPRZHd67y6q0OqsA=="
    },
    "i18next-xhr-backend": {
      "version": "1.5.1",
      "resolved": "https://npm.bentley.com/npm/npm/i18next-xhr-backend/-/i18next-xhr-backend-1.5.1.tgz",
      "integrity": "sha1-UCgmEHgMamltiA36f0rB0B6MOtU="
    },
    "iconv-lite": {
      "version": "0.4.19",
      "resolved": "https://npm.bentley.com/npm/npm/iconv-lite/-/iconv-lite-0.4.19.tgz",
      "integrity": "sha1-90aPYBNfXl2tM5nAqBvpoWA6CCs="
    },
    "ieee754": {
      "version": "1.1.11",
      "resolved": "https://registry.npmjs.org/ieee754/-/ieee754-1.1.11.tgz",
      "integrity": "sha512-VhDzCKN7K8ufStx/CLj5/PDTMgph+qwN5Pkd5i0sGnVwk56zJ0lkT8Qzi1xqWLS0Wp29DgDtNeS7v8/wMoZeHg=="
    },
    "indent-string": {
      "version": "2.1.0",
      "resolved": "https://npm.bentley.com/npm/npm/indent-string/-/indent-string-2.1.0.tgz",
      "integrity": "sha1-ji1INIdCEhtKghi3oTfppSBJ3IA=",
      "requires": {
        "repeating": "2.0.1"
      }
    },
    "indexof": {
      "version": "0.0.1",
      "resolved": "https://npm.bentley.com/npm/npm/indexof/-/indexof-0.0.1.tgz",
      "integrity": "sha1-gtwzbSMrkGIXnQWrMpOmYFn9Q10="
    },
    "inflight": {
      "version": "1.0.6",
      "resolved": "https://npm.bentley.com/npm/npm/inflight/-/inflight-1.0.6.tgz",
      "integrity": "sha1-Sb1jMdfQLQwJvJEKEHW6gWW1bfk=",
      "requires": {
        "once": "1.4.0",
        "wrappy": "1.0.2"
      }
    },
    "inherits": {
      "version": "2.0.3",
      "resolved": "https://npm.bentley.com/npm/npm/inherits/-/inherits-2.0.3.tgz",
      "integrity": "sha1-Yzwsg+PaQqUC9SRmAiSA9CCCYd4="
    },
    "ini": {
      "version": "1.3.5",
      "resolved": "https://npm.bentley.com/npm/npm/ini/-/ini-1.3.5.tgz",
      "integrity": "sha1-7uJfVtscnsYIXgwid4CD9Zar+Sc="
    },
    "interpret": {
      "version": "1.1.0",
      "resolved": "https://npm.bentley.com/npm/npm/interpret/-/interpret-1.1.0.tgz",
      "integrity": "sha1-ftGxQQxqDg94z5XTuEQMY/eLhhQ="
    },
    "invariant": {
      "version": "2.2.4",
      "resolved": "https://registry.npmjs.org/invariant/-/invariant-2.2.4.tgz",
      "integrity": "sha512-phJfQVBuaJM5raOpJjSfkiD6BpbCE4Ns//LaXl6wGYtUBY83nWS6Rf9tXm2e8VaK60JEjYldbPif/A2B1C2gNA==",
      "requires": {
        "loose-envify": "1.3.1"
      }
    },
    "invert-kv": {
      "version": "1.0.0",
      "resolved": "https://npm.bentley.com/npm/npm/invert-kv/-/invert-kv-1.0.0.tgz",
      "integrity": "sha1-EEqOSqym09jNFXqO+L+rLXo//bY="
    },
    "ipaddr.js": {
      "version": "1.6.0",
      "resolved": "https://npm.bentley.com/npm/npm/ipaddr.js/-/ipaddr.js-1.6.0.tgz",
      "integrity": "sha1-4/o1e3c9phnybpXwSdBVxyeW+Gs="
    },
    "is-accessor-descriptor": {
      "version": "1.0.0",
      "resolved": "https://npm.bentley.com/npm/npm/is-accessor-descriptor/-/is-accessor-descriptor-1.0.0.tgz",
      "integrity": "sha1-FpwvbT3x+ZJhgHI2XJsOofaHhlY=",
      "requires": {
        "kind-of": "6.0.2"
      },
      "dependencies": {
        "kind-of": {
          "version": "6.0.2",
          "resolved": "https://npm.bentley.com/npm/npm/kind-of/-/kind-of-6.0.2.tgz",
          "integrity": "sha1-ARRrNqYhjmTljzqNZt5df8b20FE="
        }
      }
    },
    "is-arrayish": {
      "version": "0.2.1",
      "resolved": "https://npm.bentley.com/npm/npm/is-arrayish/-/is-arrayish-0.2.1.tgz",
      "integrity": "sha1-d8mYQFJ6qOyxqLppe4BkWnqSap0="
    },
    "is-binary-path": {
      "version": "1.0.1",
      "resolved": "https://npm.bentley.com/npm/npm/is-binary-path/-/is-binary-path-1.0.1.tgz",
      "integrity": "sha1-dfFmQrSA8YenEcgUFh/TpKdlWJg=",
      "requires": {
        "binary-extensions": "1.11.0"
      }
    },
    "is-buffer": {
      "version": "1.1.6",
      "resolved": "https://npm.bentley.com/npm/npm/is-buffer/-/is-buffer-1.1.6.tgz",
      "integrity": "sha1-76ouqdqg16suoTqXsritUf776L4="
    },
    "is-builtin-module": {
      "version": "1.0.0",
      "resolved": "https://npm.bentley.com/npm/npm/is-builtin-module/-/is-builtin-module-1.0.0.tgz",
      "integrity": "sha1-VAVy0096wxGfj3bDDLwbHgN6/74=",
      "requires": {
        "builtin-modules": "1.1.1"
      }
    },
    "is-data-descriptor": {
      "version": "1.0.0",
      "resolved": "https://npm.bentley.com/npm/npm/is-data-descriptor/-/is-data-descriptor-1.0.0.tgz",
      "integrity": "sha1-2Eh2Mh0Oet0DmQQGq7u9NrqSaMc=",
      "requires": {
        "kind-of": "6.0.2"
      },
      "dependencies": {
        "kind-of": {
          "version": "6.0.2",
          "resolved": "https://npm.bentley.com/npm/npm/kind-of/-/kind-of-6.0.2.tgz",
          "integrity": "sha1-ARRrNqYhjmTljzqNZt5df8b20FE="
        }
      }
    },
    "is-descriptor": {
      "version": "1.0.2",
      "resolved": "https://npm.bentley.com/npm/npm/is-descriptor/-/is-descriptor-1.0.2.tgz",
      "integrity": "sha1-OxWXRqZmBLBPjIFSS6NlxfFNhuw=",
      "requires": {
        "is-accessor-descriptor": "1.0.0",
        "is-data-descriptor": "1.0.0",
        "kind-of": "6.0.2"
      },
      "dependencies": {
        "kind-of": {
          "version": "6.0.2",
          "resolved": "https://npm.bentley.com/npm/npm/kind-of/-/kind-of-6.0.2.tgz",
          "integrity": "sha1-ARRrNqYhjmTljzqNZt5df8b20FE="
        }
      }
    },
    "is-dotfile": {
      "version": "1.0.3",
      "resolved": "https://npm.bentley.com/npm/npm/is-dotfile/-/is-dotfile-1.0.3.tgz",
      "integrity": "sha1-pqLzL/0t+wT1yiXs0Pa4PPeYoeE="
    },
    "is-equal-shallow": {
      "version": "0.1.3",
      "resolved": "https://npm.bentley.com/npm/npm/is-equal-shallow/-/is-equal-shallow-0.1.3.tgz",
      "integrity": "sha1-IjgJj8Ih3gvPpdnqxMRdY4qhxTQ=",
      "requires": {
        "is-primitive": "2.0.0"
      }
    },
    "is-extendable": {
      "version": "0.1.1",
      "resolved": "https://npm.bentley.com/npm/npm/is-extendable/-/is-extendable-0.1.1.tgz",
      "integrity": "sha1-YrEQ4omkcUGOPsNqYX1HLjAd/Ik="
    },
    "is-extglob": {
      "version": "1.0.0",
      "resolved": "https://npm.bentley.com/npm/npm/is-extglob/-/is-extglob-1.0.0.tgz",
      "integrity": "sha1-rEaBd8SUNAWgkvyPKXYMb/xiBsA="
    },
    "is-finite": {
      "version": "1.0.2",
      "resolved": "https://npm.bentley.com/npm/npm/is-finite/-/is-finite-1.0.2.tgz",
      "integrity": "sha1-zGZ3aVYCvlUO8R6LSqYwU0K20Ko=",
      "requires": {
        "number-is-nan": "1.0.1"
      }
    },
    "is-fullwidth-code-point": {
      "version": "1.0.0",
      "resolved": "https://npm.bentley.com/npm/npm/is-fullwidth-code-point/-/is-fullwidth-code-point-1.0.0.tgz",
      "integrity": "sha1-754xOG8DGn8NZDr4L95QxFfvAMs=",
      "requires": {
        "number-is-nan": "1.0.1"
      }
    },
    "is-glob": {
      "version": "2.0.1",
      "resolved": "https://npm.bentley.com/npm/npm/is-glob/-/is-glob-2.0.1.tgz",
      "integrity": "sha1-0Jb5JqPe1WAPP9/ZEZjLCIjC2GM=",
      "requires": {
        "is-extglob": "1.0.0"
      }
    },
    "is-number": {
      "version": "2.1.0",
      "resolved": "https://npm.bentley.com/npm/npm/is-number/-/is-number-2.1.0.tgz",
      "integrity": "sha1-Afy7s5NGOlSPL0ZszhbezknbkI8=",
      "requires": {
        "kind-of": "3.2.2"
      }
    },
    "is-obj": {
      "version": "1.0.1",
      "resolved": "https://npm.bentley.com/npm/npm/is-obj/-/is-obj-1.0.1.tgz",
      "integrity": "sha1-PkcprB9f3gJc19g6iW2rn09n2w8="
    },
    "is-odd": {
      "version": "2.0.0",
      "resolved": "https://npm.bentley.com/npm/npm/is-odd/-/is-odd-2.0.0.tgz",
      "integrity": "sha1-dkZiRnH9fqVYzNmieVGC8pWPGyQ=",
      "requires": {
        "is-number": "4.0.0"
      },
      "dependencies": {
        "is-number": {
          "version": "4.0.0",
          "resolved": "https://npm.bentley.com/npm/npm/is-number/-/is-number-4.0.0.tgz",
          "integrity": "sha1-ACbjf1RU1z41bf5lZGmYZ8an8P8="
        }
      }
    },
    "is-plain-object": {
      "version": "2.0.4",
      "resolved": "https://npm.bentley.com/npm/npm/is-plain-object/-/is-plain-object-2.0.4.tgz",
      "integrity": "sha1-LBY7P6+xtgbZ0Xko8FwqHDjgdnc=",
      "requires": {
        "isobject": "3.0.1"
      },
      "dependencies": {
        "isobject": {
          "version": "3.0.1",
          "resolved": "https://npm.bentley.com/npm/npm/isobject/-/isobject-3.0.1.tgz",
          "integrity": "sha1-TkMekrEalzFjaqH5yNHMvP2reN8="
        }
      }
    },
    "is-posix-bracket": {
      "version": "0.1.1",
      "resolved": "https://npm.bentley.com/npm/npm/is-posix-bracket/-/is-posix-bracket-0.1.1.tgz",
      "integrity": "sha1-MzTceXdDaOkvAW5vvAqI9c1ua8Q="
    },
    "is-primitive": {
      "version": "2.0.0",
      "resolved": "https://npm.bentley.com/npm/npm/is-primitive/-/is-primitive-2.0.0.tgz",
      "integrity": "sha1-IHurkWOEmcB7Kt8kCkGochADRXU="
    },
    "is-promise": {
      "version": "2.1.0",
      "resolved": "https://npm.bentley.com/npm/npm/is-promise/-/is-promise-2.1.0.tgz",
      "integrity": "sha1-eaKp7OfwlugPNtKy87wWwf9L8/o="
    },
    "is-stream": {
      "version": "1.1.0",
      "resolved": "https://npm.bentley.com/npm/npm/is-stream/-/is-stream-1.1.0.tgz",
      "integrity": "sha1-EtSj3U5o4Lec6428hBc66A2RykQ="
    },
    "is-typedarray": {
      "version": "1.0.0",
      "resolved": "https://npm.bentley.com/npm/npm/is-typedarray/-/is-typedarray-1.0.0.tgz",
      "integrity": "sha1-5HnICFjfDBsR3dppQPlgEfzaSpo="
    },
    "is-utf8": {
      "version": "0.2.1",
      "resolved": "https://npm.bentley.com/npm/npm/is-utf8/-/is-utf8-0.2.1.tgz",
      "integrity": "sha1-Sw2hRCEE0bM2NA6AeX6GXPOffXI="
    },
    "is-windows": {
      "version": "1.0.2",
      "resolved": "https://npm.bentley.com/npm/npm/is-windows/-/is-windows-1.0.2.tgz",
      "integrity": "sha1-0YUOuXkezRjmGCzhKjDzlmNLsZ0="
    },
    "isarray": {
      "version": "1.0.0",
      "resolved": "https://npm.bentley.com/npm/npm/isarray/-/isarray-1.0.0.tgz",
      "integrity": "sha1-u5NdSFgsuhaMBoNJV6VKPgcSTxE="
    },
    "isexe": {
      "version": "2.0.0",
      "resolved": "https://npm.bentley.com/npm/npm/isexe/-/isexe-2.0.0.tgz",
      "integrity": "sha1-6PvzdNxVb/iUehDcsFctYz8s+hA="
    },
    "isobject": {
      "version": "2.1.0",
      "resolved": "https://npm.bentley.com/npm/npm/isobject/-/isobject-2.1.0.tgz",
      "integrity": "sha1-8GVWEJaj8dou9GJy+BXIQNh+DIk=",
      "requires": {
        "isarray": "1.0.0"
      }
    },
    "isstream": {
      "version": "0.1.2",
      "resolved": "https://npm.bentley.com/npm/npm/isstream/-/isstream-0.1.2.tgz",
      "integrity": "sha1-R+Y/evVa+m+S4VAOaQ64uFKcCZo="
    },
    "js-base64": {
      "version": "2.4.3",
      "resolved": "https://npm.bentley.com/npm/npm/js-base64/-/js-base64-2.4.3.tgz",
      "integrity": "sha1-LlRewrDylX9BNWUQIFIU6Y+tZYI="
    },
    "js-tokens": {
      "version": "3.0.2",
      "resolved": "https://npm.bentley.com/npm/npm/js-tokens/-/js-tokens-3.0.2.tgz",
      "integrity": "sha1-mGbfOVECEw449/mWvOtlRDIJwls="
    },
    "js-yaml": {
      "version": "3.11.0",
      "resolved": "https://npm.bentley.com/npm/npm/js-yaml/-/js-yaml-3.11.0.tgz",
      "integrity": "sha1-WXwai9VxUvJtYizkEXhRpR9euu8=",
      "requires": {
        "argparse": "1.0.10",
        "esprima": "4.0.0"
      },
      "dependencies": {
        "esprima": {
          "version": "4.0.0",
          "resolved": "https://npm.bentley.com/npm/npm/esprima/-/esprima-4.0.0.tgz",
          "integrity": "sha1-RJnt3NERDgshi6zy+n9/WfVcqAQ="
        }
      }
    },
    "jsdom": {
      "version": "11.7.0",
      "resolved": "https://registry.npmjs.org/jsdom/-/jsdom-11.7.0.tgz",
      "integrity": "sha512-9NzSc4Iz4gN9p4uoPbBUzro21QdgL32swaWIaWS8eEVQ2I69fRJAy/MKyvlEIk0V7HtKgfMbbOKyTZUrzR2Hsw==",
      "requires": {
        "abab": "1.0.4",
        "acorn": "5.5.3",
        "acorn-globals": "4.1.0",
        "array-equal": "1.0.0",
        "cssom": "0.3.2",
        "cssstyle": "0.2.37",
        "data-urls": "1.0.0",
        "domexception": "1.0.1",
        "escodegen": "1.9.1",
        "html-encoding-sniffer": "1.0.2",
        "left-pad": "1.2.0",
        "nwmatcher": "1.4.4",
        "parse5": "4.0.0",
        "pn": "1.1.0",
        "request": "2.83.0",
        "request-promise-native": "1.0.5",
        "sax": "1.2.4",
        "symbol-tree": "3.2.2",
        "tough-cookie": "2.3.4",
        "w3c-hr-time": "1.0.1",
        "webidl-conversions": "4.0.2",
        "whatwg-encoding": "1.0.3",
        "whatwg-mimetype": "2.1.0",
        "whatwg-url": "6.4.0",
        "ws": "4.1.0",
        "xml-name-validator": "3.0.0"
      },
      "dependencies": {
        "sax": {
          "version": "1.2.4",
          "resolved": "https://registry.npmjs.org/sax/-/sax-1.2.4.tgz",
          "integrity": "sha512-NqVDv9TpANUjFm0N8uM5GxL36UgKi9/atZw+x7YFnQ8ckwFGKrl4xX4yWtrey3UJm5nP1kUbnYgLopqWNSRhWw=="
        }
      }
    },
    "jsesc": {
      "version": "1.3.0",
      "resolved": "https://npm.bentley.com/npm/npm/jsesc/-/jsesc-1.3.0.tgz",
      "integrity": "sha1-RsP+yMGJKxKwgz25vHYiF226s0s="
    },
    "json-edm-parser": {
      "version": "0.1.2",
      "resolved": "https://npm.bentley.com/npm/npm/json-edm-parser/-/json-edm-parser-0.1.2.tgz",
      "integrity": "sha1-HmCw/vG8CvZ7wNFG393lSGzWFbQ=",
      "requires": {
        "jsonparse": "1.2.0"
      }
    },
    "json-loader": {
      "version": "0.5.7",
      "resolved": "https://npm.bentley.com/npm/npm/json-loader/-/json-loader-0.5.7.tgz",
      "integrity": "sha1-3KFKcCNf+C8KyaOr62DTN6NlGF0="
    },
    "json-parser": {
      "version": "1.1.5",
      "resolved": "https://npm.bentley.com/npm/npm/json-parser/-/json-parser-1.1.5.tgz",
      "integrity": "sha1-5i7FJh0aal/CDoEqMgdAxtkAVnc=",
      "requires": {
        "esprima": "2.7.3"
      }
    },
    "json-schema": {
      "version": "0.2.3",
      "resolved": "https://npm.bentley.com/npm/npm/json-schema/-/json-schema-0.2.3.tgz",
      "integrity": "sha1-tIDIkuWaLwWVTOcnvT8qTogvnhM="
    },
    "json-schema-traverse": {
      "version": "0.3.1",
      "resolved": "https://npm.bentley.com/npm/npm/json-schema-traverse/-/json-schema-traverse-0.3.1.tgz",
      "integrity": "sha1-NJptRMU6Ud6JtAgFxdXlm0F9M0A="
    },
    "json-stringify-safe": {
      "version": "5.0.1",
      "resolved": "https://npm.bentley.com/npm/npm/json-stringify-safe/-/json-stringify-safe-5.0.1.tgz",
      "integrity": "sha1-Epai1Y/UXxmg9s4B1lcB4sc1tus="
    },
    "json3": {
      "version": "3.3.2",
      "resolved": "https://npm.bentley.com/npm/npm/json3/-/json3-3.3.2.tgz",
      "integrity": "sha1-PAQ0dD35Pi9cQq7nsZvLSDV19OE="
    },
    "json5": {
      "version": "0.5.1",
      "resolved": "https://npm.bentley.com/npm/npm/json5/-/json5-0.5.1.tgz",
      "integrity": "sha1-Hq3nrMASA0rYTiOWdn6tn6VJWCE="
    },
    "jsonfile": {
      "version": "3.0.1",
      "resolved": "https://npm.bentley.com/npm/npm/jsonfile/-/jsonfile-3.0.1.tgz",
      "integrity": "sha1-pezG9l9T9mLEQVx2daAzHQmS7GY=",
      "requires": {
        "graceful-fs": "4.1.11"
      }
    },
    "jsonify": {
      "version": "0.0.0",
      "resolved": "https://npm.bentley.com/npm/npm/jsonify/-/jsonify-0.0.0.tgz",
      "integrity": "sha1-LHS27kHZPKUbe1qu6PUDYx0lKnM="
    },
    "jsonparse": {
      "version": "1.2.0",
      "resolved": "https://npm.bentley.com/npm/npm/jsonparse/-/jsonparse-1.2.0.tgz",
      "integrity": "sha1-XAxWhRBxYOcv50ib3eoLRMK8Z70="
    },
    "jsprim": {
      "version": "1.4.1",
      "resolved": "https://npm.bentley.com/npm/npm/jsprim/-/jsprim-1.4.1.tgz",
      "integrity": "sha1-MT5mvB5cwG5Di8G3SZwuXFastqI=",
      "requires": {
        "assert-plus": "1.0.0",
        "extsprintf": "1.3.0",
        "json-schema": "0.2.3",
        "verror": "1.10.0"
      }
    },
    "kind-of": {
      "version": "3.2.2",
      "resolved": "https://npm.bentley.com/npm/npm/kind-of/-/kind-of-3.2.2.tgz",
      "integrity": "sha1-MeohpzS6ubuw8yRm2JOupR5KPGQ=",
      "requires": {
        "is-buffer": "1.1.6"
      }
    },
    "klaw": {
      "version": "1.3.1",
      "resolved": "https://npm.bentley.com/npm/npm/klaw/-/klaw-1.3.1.tgz",
      "integrity": "sha1-QIhDO0azsbolnXh4XY6W9zugJDk=",
      "requires": {
        "graceful-fs": "4.1.11"
      }
    },
    "lazy-cache": {
      "version": "1.0.4",
      "resolved": "https://npm.bentley.com/npm/npm/lazy-cache/-/lazy-cache-1.0.4.tgz",
      "integrity": "sha1-odePw6UEdMuAhF07O24dpJpEbo4="
    },
    "lcid": {
      "version": "1.0.0",
      "resolved": "https://npm.bentley.com/npm/npm/lcid/-/lcid-1.0.0.tgz",
      "integrity": "sha1-MIrMr6C8SDo4Z7S28rlQYlHRuDU=",
      "requires": {
        "invert-kv": "1.0.0"
      }
    },
    "left-pad": {
      "version": "1.2.0",
      "resolved": "https://registry.npmjs.org/left-pad/-/left-pad-1.2.0.tgz",
      "integrity": "sha1-0wpzxrggHY99jnlWupYWCHpo4O4="
    },
    "levn": {
      "version": "0.3.0",
      "resolved": "https://registry.npmjs.org/levn/-/levn-0.3.0.tgz",
      "integrity": "sha1-OwmSTt+fCDwEkP3UwLxEIeBHZO4=",
      "requires": {
        "prelude-ls": "1.1.2",
        "type-check": "0.3.2"
      }
    },
    "load-json-file": {
      "version": "2.0.0",
      "resolved": "https://npm.bentley.com/npm/npm/load-json-file/-/load-json-file-2.0.0.tgz",
      "integrity": "sha1-eUfkIUmvgNaWy/eXvKq8/h/inKg=",
      "requires": {
        "graceful-fs": "4.1.11",
        "parse-json": "2.2.0",
        "pify": "2.3.0",
        "strip-bom": "3.0.0"
      }
    },
    "loader-runner": {
      "version": "2.3.0",
      "resolved": "https://npm.bentley.com/npm/npm/loader-runner/-/loader-runner-2.3.0.tgz",
      "integrity": "sha1-9IKuqC1UPgeSFwDVpG7yb9rGuKI="
    },
    "loader-utils": {
      "version": "1.1.0",
      "resolved": "https://npm.bentley.com/npm/npm/loader-utils/-/loader-utils-1.1.0.tgz",
      "integrity": "sha1-yYrvSIvM7aL/teLeZG1qdUQp9c0=",
      "requires": {
        "big.js": "3.2.0",
        "emojis-list": "2.1.0",
        "json5": "0.5.1"
      }
    },
    "locate-path": {
      "version": "2.0.0",
      "resolved": "https://npm.bentley.com/npm/npm/locate-path/-/locate-path-2.0.0.tgz",
      "integrity": "sha1-K1aLJl7slExtnA3pw9u7ygNUzY4=",
      "requires": {
        "p-locate": "2.0.0",
        "path-exists": "3.0.0"
      }
    },
    "lodash": {
      "version": "4.17.5",
      "resolved": "https://npm.bentley.com/npm/npm/lodash/-/lodash-4.17.5.tgz",
      "integrity": "sha1-maktZcAnLevoyWtgV7yPv6O+1RE="
    },
    "lodash._baseassign": {
      "version": "3.2.0",
      "resolved": "https://npm.bentley.com/npm/npm/lodash._baseassign/-/lodash._baseassign-3.2.0.tgz",
      "integrity": "sha1-jDigmVAPIVrQnlnxci/QxSv+Ck4=",
      "requires": {
        "lodash._basecopy": "3.0.1",
        "lodash.keys": "3.1.2"
      }
    },
    "lodash._basecopy": {
      "version": "3.0.1",
      "resolved": "https://npm.bentley.com/npm/npm/lodash._basecopy/-/lodash._basecopy-3.0.1.tgz",
      "integrity": "sha1-jaDmqHbPNEwK2KVIghEd08XHyjY="
    },
    "lodash._basecreate": {
      "version": "3.0.3",
      "resolved": "https://npm.bentley.com/npm/npm/lodash._basecreate/-/lodash._basecreate-3.0.3.tgz",
      "integrity": "sha1-G8ZhYU2qf8MRt9A78WgGoCE8+CE="
    },
    "lodash._getnative": {
      "version": "3.9.1",
      "resolved": "https://npm.bentley.com/npm/npm/lodash._getnative/-/lodash._getnative-3.9.1.tgz",
      "integrity": "sha1-VwvH3t5G1hzc3mh9ZdPuy6o6r/U="
    },
    "lodash._isiterateecall": {
      "version": "3.0.9",
      "resolved": "https://npm.bentley.com/npm/npm/lodash._isiterateecall/-/lodash._isiterateecall-3.0.9.tgz",
      "integrity": "sha1-UgOte6Ql+uhCRg5pbbnPPmqsBXw="
    },
    "lodash.assign": {
      "version": "4.2.0",
      "resolved": "https://npm.bentley.com/npm/npm/lodash.assign/-/lodash.assign-4.2.0.tgz",
      "integrity": "sha1-DZnzzNem0mHRm9rrkkUAXShYCOc="
    },
    "lodash.clone": {
      "version": "4.5.0",
      "resolved": "https://npm.bentley.com/npm/npm/lodash.clone/-/lodash.clone-4.5.0.tgz",
      "integrity": "sha1-GVhwRQ9aExkkeN9Lw9I9LeoZB7Y="
    },
    "lodash.create": {
      "version": "3.1.1",
      "resolved": "https://npm.bentley.com/npm/npm/lodash.create/-/lodash.create-3.1.1.tgz",
      "integrity": "sha1-1/KEnw29p+BGgruM1yqwIkYd6+c=",
      "requires": {
        "lodash._baseassign": "3.2.0",
        "lodash._basecreate": "3.0.3",
        "lodash._isiterateecall": "3.0.9"
      }
    },
    "lodash.isarguments": {
      "version": "3.1.0",
      "resolved": "https://npm.bentley.com/npm/npm/lodash.isarguments/-/lodash.isarguments-3.1.0.tgz",
      "integrity": "sha1-L1c9hcaiQon/AGY7SRwdM4/zRYo="
    },
    "lodash.isarray": {
      "version": "3.0.4",
      "resolved": "https://npm.bentley.com/npm/npm/lodash.isarray/-/lodash.isarray-3.0.4.tgz",
      "integrity": "sha1-eeTriMNqgSKvhvhEqpvNhRtfu1U="
    },
    "lodash.keys": {
      "version": "3.1.2",
      "resolved": "https://npm.bentley.com/npm/npm/lodash.keys/-/lodash.keys-3.1.2.tgz",
      "integrity": "sha1-TbwEcrFWvlCgsoaFXRvQsMZWCYo=",
      "requires": {
        "lodash._getnative": "3.9.1",
        "lodash.isarguments": "3.1.0",
        "lodash.isarray": "3.0.4"
      }
    },
    "lodash.some": {
      "version": "4.6.0",
      "resolved": "https://npm.bentley.com/npm/npm/lodash.some/-/lodash.some-4.6.0.tgz",
      "integrity": "sha1-G7nzFO9ri63tE7VJFpsqlF62jk0="
    },
    "lodash.sortby": {
      "version": "4.7.0",
      "resolved": "https://registry.npmjs.org/lodash.sortby/-/lodash.sortby-4.7.0.tgz",
      "integrity": "sha1-7dFMgk4sycHgsKG0K7UhBRakJDg="
    },
    "longest": {
      "version": "1.0.1",
      "resolved": "https://npm.bentley.com/npm/npm/longest/-/longest-1.0.1.tgz",
      "integrity": "sha1-MKCy2jj3N3DoKUoNIuZiXtd9AJc="
    },
    "loose-envify": {
      "version": "1.3.1",
      "resolved": "https://npm.bentley.com/npm/npm/loose-envify/-/loose-envify-1.3.1.tgz",
      "integrity": "sha1-0aitM/qc4OcT1l/dCsi3SNR4yEg=",
      "requires": {
        "js-tokens": "3.0.2"
      }
    },
    "loud-rejection": {
      "version": "1.6.0",
      "resolved": "https://npm.bentley.com/npm/npm/loud-rejection/-/loud-rejection-1.6.0.tgz",
      "integrity": "sha1-W0b4AUft7leIcPCG0Eghz5mOVR8=",
      "requires": {
        "currently-unhandled": "0.4.1",
        "signal-exit": "3.0.2"
      }
    },
    "lru-cache": {
      "version": "4.1.2",
      "resolved": "https://npm.bentley.com/npm/npm/lru-cache/-/lru-cache-4.1.2.tgz",
      "integrity": "sha1-RSNLLm4vKzPaElYkxGZJKaAiTD8=",
      "requires": {
        "pseudomap": "1.0.2",
        "yallist": "2.1.2"
      }
    },
    "lru-queue": {
      "version": "0.1.0",
      "resolved": "https://npm.bentley.com/npm/npm/lru-queue/-/lru-queue-0.1.0.tgz",
      "integrity": "sha1-Jzi9nw089PhEkMVzbEhpmsYyzaM=",
      "requires": {
        "es5-ext": "0.10.42"
      }
    },
    "make-error": {
      "version": "1.3.4",
      "resolved": "https://npm.bentley.com/npm/npm/make-error/-/make-error-1.3.4.tgz",
      "integrity": "sha1-GZeO1XX56VRdL/jBPjO10Ypn1TU="
    },
    "map-cache": {
      "version": "0.2.2",
      "resolved": "https://npm.bentley.com/npm/npm/map-cache/-/map-cache-0.2.2.tgz",
      "integrity": "sha1-wyq9C9ZSXZsFFkW7TyasXcmKDb8="
    },
    "map-obj": {
      "version": "1.0.1",
      "resolved": "https://npm.bentley.com/npm/npm/map-obj/-/map-obj-1.0.1.tgz",
      "integrity": "sha1-2TPOuSBdgr3PSIb2dCvcK03qFG0="
    },
    "map-stream": {
      "version": "0.1.0",
      "resolved": "https://npm.bentley.com/npm/npm/map-stream/-/map-stream-0.1.0.tgz",
      "integrity": "sha1-5WqpTEyAVaFkBKBnS3jyFffI4ZQ="
    },
    "map-visit": {
      "version": "1.0.0",
      "resolved": "https://npm.bentley.com/npm/npm/map-visit/-/map-visit-1.0.0.tgz",
      "integrity": "sha1-7Nyo8TFE5mDxtb1B8S80edmN+48=",
      "requires": {
        "object-visit": "1.0.1"
      }
    },
    "marked": {
      "version": "0.3.19",
      "resolved": "https://registry.npmjs.org/marked/-/marked-0.3.19.tgz",
      "integrity": "sha512-ea2eGWOqNxPcXv8dyERdSr/6FmzvWwzjMxpfGB/sbMccXoct+xY+YukPD+QTUZwyvK7BZwcr4m21WBOW41pAkg=="
    },
    "md5": {
      "version": "2.2.1",
      "resolved": "https://npm.bentley.com/npm/npm/md5/-/md5-2.2.1.tgz",
      "integrity": "sha1-U6s41f48iJG6RlMp6iP6wFQBJvk=",
      "requires": {
        "charenc": "0.0.2",
        "crypt": "0.0.2",
        "is-buffer": "1.1.6"
      }
    },
    "md5.js": {
      "version": "1.3.4",
      "resolved": "https://npm.bentley.com/npm/npm/md5.js/-/md5.js-1.3.4.tgz",
      "integrity": "sha1-6b296UogpawYsENA/Fdk1bCdkB0=",
      "requires": {
        "hash-base": "3.0.4",
        "inherits": "2.0.3"
      }
    },
    "media-typer": {
      "version": "0.3.0",
      "resolved": "https://npm.bentley.com/npm/npm/media-typer/-/media-typer-0.3.0.tgz",
      "integrity": "sha1-hxDXrwqmJvj/+hzgAWhUUmMlV0g="
    },
    "mem": {
      "version": "1.1.0",
      "resolved": "https://npm.bentley.com/npm/npm/mem/-/mem-1.1.0.tgz",
      "integrity": "sha1-Xt1StIXKHZAP5kiVUFOZoN+kX3Y=",
      "requires": {
        "mimic-fn": "1.2.0"
      }
    },
    "memoizee": {
      "version": "0.4.12",
      "resolved": "https://npm.bentley.com/npm/npm/memoizee/-/memoizee-0.4.12.tgz",
      "integrity": "sha1-eA6ZohnFDFSb5tD8YXZQgJdcWPs=",
      "requires": {
        "d": "1.0.0",
        "es5-ext": "0.10.42",
        "es6-weak-map": "2.0.2",
        "event-emitter": "0.3.5",
        "is-promise": "2.1.0",
        "lru-queue": "0.1.0",
        "next-tick": "1.0.0",
        "timers-ext": "0.1.5"
      }
    },
    "memory-fs": {
      "version": "0.4.1",
      "resolved": "https://npm.bentley.com/npm/npm/memory-fs/-/memory-fs-0.4.1.tgz",
      "integrity": "sha1-OpoguEYlI+RHz7x+i7gO1me/xVI=",
      "requires": {
        "errno": "0.1.7",
        "readable-stream": "2.3.5"
      }
    },
    "meow": {
      "version": "3.7.0",
      "resolved": "https://npm.bentley.com/npm/npm/meow/-/meow-3.7.0.tgz",
      "integrity": "sha1-cstmi0JSKCkKu/qFaJJYcwioAfs=",
      "requires": {
        "camelcase-keys": "2.1.0",
        "decamelize": "1.2.0",
        "loud-rejection": "1.6.0",
        "map-obj": "1.0.1",
        "minimist": "1.2.0",
        "normalize-package-data": "2.4.0",
        "object-assign": "4.1.1",
        "read-pkg-up": "1.0.1",
        "redent": "1.0.0",
        "trim-newlines": "1.0.0"
      },
      "dependencies": {
        "find-up": {
          "version": "1.1.2",
          "resolved": "https://npm.bentley.com/npm/npm/find-up/-/find-up-1.1.2.tgz",
          "integrity": "sha1-ay6YIrGizgpgq2TWEOzK1TyyTQ8=",
          "requires": {
            "path-exists": "2.1.0",
            "pinkie-promise": "2.0.1"
          }
        },
        "load-json-file": {
          "version": "1.1.0",
          "resolved": "https://npm.bentley.com/npm/npm/load-json-file/-/load-json-file-1.1.0.tgz",
          "integrity": "sha1-lWkFcI1YtLq0wiYbBPWfMcmTdMA=",
          "requires": {
            "graceful-fs": "4.1.11",
            "parse-json": "2.2.0",
            "pify": "2.3.0",
            "pinkie-promise": "2.0.1",
            "strip-bom": "2.0.0"
          }
        },
        "minimist": {
          "version": "1.2.0",
          "resolved": "https://npm.bentley.com/npm/npm/minimist/-/minimist-1.2.0.tgz",
          "integrity": "sha1-o1AIsg9BOD7sH7kU9M1d95omQoQ="
        },
        "path-exists": {
          "version": "2.1.0",
          "resolved": "https://npm.bentley.com/npm/npm/path-exists/-/path-exists-2.1.0.tgz",
          "integrity": "sha1-D+tsZPD8UY2adU3V77YscCJ2H0s=",
          "requires": {
            "pinkie-promise": "2.0.1"
          }
        },
        "path-type": {
          "version": "1.1.0",
          "resolved": "https://npm.bentley.com/npm/npm/path-type/-/path-type-1.1.0.tgz",
          "integrity": "sha1-WcRPfuSR2nBNpBXaWkBwuk+P5EE=",
          "requires": {
            "graceful-fs": "4.1.11",
            "pify": "2.3.0",
            "pinkie-promise": "2.0.1"
          }
        },
        "read-pkg": {
          "version": "1.1.0",
          "resolved": "https://npm.bentley.com/npm/npm/read-pkg/-/read-pkg-1.1.0.tgz",
          "integrity": "sha1-9f+qXs0pyzHAR0vKfXVra7KePyg=",
          "requires": {
            "load-json-file": "1.1.0",
            "normalize-package-data": "2.4.0",
            "path-type": "1.1.0"
          }
        },
        "read-pkg-up": {
          "version": "1.0.1",
          "resolved": "https://npm.bentley.com/npm/npm/read-pkg-up/-/read-pkg-up-1.0.1.tgz",
          "integrity": "sha1-nWPBMnbAZZGNV/ACpX9AobZD+wI=",
          "requires": {
            "find-up": "1.1.2",
            "read-pkg": "1.1.0"
          }
        },
        "strip-bom": {
          "version": "2.0.0",
          "resolved": "https://npm.bentley.com/npm/npm/strip-bom/-/strip-bom-2.0.0.tgz",
          "integrity": "sha1-YhmoVhZSBJHzV4i9vxRHqZx+aw4=",
          "requires": {
            "is-utf8": "0.2.1"
          }
        }
      }
    },
    "merge-descriptors": {
      "version": "1.0.1",
      "resolved": "https://npm.bentley.com/npm/npm/merge-descriptors/-/merge-descriptors-1.0.1.tgz",
      "integrity": "sha1-sAqqVW3YtEVoFQ7J0blT8/kMu2E="
    },
    "merge-json": {
      "version": "0.1.0-b.3",
      "resolved": "https://npm.bentley.com/npm/npm/merge-json/-/merge-json-0.1.0-b.3.tgz",
      "integrity": "sha1-RI4RhCTHdSryrcqD+7BJdYWWpoA="
    },
    "methods": {
      "version": "1.1.2",
      "resolved": "https://npm.bentley.com/npm/npm/methods/-/methods-1.1.2.tgz",
      "integrity": "sha1-VSmk1nZUE07cxSZmVoNbD4Ua/O4="
    },
    "micromatch": {
      "version": "2.3.11",
      "resolved": "https://npm.bentley.com/npm/npm/micromatch/-/micromatch-2.3.11.tgz",
      "integrity": "sha1-hmd8l9FyCzY0MdBNDRUpO9OMFWU=",
      "requires": {
        "arr-diff": "2.0.0",
        "array-unique": "0.2.1",
        "braces": "1.8.5",
        "expand-brackets": "0.1.5",
        "extglob": "0.3.2",
        "filename-regex": "2.0.1",
        "is-extglob": "1.0.0",
        "is-glob": "2.0.1",
        "kind-of": "3.2.2",
        "normalize-path": "2.1.1",
        "object.omit": "2.0.1",
        "parse-glob": "3.0.4",
        "regex-cache": "0.4.4"
      }
    },
    "miller-rabin": {
      "version": "4.0.1",
      "resolved": "https://npm.bentley.com/npm/npm/miller-rabin/-/miller-rabin-4.0.1.tgz",
      "integrity": "sha1-8IA1HIZbDcViqEYpZtqlNUPHik0=",
      "requires": {
        "bn.js": "4.11.8",
        "brorand": "1.1.0"
      }
    },
    "mime": {
      "version": "1.6.0",
      "resolved": "https://npm.bentley.com/npm/npm/mime/-/mime-1.6.0.tgz",
      "integrity": "sha1-Ms2eXGRVO9WNGaVor0Uqz/BJgbE="
    },
    "mime-db": {
      "version": "1.33.0",
      "resolved": "https://npm.bentley.com/npm/npm/mime-db/-/mime-db-1.33.0.tgz",
      "integrity": "sha1-o0kgUKXLm2NFBUHjnZeI0icng9s="
    },
    "mime-types": {
      "version": "2.1.18",
      "resolved": "https://npm.bentley.com/npm/npm/mime-types/-/mime-types-2.1.18.tgz",
      "integrity": "sha1-bzI/YKg9ERRvgx/xH9ZuL+VQO7g=",
      "requires": {
        "mime-db": "1.33.0"
      }
    },
    "mimic-fn": {
      "version": "1.2.0",
      "resolved": "https://npm.bentley.com/npm/npm/mimic-fn/-/mimic-fn-1.2.0.tgz",
      "integrity": "sha1-ggyGo5M0ZA6ZUWkovQP8qIBX0CI="
    },
    "mingo": {
      "version": "1.3.3",
      "resolved": "https://npm.bentley.com/npm/npm/mingo/-/mingo-1.3.3.tgz",
      "integrity": "sha1-aSLE0Ufvx3GgFCWixMj3eER4xUY="
    },
    "minimalistic-assert": {
      "version": "1.0.0",
      "resolved": "https://npm.bentley.com/npm/npm/minimalistic-assert/-/minimalistic-assert-1.0.0.tgz",
      "integrity": "sha1-cCvi3aazf0g2vLP121ZkG2Sh09M="
    },
    "minimalistic-crypto-utils": {
      "version": "1.0.1",
      "resolved": "https://npm.bentley.com/npm/npm/minimalistic-crypto-utils/-/minimalistic-crypto-utils-1.0.1.tgz",
      "integrity": "sha1-9sAMHAsIIkblxNmd+4x8CDsrWCo="
    },
    "minimatch": {
      "version": "3.0.4",
      "resolved": "https://npm.bentley.com/npm/npm/minimatch/-/minimatch-3.0.4.tgz",
      "integrity": "sha1-UWbihkV/AzBgZL5Ul+jbsMPTIIM=",
      "requires": {
        "brace-expansion": "1.1.11"
      }
    },
    "minimist": {
      "version": "0.0.8",
      "resolved": "https://npm.bentley.com/npm/npm/minimist/-/minimist-0.0.8.tgz",
      "integrity": "sha1-hX/Kv8M5fSYluCKCYuhqp6ARsF0="
    },
    "mixin-deep": {
      "version": "1.3.1",
      "resolved": "https://npm.bentley.com/npm/npm/mixin-deep/-/mixin-deep-1.3.1.tgz",
      "integrity": "sha1-pJ5yaNzhoNlpjkUybFYm3zVD0P4=",
      "requires": {
        "for-in": "1.0.2",
        "is-extendable": "1.0.1"
      },
      "dependencies": {
        "is-extendable": {
          "version": "1.0.1",
          "resolved": "https://npm.bentley.com/npm/npm/is-extendable/-/is-extendable-1.0.1.tgz",
          "integrity": "sha1-p0cPnkJnM9gb2B4RVSZOOjUHyrQ=",
          "requires": {
            "is-plain-object": "2.0.4"
          }
        }
      }
    },
    "mkdirp": {
      "version": "0.5.1",
      "resolved": "https://npm.bentley.com/npm/npm/mkdirp/-/mkdirp-0.5.1.tgz",
      "integrity": "sha1-MAV0OOrGz3+MR2fzhkjWaX11yQM=",
      "requires": {
        "minimist": "0.0.8"
      }
    },
    "mocha": {
      "version": "3.5.3",
      "resolved": "https://npm.bentley.com/npm/npm/mocha/-/mocha-3.5.3.tgz",
      "integrity": "sha1-HgSA/jbS2lhY0etqzDhBiybqog0=",
      "requires": {
        "browser-stdout": "1.3.0",
        "commander": "2.9.0",
        "debug": "2.6.8",
        "diff": "3.2.0",
        "escape-string-regexp": "1.0.5",
        "glob": "7.1.1",
        "growl": "1.9.2",
        "he": "1.1.1",
        "json3": "3.3.2",
        "lodash.create": "3.1.1",
        "mkdirp": "0.5.1",
        "supports-color": "3.1.2"
      },
      "dependencies": {
        "commander": {
          "version": "2.9.0",
          "resolved": "https://npm.bentley.com/npm/npm/commander/-/commander-2.9.0.tgz",
          "integrity": "sha1-nJkJQXbhIkDLItbFFGCYQA/g99Q=",
          "requires": {
            "graceful-readlink": "1.0.1"
          }
        },
        "debug": {
          "version": "2.6.8",
          "resolved": "https://npm.bentley.com/npm/npm/debug/-/debug-2.6.8.tgz",
          "integrity": "sha1-5zFTHKLt4n0YgiJCfaF4IdaP9Pw=",
          "requires": {
            "ms": "2.0.0"
          }
        },
        "diff": {
          "version": "3.2.0",
          "resolved": "https://npm.bentley.com/npm/npm/diff/-/diff-3.2.0.tgz",
          "integrity": "sha1-yc45Okt8vQsFinJck98pkCeGj/k="
        },
        "glob": {
          "version": "7.1.1",
          "resolved": "https://npm.bentley.com/npm/npm/glob/-/glob-7.1.1.tgz",
          "integrity": "sha1-gFIR3wT6rxxjo2ADBs31reULLsg=",
          "requires": {
            "fs.realpath": "1.0.0",
            "inflight": "1.0.6",
            "inherits": "2.0.3",
            "minimatch": "3.0.4",
            "once": "1.4.0",
            "path-is-absolute": "1.0.1"
          }
        },
        "has-flag": {
          "version": "1.0.0",
          "resolved": "https://npm.bentley.com/npm/npm/has-flag/-/has-flag-1.0.0.tgz",
          "integrity": "sha1-nZ55MWXOAXoA8AQYxD+UKnsdEfo="
        },
        "supports-color": {
          "version": "3.1.2",
          "resolved": "https://npm.bentley.com/npm/npm/supports-color/-/supports-color-3.1.2.tgz",
          "integrity": "sha1-cqJiiU2dQIuVbKBf83su2KbiotU=",
          "requires": {
            "has-flag": "1.0.0"
          }
        }
      }
    },
    "mocha-junit-reporter": {
      "version": "1.17.0",
      "resolved": "https://npm.bentley.com/npm/npm/mocha-junit-reporter/-/mocha-junit-reporter-1.17.0.tgz",
      "integrity": "sha1-LlFJ7UD8XS48px5C21qx/snG2Fw=",
      "requires": {
        "debug": "2.6.9",
        "md5": "2.2.1",
        "mkdirp": "0.5.1",
        "strip-ansi": "4.0.0",
        "xml": "1.0.1"
      },
      "dependencies": {
        "ansi-regex": {
          "version": "3.0.0",
          "resolved": "https://npm.bentley.com/npm/npm/ansi-regex/-/ansi-regex-3.0.0.tgz",
          "integrity": "sha1-7QMXwyIGT3lGbAKWa922Bas32Zg="
        },
        "strip-ansi": {
          "version": "4.0.0",
          "resolved": "https://npm.bentley.com/npm/npm/strip-ansi/-/strip-ansi-4.0.0.tgz",
          "integrity": "sha1-qEeQIusaw2iocTibY1JixQXuNo8=",
          "requires": {
            "ansi-regex": "3.0.0"
          }
        }
      }
    },
    "ms": {
      "version": "2.0.0",
      "resolved": "https://npm.bentley.com/npm/npm/ms/-/ms-2.0.0.tgz",
      "integrity": "sha1-VgiurfwAvmwpAd9fmGF4jeDVl8g="
    },
    "nanomatch": {
      "version": "1.2.9",
      "resolved": "https://npm.bentley.com/npm/npm/nanomatch/-/nanomatch-1.2.9.tgz",
      "integrity": "sha1-h59xUMstq3pHElkGbBBO7m4Pp8I=",
      "requires": {
        "arr-diff": "4.0.0",
        "array-unique": "0.3.2",
        "define-property": "2.0.2",
        "extend-shallow": "3.0.2",
        "fragment-cache": "0.2.1",
        "is-odd": "2.0.0",
        "is-windows": "1.0.2",
        "kind-of": "6.0.2",
        "object.pick": "1.3.0",
        "regex-not": "1.0.2",
        "snapdragon": "0.8.2",
        "to-regex": "3.0.2"
      },
      "dependencies": {
        "arr-diff": {
          "version": "4.0.0",
          "resolved": "https://npm.bentley.com/npm/npm/arr-diff/-/arr-diff-4.0.0.tgz",
          "integrity": "sha1-1kYQdP6/7HHn4VI1dhoyml3HxSA="
        },
        "array-unique": {
          "version": "0.3.2",
          "resolved": "https://npm.bentley.com/npm/npm/array-unique/-/array-unique-0.3.2.tgz",
          "integrity": "sha1-qJS3XUvE9s1nnvMkSp/Y9Gri1Cg="
        },
        "kind-of": {
          "version": "6.0.2",
          "resolved": "https://npm.bentley.com/npm/npm/kind-of/-/kind-of-6.0.2.tgz",
          "integrity": "sha1-ARRrNqYhjmTljzqNZt5df8b20FE="
        }
      }
    },
    "negotiator": {
      "version": "0.6.1",
      "resolved": "https://npm.bentley.com/npm/npm/negotiator/-/negotiator-0.6.1.tgz",
      "integrity": "sha1-KzJxhOiZIQEXeyhWP7XnECrNDKk="
    },
    "neo-async": {
      "version": "2.5.0",
      "resolved": "https://npm.bentley.com/npm/npm/neo-async/-/neo-async-2.5.0.tgz",
      "integrity": "sha1-drHIIxMMyias+6zMj7rwovozsY8="
    },
    "next-tick": {
      "version": "1.0.0",
      "resolved": "https://npm.bentley.com/npm/npm/next-tick/-/next-tick-1.0.0.tgz",
      "integrity": "sha1-yobR/ogoFpsBICCOPchCS524NCw="
    },
    "node-libs-browser": {
      "version": "2.1.0",
      "resolved": "https://npm.bentley.com/npm/npm/node-libs-browser/-/node-libs-browser-2.1.0.tgz",
      "integrity": "sha1-X5QmPUBPbkR2fXJpAf/wVHjWAN8=",
      "requires": {
        "assert": "1.4.1",
        "browserify-zlib": "0.2.0",
        "buffer": "4.9.1",
        "console-browserify": "1.1.0",
        "constants-browserify": "1.0.0",
        "crypto-browserify": "3.12.0",
        "domain-browser": "1.2.0",
        "events": "1.1.1",
        "https-browserify": "1.0.0",
        "os-browserify": "0.3.0",
        "path-browserify": "0.0.0",
        "process": "0.11.10",
        "punycode": "1.4.1",
        "querystring-es3": "0.2.1",
        "readable-stream": "2.3.5",
        "stream-browserify": "2.0.1",
        "stream-http": "2.8.1",
        "string_decoder": "1.0.3",
        "timers-browserify": "2.0.6",
        "tty-browserify": "0.0.0",
        "url": "0.11.0",
        "util": "0.10.3",
        "vm-browserify": "0.0.4"
      }
    },
    "node-replace": {
      "version": "0.3.3",
      "resolved": "https://npm.bentley.com/npm/npm/node-replace/-/node-replace-0.3.3.tgz",
      "integrity": "sha1-8h8ndVTNJkk1MT9B0oi6tij4UjU=",
      "requires": {
        "colors": "1.2.1",
        "minimatch": "3.0.4",
        "nomnom": "1.8.1"
      }
    },
    "nomnom": {
      "version": "1.8.1",
      "resolved": "https://npm.bentley.com/npm/npm/nomnom/-/nomnom-1.8.1.tgz",
      "integrity": "sha1-IVH3Ikcrp55Qp2/BJbuMjy5Nwqc=",
      "requires": {
        "chalk": "0.4.0",
        "underscore": "1.6.0"
      },
      "dependencies": {
        "ansi-styles": {
          "version": "1.0.0",
          "resolved": "https://npm.bentley.com/npm/npm/ansi-styles/-/ansi-styles-1.0.0.tgz",
          "integrity": "sha1-yxAt8cVvUSPquLZ817mAJ6AnkXg="
        },
        "chalk": {
          "version": "0.4.0",
          "resolved": "https://npm.bentley.com/npm/npm/chalk/-/chalk-0.4.0.tgz",
          "integrity": "sha1-UZmj3c0MHv4jvAjBsCewYXbgxk8=",
          "requires": {
            "ansi-styles": "1.0.0",
            "has-color": "0.1.7",
            "strip-ansi": "0.1.1"
          }
        },
        "strip-ansi": {
          "version": "0.1.1",
          "resolved": "https://npm.bentley.com/npm/npm/strip-ansi/-/strip-ansi-0.1.1.tgz",
          "integrity": "sha1-OeipjQRNFQZgq+SmgIrPcLt7yZE="
        },
        "underscore": {
          "version": "1.6.0",
          "resolved": "https://npm.bentley.com/npm/npm/underscore/-/underscore-1.6.0.tgz",
          "integrity": "sha1-izixDKze9jM3uLJOT/htRa6lKag="
        }
      }
    },
    "normalize-package-data": {
      "version": "2.4.0",
      "resolved": "https://npm.bentley.com/npm/npm/normalize-package-data/-/normalize-package-data-2.4.0.tgz",
      "integrity": "sha1-EvlaMH1YNSB1oEkHuErIvpisAS8=",
      "requires": {
        "hosted-git-info": "2.6.0",
        "is-builtin-module": "1.0.0",
        "semver": "5.5.0",
        "validate-npm-package-license": "3.0.3"
      }
    },
    "normalize-path": {
      "version": "2.1.1",
      "resolved": "https://npm.bentley.com/npm/npm/normalize-path/-/normalize-path-2.1.1.tgz",
      "integrity": "sha1-GrKLVW4Zg2Oowab35vogE3/mrtk=",
      "requires": {
        "remove-trailing-separator": "1.1.0"
      }
    },
    "npm-run-path": {
      "version": "2.0.2",
      "resolved": "https://npm.bentley.com/npm/npm/npm-run-path/-/npm-run-path-2.0.2.tgz",
      "integrity": "sha1-NakjLfo11wZ7TLLd8jV7GHFTbF8=",
      "requires": {
        "path-key": "2.0.1"
      }
    },
    "nugget": {
      "version": "2.0.1",
      "resolved": "https://npm.bentley.com/npm/npm/nugget/-/nugget-2.0.1.tgz",
      "integrity": "sha1-IBCVpIfhrTYIGzQy+jytpPjQcbA=",
      "requires": {
        "debug": "2.6.9",
        "minimist": "1.2.0",
        "pretty-bytes": "1.0.4",
        "progress-stream": "1.2.0",
        "request": "2.83.0",
        "single-line-log": "1.1.2",
        "throttleit": "0.0.2"
      },
      "dependencies": {
        "minimist": {
          "version": "1.2.0",
          "resolved": "https://npm.bentley.com/npm/npm/minimist/-/minimist-1.2.0.tgz",
          "integrity": "sha1-o1AIsg9BOD7sH7kU9M1d95omQoQ="
        }
      }
    },
    "null-loader": {
      "version": "0.1.1",
      "resolved": "https://npm.bentley.com/npm/npm/null-loader/-/null-loader-0.1.1.tgz",
      "integrity": "sha1-F76av80/8OFRL2/Er8sfUDk3j64="
    },
    "number-is-nan": {
      "version": "1.0.1",
      "resolved": "https://npm.bentley.com/npm/npm/number-is-nan/-/number-is-nan-1.0.1.tgz",
      "integrity": "sha1-CXtgK1NCKlIsGvuHkDGDNpQaAR0="
    },
    "nwmatcher": {
      "version": "1.4.4",
      "resolved": "https://registry.npmjs.org/nwmatcher/-/nwmatcher-1.4.4.tgz",
      "integrity": "sha512-3iuY4N5dhgMpCUrOVnuAdGrgxVqV2cJpM+XNccjR2DKOB1RUP0aA+wGXEiNziG/UKboFyGBIoKOaNlJxx8bciQ=="
    },
    "nyc": {
      "version": "11.6.0",
      "resolved": "https://registry.npmjs.org/nyc/-/nyc-11.6.0.tgz",
      "integrity": "sha512-ZaXCh0wmbk2aSBH2B5hZGGvK2s9aM8DIm2rVY+BG3Fx8tUS+bpJSswUVZqOD1YfCmnYRFSqgYJSr7UeeUcW0jg==",
      "requires": {
        "archy": "1.0.0",
        "arrify": "1.0.1",
        "caching-transform": "1.0.1",
        "convert-source-map": "1.5.1",
        "debug-log": "1.0.1",
        "default-require-extensions": "1.0.0",
        "find-cache-dir": "0.1.1",
        "find-up": "2.1.0",
        "foreground-child": "1.5.6",
        "glob": "7.1.2",
        "istanbul-lib-coverage": "1.2.0",
        "istanbul-lib-hook": "1.1.0",
        "istanbul-lib-instrument": "1.10.1",
        "istanbul-lib-report": "1.1.3",
        "istanbul-lib-source-maps": "1.2.3",
        "istanbul-reports": "1.3.0",
        "md5-hex": "1.3.0",
        "merge-source-map": "1.1.0",
        "micromatch": "2.3.11",
        "mkdirp": "0.5.1",
        "resolve-from": "2.0.0",
        "rimraf": "2.6.2",
        "signal-exit": "3.0.2",
        "spawn-wrap": "1.4.2",
        "test-exclude": "4.2.1",
        "yargs": "11.1.0",
        "yargs-parser": "8.1.0"
      },
      "dependencies": {
        "align-text": {
          "version": "0.1.4",
          "bundled": true,
          "requires": {
            "kind-of": "3.2.2",
            "longest": "1.0.1",
            "repeat-string": "1.6.1"
          }
        },
        "amdefine": {
          "version": "1.0.1",
          "bundled": true
        },
        "ansi-regex": {
          "version": "2.1.1",
          "bundled": true
        },
        "ansi-styles": {
          "version": "2.2.1",
          "bundled": true
        },
        "append-transform": {
          "version": "0.4.0",
          "bundled": true,
          "requires": {
            "default-require-extensions": "1.0.0"
          }
        },
        "archy": {
          "version": "1.0.0",
          "bundled": true
        },
        "arr-diff": {
          "version": "2.0.0",
          "bundled": true,
          "requires": {
            "arr-flatten": "1.1.0"
          }
        },
        "arr-flatten": {
          "version": "1.1.0",
          "bundled": true
        },
        "arr-union": {
          "version": "3.1.0",
          "bundled": true
        },
        "array-unique": {
          "version": "0.2.1",
          "bundled": true
        },
        "arrify": {
          "version": "1.0.1",
          "bundled": true
        },
        "assign-symbols": {
          "version": "1.0.0",
          "bundled": true
        },
        "async": {
          "version": "1.5.2",
          "bundled": true
        },
        "atob": {
          "version": "2.0.3",
          "bundled": true
        },
        "babel-code-frame": {
          "version": "6.26.0",
          "bundled": true,
          "requires": {
            "chalk": "1.1.3",
            "esutils": "2.0.2",
            "js-tokens": "3.0.2"
          }
        },
        "babel-generator": {
          "version": "6.26.1",
          "bundled": true,
          "requires": {
            "babel-messages": "6.23.0",
            "babel-runtime": "6.26.0",
            "babel-types": "6.26.0",
            "detect-indent": "4.0.0",
            "jsesc": "1.3.0",
            "lodash": "4.17.5",
            "source-map": "0.5.7",
            "trim-right": "1.0.1"
          }
        },
        "babel-messages": {
          "version": "6.23.0",
          "bundled": true,
          "requires": {
            "babel-runtime": "6.26.0"
          }
        },
        "babel-runtime": {
          "version": "6.26.0",
          "bundled": true,
          "requires": {
            "core-js": "2.5.3",
            "regenerator-runtime": "0.11.1"
          }
        },
        "babel-template": {
          "version": "6.26.0",
          "bundled": true,
          "requires": {
            "babel-runtime": "6.26.0",
            "babel-traverse": "6.26.0",
            "babel-types": "6.26.0",
            "babylon": "6.18.0",
            "lodash": "4.17.5"
          }
        },
        "babel-traverse": {
          "version": "6.26.0",
          "bundled": true,
          "requires": {
            "babel-code-frame": "6.26.0",
            "babel-messages": "6.23.0",
            "babel-runtime": "6.26.0",
            "babel-types": "6.26.0",
            "babylon": "6.18.0",
            "debug": "2.6.9",
            "globals": "9.18.0",
            "invariant": "2.2.3",
            "lodash": "4.17.5"
          }
        },
        "babel-types": {
          "version": "6.26.0",
          "bundled": true,
          "requires": {
            "babel-runtime": "6.26.0",
            "esutils": "2.0.2",
            "lodash": "4.17.5",
            "to-fast-properties": "1.0.3"
          }
        },
        "babylon": {
          "version": "6.18.0",
          "bundled": true
        },
        "balanced-match": {
          "version": "1.0.0",
          "bundled": true
        },
        "base": {
          "version": "0.11.2",
          "bundled": true,
          "requires": {
            "cache-base": "1.0.1",
            "class-utils": "0.3.6",
            "component-emitter": "1.2.1",
            "define-property": "1.0.0",
            "isobject": "3.0.1",
            "mixin-deep": "1.3.1",
            "pascalcase": "0.1.1"
          },
          "dependencies": {
            "define-property": {
              "version": "1.0.0",
              "bundled": true,
              "requires": {
                "is-descriptor": "1.0.2"
              }
            },
            "isobject": {
              "version": "3.0.1",
              "bundled": true
            }
          }
        },
        "brace-expansion": {
          "version": "1.1.11",
          "bundled": true,
          "requires": {
            "balanced-match": "1.0.0",
            "concat-map": "0.0.1"
          }
        },
        "braces": {
          "version": "1.8.5",
          "bundled": true,
          "requires": {
            "expand-range": "1.8.2",
            "preserve": "0.2.0",
            "repeat-element": "1.1.2"
          }
        },
        "builtin-modules": {
          "version": "1.1.1",
          "bundled": true
        },
        "cache-base": {
          "version": "1.0.1",
          "bundled": true,
          "requires": {
            "collection-visit": "1.0.0",
            "component-emitter": "1.2.1",
            "get-value": "2.0.6",
            "has-value": "1.0.0",
            "isobject": "3.0.1",
            "set-value": "2.0.0",
            "to-object-path": "0.3.0",
            "union-value": "1.0.0",
            "unset-value": "1.0.0"
          },
          "dependencies": {
            "isobject": {
              "version": "3.0.1",
              "bundled": true
            }
          }
        },
        "caching-transform": {
          "version": "1.0.1",
          "bundled": true,
          "requires": {
            "md5-hex": "1.3.0",
            "mkdirp": "0.5.1",
            "write-file-atomic": "1.3.4"
          }
        },
        "camelcase": {
          "version": "1.2.1",
          "bundled": true,
          "optional": true
        },
        "center-align": {
          "version": "0.1.3",
          "bundled": true,
          "optional": true,
          "requires": {
            "align-text": "0.1.4",
            "lazy-cache": "1.0.4"
          }
        },
        "chalk": {
          "version": "1.1.3",
          "bundled": true,
          "requires": {
            "ansi-styles": "2.2.1",
            "escape-string-regexp": "1.0.5",
            "has-ansi": "2.0.0",
            "strip-ansi": "3.0.1",
            "supports-color": "2.0.0"
          }
        },
        "class-utils": {
          "version": "0.3.6",
          "bundled": true,
          "requires": {
            "arr-union": "3.1.0",
            "define-property": "0.2.5",
            "isobject": "3.0.1",
            "static-extend": "0.1.2"
          },
          "dependencies": {
            "define-property": {
              "version": "0.2.5",
              "bundled": true,
              "requires": {
                "is-descriptor": "0.1.6"
              }
            },
            "is-accessor-descriptor": {
              "version": "0.1.6",
              "bundled": true,
              "requires": {
                "kind-of": "3.2.2"
              },
              "dependencies": {
                "kind-of": {
                  "version": "3.2.2",
                  "bundled": true,
                  "requires": {
                    "is-buffer": "1.1.6"
                  }
                }
              }
            },
            "is-data-descriptor": {
              "version": "0.1.4",
              "bundled": true,
              "requires": {
                "kind-of": "3.2.2"
              },
              "dependencies": {
                "kind-of": {
                  "version": "3.2.2",
                  "bundled": true,
                  "requires": {
                    "is-buffer": "1.1.6"
                  }
                }
              }
            },
            "is-descriptor": {
              "version": "0.1.6",
              "bundled": true,
              "requires": {
                "is-accessor-descriptor": "0.1.6",
                "is-data-descriptor": "0.1.4",
                "kind-of": "5.1.0"
              }
            },
            "isobject": {
              "version": "3.0.1",
              "bundled": true
            },
            "kind-of": {
              "version": "5.1.0",
              "bundled": true
            }
          }
        },
        "cliui": {
          "version": "2.1.0",
          "bundled": true,
          "optional": true,
          "requires": {
            "center-align": "0.1.3",
            "right-align": "0.1.3",
            "wordwrap": "0.0.2"
          },
          "dependencies": {
            "wordwrap": {
              "version": "0.0.2",
              "bundled": true,
              "optional": true
            }
          }
        },
        "code-point-at": {
          "version": "1.1.0",
          "bundled": true
        },
        "collection-visit": {
          "version": "1.0.0",
          "bundled": true,
          "requires": {
            "map-visit": "1.0.0",
            "object-visit": "1.0.1"
          }
        },
        "commondir": {
          "version": "1.0.1",
          "bundled": true
        },
        "component-emitter": {
          "version": "1.2.1",
          "bundled": true
        },
        "concat-map": {
          "version": "0.0.1",
          "bundled": true
        },
        "convert-source-map": {
          "version": "1.5.1",
          "bundled": true
        },
        "copy-descriptor": {
          "version": "0.1.1",
          "bundled": true
        },
        "core-js": {
          "version": "2.5.3",
          "bundled": true
        },
        "cross-spawn": {
          "version": "4.0.2",
          "bundled": true,
          "requires": {
            "lru-cache": "4.1.2",
            "which": "1.3.0"
          }
        },
        "debug": {
          "version": "2.6.9",
          "bundled": true,
          "requires": {
            "ms": "2.0.0"
          }
        },
        "debug-log": {
          "version": "1.0.1",
          "bundled": true
        },
        "decamelize": {
          "version": "1.2.0",
          "bundled": true
        },
        "decode-uri-component": {
          "version": "0.2.0",
          "bundled": true
        },
        "default-require-extensions": {
          "version": "1.0.0",
          "bundled": true,
          "requires": {
            "strip-bom": "2.0.0"
          }
        },
        "define-property": {
          "version": "2.0.2",
          "bundled": true,
          "requires": {
            "is-descriptor": "1.0.2",
            "isobject": "3.0.1"
          },
          "dependencies": {
            "isobject": {
              "version": "3.0.1",
              "bundled": true
            }
          }
        },
        "detect-indent": {
          "version": "4.0.0",
          "bundled": true,
          "requires": {
            "repeating": "2.0.1"
          }
        },
        "error-ex": {
          "version": "1.3.1",
          "bundled": true,
          "requires": {
            "is-arrayish": "0.2.1"
          }
        },
        "escape-string-regexp": {
          "version": "1.0.5",
          "bundled": true
        },
        "esutils": {
          "version": "2.0.2",
          "bundled": true
        },
        "execa": {
          "version": "0.7.0",
          "bundled": true,
          "requires": {
            "cross-spawn": "5.1.0",
            "get-stream": "3.0.0",
            "is-stream": "1.1.0",
            "npm-run-path": "2.0.2",
            "p-finally": "1.0.0",
            "signal-exit": "3.0.2",
            "strip-eof": "1.0.0"
          },
          "dependencies": {
            "cross-spawn": {
              "version": "5.1.0",
              "bundled": true,
              "requires": {
                "lru-cache": "4.1.2",
                "shebang-command": "1.2.0",
                "which": "1.3.0"
              }
            }
          }
        },
        "expand-brackets": {
          "version": "0.1.5",
          "bundled": true,
          "requires": {
            "is-posix-bracket": "0.1.1"
          }
        },
        "expand-range": {
          "version": "1.8.2",
          "bundled": true,
          "requires": {
            "fill-range": "2.2.3"
          }
        },
        "extend-shallow": {
          "version": "3.0.2",
          "bundled": true,
          "requires": {
            "assign-symbols": "1.0.0",
            "is-extendable": "1.0.1"
          },
          "dependencies": {
            "is-extendable": {
              "version": "1.0.1",
              "bundled": true,
              "requires": {
                "is-plain-object": "2.0.4"
              }
            }
          }
        },
        "extglob": {
          "version": "0.3.2",
          "bundled": true,
          "requires": {
            "is-extglob": "1.0.0"
          }
        },
        "filename-regex": {
          "version": "2.0.1",
          "bundled": true
        },
        "fill-range": {
          "version": "2.2.3",
          "bundled": true,
          "requires": {
            "is-number": "2.1.0",
            "isobject": "2.1.0",
            "randomatic": "1.1.7",
            "repeat-element": "1.1.2",
            "repeat-string": "1.6.1"
          }
        },
        "find-cache-dir": {
          "version": "0.1.1",
          "bundled": true,
          "requires": {
            "commondir": "1.0.1",
            "mkdirp": "0.5.1",
            "pkg-dir": "1.0.0"
          }
        },
        "find-up": {
          "version": "2.1.0",
          "bundled": true,
          "requires": {
            "locate-path": "2.0.0"
          }
        },
        "for-in": {
          "version": "1.0.2",
          "bundled": true
        },
        "for-own": {
          "version": "0.1.5",
          "bundled": true,
          "requires": {
            "for-in": "1.0.2"
          }
        },
        "foreground-child": {
          "version": "1.5.6",
          "bundled": true,
          "requires": {
            "cross-spawn": "4.0.2",
            "signal-exit": "3.0.2"
          }
        },
        "fragment-cache": {
          "version": "0.2.1",
          "bundled": true,
          "requires": {
            "map-cache": "0.2.2"
          }
        },
        "fs.realpath": {
          "version": "1.0.0",
          "bundled": true
        },
        "get-caller-file": {
          "version": "1.0.2",
          "bundled": true
        },
        "get-stream": {
          "version": "3.0.0",
          "bundled": true
        },
        "get-value": {
          "version": "2.0.6",
          "bundled": true
        },
        "glob": {
          "version": "7.1.2",
          "bundled": true,
          "requires": {
            "fs.realpath": "1.0.0",
            "inflight": "1.0.6",
            "inherits": "2.0.3",
            "minimatch": "3.0.4",
            "once": "1.4.0",
            "path-is-absolute": "1.0.1"
          }
        },
        "glob-base": {
          "version": "0.3.0",
          "bundled": true,
          "requires": {
            "glob-parent": "2.0.0",
            "is-glob": "2.0.1"
          }
        },
        "glob-parent": {
          "version": "2.0.0",
          "bundled": true,
          "requires": {
            "is-glob": "2.0.1"
          }
        },
        "globals": {
          "version": "9.18.0",
          "bundled": true
        },
        "graceful-fs": {
          "version": "4.1.11",
          "bundled": true
        },
        "handlebars": {
          "version": "4.0.11",
          "bundled": true,
          "requires": {
            "async": "1.5.2",
            "optimist": "0.6.1",
            "source-map": "0.4.4",
            "uglify-js": "2.8.29"
          },
          "dependencies": {
            "source-map": {
              "version": "0.4.4",
              "bundled": true,
              "requires": {
                "amdefine": "1.0.1"
              }
            }
          }
        },
        "has-ansi": {
          "version": "2.0.0",
          "bundled": true,
          "requires": {
            "ansi-regex": "2.1.1"
          }
        },
        "has-flag": {
          "version": "1.0.0",
          "bundled": true
        },
        "has-value": {
          "version": "1.0.0",
          "bundled": true,
          "requires": {
            "get-value": "2.0.6",
            "has-values": "1.0.0",
            "isobject": "3.0.1"
          },
          "dependencies": {
            "isobject": {
              "version": "3.0.1",
              "bundled": true
            }
          }
        },
        "has-values": {
          "version": "1.0.0",
          "bundled": true,
          "requires": {
            "is-number": "3.0.0",
            "kind-of": "4.0.0"
          },
          "dependencies": {
            "is-number": {
              "version": "3.0.0",
              "bundled": true,
              "requires": {
                "kind-of": "3.2.2"
              },
              "dependencies": {
                "kind-of": {
                  "version": "3.2.2",
                  "bundled": true,
                  "requires": {
                    "is-buffer": "1.1.6"
                  }
                }
              }
            },
            "kind-of": {
              "version": "4.0.0",
              "bundled": true,
              "requires": {
                "is-buffer": "1.1.6"
              }
            }
          }
        },
        "hosted-git-info": {
          "version": "2.6.0",
          "bundled": true
        },
        "imurmurhash": {
          "version": "0.1.4",
          "bundled": true
        },
        "inflight": {
          "version": "1.0.6",
          "bundled": true,
          "requires": {
            "once": "1.4.0",
            "wrappy": "1.0.2"
          }
        },
        "inherits": {
          "version": "2.0.3",
          "bundled": true
        },
        "invariant": {
          "version": "2.2.3",
          "bundled": true,
          "requires": {
            "loose-envify": "1.3.1"
          }
        },
        "invert-kv": {
          "version": "1.0.0",
          "bundled": true
        },
        "is-accessor-descriptor": {
          "version": "1.0.0",
          "bundled": true,
          "requires": {
            "kind-of": "6.0.2"
          },
          "dependencies": {
            "kind-of": {
              "version": "6.0.2",
              "bundled": true
            }
          }
        },
        "is-arrayish": {
          "version": "0.2.1",
          "bundled": true
        },
        "is-buffer": {
          "version": "1.1.6",
          "bundled": true
        },
        "is-builtin-module": {
          "version": "1.0.0",
          "bundled": true,
          "requires": {
            "builtin-modules": "1.1.1"
          }
        },
        "is-data-descriptor": {
          "version": "1.0.0",
          "bundled": true,
          "requires": {
            "kind-of": "6.0.2"
          },
          "dependencies": {
            "kind-of": {
              "version": "6.0.2",
              "bundled": true
            }
          }
        },
        "is-descriptor": {
          "version": "1.0.2",
          "bundled": true,
          "requires": {
            "is-accessor-descriptor": "1.0.0",
            "is-data-descriptor": "1.0.0",
            "kind-of": "6.0.2"
          },
          "dependencies": {
            "kind-of": {
              "version": "6.0.2",
              "bundled": true
            }
          }
        },
        "is-dotfile": {
          "version": "1.0.3",
          "bundled": true
        },
        "is-equal-shallow": {
          "version": "0.1.3",
          "bundled": true,
          "requires": {
            "is-primitive": "2.0.0"
          }
        },
        "is-extendable": {
          "version": "0.1.1",
          "bundled": true
        },
        "is-extglob": {
          "version": "1.0.0",
          "bundled": true
        },
        "is-finite": {
          "version": "1.0.2",
          "bundled": true,
          "requires": {
            "number-is-nan": "1.0.1"
          }
        },
        "is-fullwidth-code-point": {
          "version": "2.0.0",
          "bundled": true
        },
        "is-glob": {
          "version": "2.0.1",
          "bundled": true,
          "requires": {
            "is-extglob": "1.0.0"
          }
        },
        "is-number": {
          "version": "2.1.0",
          "bundled": true,
          "requires": {
            "kind-of": "3.2.2"
          }
        },
        "is-odd": {
          "version": "2.0.0",
          "bundled": true,
          "requires": {
            "is-number": "4.0.0"
          },
          "dependencies": {
            "is-number": {
              "version": "4.0.0",
              "bundled": true
            }
          }
        },
        "is-plain-object": {
          "version": "2.0.4",
          "bundled": true,
          "requires": {
            "isobject": "3.0.1"
          },
          "dependencies": {
            "isobject": {
              "version": "3.0.1",
              "bundled": true
            }
          }
        },
        "is-posix-bracket": {
          "version": "0.1.1",
          "bundled": true
        },
        "is-primitive": {
          "version": "2.0.0",
          "bundled": true
        },
        "is-stream": {
          "version": "1.1.0",
          "bundled": true
        },
        "is-utf8": {
          "version": "0.2.1",
          "bundled": true
        },
        "is-windows": {
          "version": "1.0.2",
          "bundled": true
        },
        "isarray": {
          "version": "1.0.0",
          "bundled": true
        },
        "isexe": {
          "version": "2.0.0",
          "bundled": true
        },
        "isobject": {
          "version": "2.1.0",
          "bundled": true,
          "requires": {
            "isarray": "1.0.0"
          }
        },
        "istanbul-lib-coverage": {
          "version": "1.2.0",
          "bundled": true
        },
        "istanbul-lib-hook": {
          "version": "1.1.0",
          "bundled": true,
          "requires": {
            "append-transform": "0.4.0"
          }
        },
        "istanbul-lib-instrument": {
          "version": "1.10.1",
          "bundled": true,
          "requires": {
            "babel-generator": "6.26.1",
            "babel-template": "6.26.0",
            "babel-traverse": "6.26.0",
            "babel-types": "6.26.0",
            "babylon": "6.18.0",
            "istanbul-lib-coverage": "1.2.0",
            "semver": "5.5.0"
          }
        },
        "istanbul-lib-report": {
          "version": "1.1.3",
          "bundled": true,
          "requires": {
            "istanbul-lib-coverage": "1.2.0",
            "mkdirp": "0.5.1",
            "path-parse": "1.0.5",
            "supports-color": "3.2.3"
          },
          "dependencies": {
            "supports-color": {
              "version": "3.2.3",
              "bundled": true,
              "requires": {
                "has-flag": "1.0.0"
              }
            }
          }
        },
        "istanbul-lib-source-maps": {
          "version": "1.2.3",
          "bundled": true,
          "requires": {
            "debug": "3.1.0",
            "istanbul-lib-coverage": "1.2.0",
            "mkdirp": "0.5.1",
            "rimraf": "2.6.2",
            "source-map": "0.5.7"
          },
          "dependencies": {
            "debug": {
              "version": "3.1.0",
              "bundled": true,
              "requires": {
                "ms": "2.0.0"
              }
            }
          }
        },
        "istanbul-reports": {
          "version": "1.3.0",
          "bundled": true,
          "requires": {
            "handlebars": "4.0.11"
          }
        },
        "js-tokens": {
          "version": "3.0.2",
          "bundled": true
        },
        "jsesc": {
          "version": "1.3.0",
          "bundled": true
        },
        "kind-of": {
          "version": "3.2.2",
          "bundled": true,
          "requires": {
            "is-buffer": "1.1.6"
          }
        },
        "lazy-cache": {
          "version": "1.0.4",
          "bundled": true,
          "optional": true
        },
        "lcid": {
          "version": "1.0.0",
          "bundled": true,
          "requires": {
            "invert-kv": "1.0.0"
          }
        },
        "load-json-file": {
          "version": "1.1.0",
          "bundled": true,
          "requires": {
            "graceful-fs": "4.1.11",
            "parse-json": "2.2.0",
            "pify": "2.3.0",
            "pinkie-promise": "2.0.1",
            "strip-bom": "2.0.0"
          }
        },
        "locate-path": {
          "version": "2.0.0",
          "bundled": true,
          "requires": {
            "p-locate": "2.0.0",
            "path-exists": "3.0.0"
          },
          "dependencies": {
            "path-exists": {
              "version": "3.0.0",
              "bundled": true
            }
          }
        },
        "lodash": {
          "version": "4.17.5",
          "bundled": true
        },
        "longest": {
          "version": "1.0.1",
          "bundled": true
        },
        "loose-envify": {
          "version": "1.3.1",
          "bundled": true,
          "requires": {
            "js-tokens": "3.0.2"
          }
        },
        "lru-cache": {
          "version": "4.1.2",
          "bundled": true,
          "requires": {
            "pseudomap": "1.0.2",
            "yallist": "2.1.2"
          }
        },
        "map-cache": {
          "version": "0.2.2",
          "bundled": true
        },
        "map-visit": {
          "version": "1.0.0",
          "bundled": true,
          "requires": {
            "object-visit": "1.0.1"
          }
        },
        "md5-hex": {
          "version": "1.3.0",
          "bundled": true,
          "requires": {
            "md5-o-matic": "0.1.1"
          }
        },
        "md5-o-matic": {
          "version": "0.1.1",
          "bundled": true
        },
        "mem": {
          "version": "1.1.0",
          "bundled": true,
          "requires": {
            "mimic-fn": "1.2.0"
          }
        },
        "merge-source-map": {
          "version": "1.1.0",
          "bundled": true,
          "requires": {
            "source-map": "0.6.1"
          },
          "dependencies": {
            "source-map": {
              "version": "0.6.1",
              "bundled": true
            }
          }
        },
        "micromatch": {
          "version": "2.3.11",
          "bundled": true,
          "requires": {
            "arr-diff": "2.0.0",
            "array-unique": "0.2.1",
            "braces": "1.8.5",
            "expand-brackets": "0.1.5",
            "extglob": "0.3.2",
            "filename-regex": "2.0.1",
            "is-extglob": "1.0.0",
            "is-glob": "2.0.1",
            "kind-of": "3.2.2",
            "normalize-path": "2.1.1",
            "object.omit": "2.0.1",
            "parse-glob": "3.0.4",
            "regex-cache": "0.4.4"
          }
        },
        "mimic-fn": {
          "version": "1.2.0",
          "bundled": true
        },
        "minimatch": {
          "version": "3.0.4",
          "bundled": true,
          "requires": {
            "brace-expansion": "1.1.11"
          }
        },
        "minimist": {
          "version": "0.0.8",
          "bundled": true
        },
        "mixin-deep": {
          "version": "1.3.1",
          "bundled": true,
          "requires": {
            "for-in": "1.0.2",
            "is-extendable": "1.0.1"
          },
          "dependencies": {
            "is-extendable": {
              "version": "1.0.1",
              "bundled": true,
              "requires": {
                "is-plain-object": "2.0.4"
              }
            }
          }
        },
        "mkdirp": {
          "version": "0.5.1",
          "bundled": true,
          "requires": {
            "minimist": "0.0.8"
          }
        },
        "ms": {
          "version": "2.0.0",
          "bundled": true
        },
        "nanomatch": {
          "version": "1.2.9",
          "bundled": true,
          "requires": {
            "arr-diff": "4.0.0",
            "array-unique": "0.3.2",
            "define-property": "2.0.2",
            "extend-shallow": "3.0.2",
            "fragment-cache": "0.2.1",
            "is-odd": "2.0.0",
            "is-windows": "1.0.2",
            "kind-of": "6.0.2",
            "object.pick": "1.3.0",
            "regex-not": "1.0.2",
            "snapdragon": "0.8.2",
            "to-regex": "3.0.2"
          },
          "dependencies": {
            "arr-diff": {
              "version": "4.0.0",
              "bundled": true
            },
            "array-unique": {
              "version": "0.3.2",
              "bundled": true
            },
            "kind-of": {
              "version": "6.0.2",
              "bundled": true
            }
          }
        },
        "normalize-package-data": {
          "version": "2.4.0",
          "bundled": true,
          "requires": {
            "hosted-git-info": "2.6.0",
            "is-builtin-module": "1.0.0",
            "semver": "5.5.0",
            "validate-npm-package-license": "3.0.3"
          }
        },
        "normalize-path": {
          "version": "2.1.1",
          "bundled": true,
          "requires": {
            "remove-trailing-separator": "1.1.0"
          }
        },
        "npm-run-path": {
          "version": "2.0.2",
          "bundled": true,
          "requires": {
            "path-key": "2.0.1"
          }
        },
        "number-is-nan": {
          "version": "1.0.1",
          "bundled": true
        },
        "object-assign": {
          "version": "4.1.1",
          "bundled": true
        },
        "object-copy": {
          "version": "0.1.0",
          "bundled": true,
          "requires": {
            "copy-descriptor": "0.1.1",
            "define-property": "0.2.5",
            "kind-of": "3.2.2"
          },
          "dependencies": {
            "define-property": {
              "version": "0.2.5",
              "bundled": true,
              "requires": {
                "is-descriptor": "0.1.6"
              }
            },
            "is-accessor-descriptor": {
              "version": "0.1.6",
              "bundled": true,
              "requires": {
                "kind-of": "3.2.2"
              }
            },
            "is-data-descriptor": {
              "version": "0.1.4",
              "bundled": true,
              "requires": {
                "kind-of": "3.2.2"
              }
            },
            "is-descriptor": {
              "version": "0.1.6",
              "bundled": true,
              "requires": {
                "is-accessor-descriptor": "0.1.6",
                "is-data-descriptor": "0.1.4",
                "kind-of": "5.1.0"
              },
              "dependencies": {
                "kind-of": {
                  "version": "5.1.0",
                  "bundled": true
                }
              }
            }
          }
        },
        "object-visit": {
          "version": "1.0.1",
          "bundled": true,
          "requires": {
            "isobject": "3.0.1"
          },
          "dependencies": {
            "isobject": {
              "version": "3.0.1",
              "bundled": true
            }
          }
        },
        "object.omit": {
          "version": "2.0.1",
          "bundled": true,
          "requires": {
            "for-own": "0.1.5",
            "is-extendable": "0.1.1"
          }
        },
        "object.pick": {
          "version": "1.3.0",
          "bundled": true,
          "requires": {
            "isobject": "3.0.1"
          },
          "dependencies": {
            "isobject": {
              "version": "3.0.1",
              "bundled": true
            }
          }
        },
        "once": {
          "version": "1.4.0",
          "bundled": true,
          "requires": {
            "wrappy": "1.0.2"
          }
        },
        "optimist": {
          "version": "0.6.1",
          "bundled": true,
          "requires": {
            "minimist": "0.0.8",
            "wordwrap": "0.0.3"
          }
        },
        "os-homedir": {
          "version": "1.0.2",
          "bundled": true
        },
        "os-locale": {
          "version": "2.1.0",
          "bundled": true,
          "requires": {
            "execa": "0.7.0",
            "lcid": "1.0.0",
            "mem": "1.1.0"
          }
        },
        "p-finally": {
          "version": "1.0.0",
          "bundled": true
        },
        "p-limit": {
          "version": "1.2.0",
          "bundled": true,
          "requires": {
            "p-try": "1.0.0"
          }
        },
        "p-locate": {
          "version": "2.0.0",
          "bundled": true,
          "requires": {
            "p-limit": "1.2.0"
          }
        },
        "p-try": {
          "version": "1.0.0",
          "bundled": true
        },
        "parse-glob": {
          "version": "3.0.4",
          "bundled": true,
          "requires": {
            "glob-base": "0.3.0",
            "is-dotfile": "1.0.3",
            "is-extglob": "1.0.0",
            "is-glob": "2.0.1"
          }
        },
        "parse-json": {
          "version": "2.2.0",
          "bundled": true,
          "requires": {
            "error-ex": "1.3.1"
          }
        },
        "pascalcase": {
          "version": "0.1.1",
          "bundled": true
        },
        "path-exists": {
          "version": "2.1.0",
          "bundled": true,
          "requires": {
            "pinkie-promise": "2.0.1"
          }
        },
        "path-is-absolute": {
          "version": "1.0.1",
          "bundled": true
        },
        "path-key": {
          "version": "2.0.1",
          "bundled": true
        },
        "path-parse": {
          "version": "1.0.5",
          "bundled": true
        },
        "path-type": {
          "version": "1.1.0",
          "bundled": true,
          "requires": {
            "graceful-fs": "4.1.11",
            "pify": "2.3.0",
            "pinkie-promise": "2.0.1"
          }
        },
        "pify": {
          "version": "2.3.0",
          "bundled": true
        },
        "pinkie": {
          "version": "2.0.4",
          "bundled": true
        },
        "pinkie-promise": {
          "version": "2.0.1",
          "bundled": true,
          "requires": {
            "pinkie": "2.0.4"
          }
        },
        "pkg-dir": {
          "version": "1.0.0",
          "bundled": true,
          "requires": {
            "find-up": "1.1.2"
          },
          "dependencies": {
            "find-up": {
              "version": "1.1.2",
              "bundled": true,
              "requires": {
                "path-exists": "2.1.0",
                "pinkie-promise": "2.0.1"
              }
            }
          }
        },
        "posix-character-classes": {
          "version": "0.1.1",
          "bundled": true
        },
        "preserve": {
          "version": "0.2.0",
          "bundled": true
        },
        "pseudomap": {
          "version": "1.0.2",
          "bundled": true
        },
        "randomatic": {
          "version": "1.1.7",
          "bundled": true,
          "requires": {
            "is-number": "3.0.0",
            "kind-of": "4.0.0"
          },
          "dependencies": {
            "is-number": {
              "version": "3.0.0",
              "bundled": true,
              "requires": {
                "kind-of": "3.2.2"
              },
              "dependencies": {
                "kind-of": {
                  "version": "3.2.2",
                  "bundled": true,
                  "requires": {
                    "is-buffer": "1.1.6"
                  }
                }
              }
            },
            "kind-of": {
              "version": "4.0.0",
              "bundled": true,
              "requires": {
                "is-buffer": "1.1.6"
              }
            }
          }
        },
        "read-pkg": {
          "version": "1.1.0",
          "bundled": true,
          "requires": {
            "load-json-file": "1.1.0",
            "normalize-package-data": "2.4.0",
            "path-type": "1.1.0"
          }
        },
        "read-pkg-up": {
          "version": "1.0.1",
          "bundled": true,
          "requires": {
            "find-up": "1.1.2",
            "read-pkg": "1.1.0"
          },
          "dependencies": {
            "find-up": {
              "version": "1.1.2",
              "bundled": true,
              "requires": {
                "path-exists": "2.1.0",
                "pinkie-promise": "2.0.1"
              }
            }
          }
        },
        "regenerator-runtime": {
          "version": "0.11.1",
          "bundled": true
        },
        "regex-cache": {
          "version": "0.4.4",
          "bundled": true,
          "requires": {
            "is-equal-shallow": "0.1.3"
          }
        },
        "regex-not": {
          "version": "1.0.2",
          "bundled": true,
          "requires": {
            "extend-shallow": "3.0.2",
            "safe-regex": "1.1.0"
          }
        },
        "remove-trailing-separator": {
          "version": "1.1.0",
          "bundled": true
        },
        "repeat-element": {
          "version": "1.1.2",
          "bundled": true
        },
        "repeat-string": {
          "version": "1.6.1",
          "bundled": true
        },
        "repeating": {
          "version": "2.0.1",
          "bundled": true,
          "requires": {
            "is-finite": "1.0.2"
          }
        },
        "require-directory": {
          "version": "2.1.1",
          "bundled": true
        },
        "require-main-filename": {
          "version": "1.0.1",
          "bundled": true
        },
        "resolve-from": {
          "version": "2.0.0",
          "bundled": true
        },
        "resolve-url": {
          "version": "0.2.1",
          "bundled": true
        },
        "ret": {
          "version": "0.1.15",
          "bundled": true
        },
        "right-align": {
          "version": "0.1.3",
          "bundled": true,
          "optional": true,
          "requires": {
            "align-text": "0.1.4"
          }
        },
        "rimraf": {
          "version": "2.6.2",
          "bundled": true,
          "requires": {
            "glob": "7.1.2"
          }
        },
        "safe-regex": {
          "version": "1.1.0",
          "bundled": true,
          "requires": {
            "ret": "0.1.15"
          }
        },
        "semver": {
          "version": "5.5.0",
          "bundled": true
        },
        "set-blocking": {
          "version": "2.0.0",
          "bundled": true
        },
        "set-value": {
          "version": "2.0.0",
          "bundled": true,
          "requires": {
            "extend-shallow": "2.0.1",
            "is-extendable": "0.1.1",
            "is-plain-object": "2.0.4",
            "split-string": "3.1.0"
          },
          "dependencies": {
            "extend-shallow": {
              "version": "2.0.1",
              "bundled": true,
              "requires": {
                "is-extendable": "0.1.1"
              }
            }
          }
        },
        "shebang-command": {
          "version": "1.2.0",
          "bundled": true,
          "requires": {
            "shebang-regex": "1.0.0"
          }
        },
        "shebang-regex": {
          "version": "1.0.0",
          "bundled": true
        },
        "signal-exit": {
          "version": "3.0.2",
          "bundled": true
        },
        "slide": {
          "version": "1.1.6",
          "bundled": true
        },
        "snapdragon": {
          "version": "0.8.2",
          "bundled": true,
          "requires": {
            "base": "0.11.2",
            "debug": "2.6.9",
            "define-property": "0.2.5",
            "extend-shallow": "2.0.1",
            "map-cache": "0.2.2",
            "source-map": "0.5.7",
            "source-map-resolve": "0.5.1",
            "use": "3.1.0"
          },
          "dependencies": {
            "define-property": {
              "version": "0.2.5",
              "bundled": true,
              "requires": {
                "is-descriptor": "0.1.6"
              }
            },
            "extend-shallow": {
              "version": "2.0.1",
              "bundled": true,
              "requires": {
                "is-extendable": "0.1.1"
              }
            },
            "is-accessor-descriptor": {
              "version": "0.1.6",
              "bundled": true,
              "requires": {
                "kind-of": "3.2.2"
              },
              "dependencies": {
                "kind-of": {
                  "version": "3.2.2",
                  "bundled": true,
                  "requires": {
                    "is-buffer": "1.1.6"
                  }
                }
              }
            },
            "is-data-descriptor": {
              "version": "0.1.4",
              "bundled": true,
              "requires": {
                "kind-of": "3.2.2"
              },
              "dependencies": {
                "kind-of": {
                  "version": "3.2.2",
                  "bundled": true,
                  "requires": {
                    "is-buffer": "1.1.6"
                  }
                }
              }
            },
            "is-descriptor": {
              "version": "0.1.6",
              "bundled": true,
              "requires": {
                "is-accessor-descriptor": "0.1.6",
                "is-data-descriptor": "0.1.4",
                "kind-of": "5.1.0"
              }
            },
            "kind-of": {
              "version": "5.1.0",
              "bundled": true
            }
          }
        },
        "snapdragon-node": {
          "version": "2.1.1",
          "bundled": true,
          "requires": {
            "define-property": "1.0.0",
            "isobject": "3.0.1",
            "snapdragon-util": "3.0.1"
          },
          "dependencies": {
            "define-property": {
              "version": "1.0.0",
              "bundled": true,
              "requires": {
                "is-descriptor": "1.0.2"
              }
            },
            "isobject": {
              "version": "3.0.1",
              "bundled": true
            }
          }
        },
        "snapdragon-util": {
          "version": "3.0.1",
          "bundled": true,
          "requires": {
            "kind-of": "3.2.2"
          }
        },
        "source-map": {
          "version": "0.5.7",
          "bundled": true
        },
        "source-map-resolve": {
          "version": "0.5.1",
          "bundled": true,
          "requires": {
            "atob": "2.0.3",
            "decode-uri-component": "0.2.0",
            "resolve-url": "0.2.1",
            "source-map-url": "0.4.0",
            "urix": "0.1.0"
          }
        },
        "source-map-url": {
          "version": "0.4.0",
          "bundled": true
        },
        "spawn-wrap": {
          "version": "1.4.2",
          "bundled": true,
          "requires": {
            "foreground-child": "1.5.6",
            "mkdirp": "0.5.1",
            "os-homedir": "1.0.2",
            "rimraf": "2.6.2",
            "signal-exit": "3.0.2",
            "which": "1.3.0"
          }
        },
        "spdx-correct": {
          "version": "3.0.0",
          "bundled": true,
          "requires": {
            "spdx-expression-parse": "3.0.0",
            "spdx-license-ids": "3.0.0"
          }
        },
        "spdx-exceptions": {
          "version": "2.1.0",
          "bundled": true
        },
        "spdx-expression-parse": {
          "version": "3.0.0",
          "bundled": true,
          "requires": {
            "spdx-exceptions": "2.1.0",
            "spdx-license-ids": "3.0.0"
          }
        },
        "spdx-license-ids": {
          "version": "3.0.0",
          "bundled": true
        },
        "split-string": {
          "version": "3.1.0",
          "bundled": true,
          "requires": {
            "extend-shallow": "3.0.2"
          }
        },
        "static-extend": {
          "version": "0.1.2",
          "bundled": true,
          "requires": {
            "define-property": "0.2.5",
            "object-copy": "0.1.0"
          },
          "dependencies": {
            "define-property": {
              "version": "0.2.5",
              "bundled": true,
              "requires": {
                "is-descriptor": "0.1.6"
              }
            },
            "is-accessor-descriptor": {
              "version": "0.1.6",
              "bundled": true,
              "requires": {
                "kind-of": "3.2.2"
              },
              "dependencies": {
                "kind-of": {
                  "version": "3.2.2",
                  "bundled": true,
                  "requires": {
                    "is-buffer": "1.1.6"
                  }
                }
              }
            },
            "is-data-descriptor": {
              "version": "0.1.4",
              "bundled": true,
              "requires": {
                "kind-of": "3.2.2"
              },
              "dependencies": {
                "kind-of": {
                  "version": "3.2.2",
                  "bundled": true,
                  "requires": {
                    "is-buffer": "1.1.6"
                  }
                }
              }
            },
            "is-descriptor": {
              "version": "0.1.6",
              "bundled": true,
              "requires": {
                "is-accessor-descriptor": "0.1.6",
                "is-data-descriptor": "0.1.4",
                "kind-of": "5.1.0"
              }
            },
            "kind-of": {
              "version": "5.1.0",
              "bundled": true
            }
          }
        },
        "string-width": {
          "version": "2.1.1",
          "bundled": true,
          "requires": {
            "is-fullwidth-code-point": "2.0.0",
            "strip-ansi": "4.0.0"
          },
          "dependencies": {
            "ansi-regex": {
              "version": "3.0.0",
              "bundled": true
            },
            "strip-ansi": {
              "version": "4.0.0",
              "bundled": true,
              "requires": {
                "ansi-regex": "3.0.0"
              }
            }
          }
        },
        "strip-ansi": {
          "version": "3.0.1",
          "bundled": true,
          "requires": {
            "ansi-regex": "2.1.1"
          }
        },
        "strip-bom": {
          "version": "2.0.0",
          "bundled": true,
          "requires": {
            "is-utf8": "0.2.1"
          }
        },
        "strip-eof": {
          "version": "1.0.0",
          "bundled": true
        },
        "supports-color": {
          "version": "2.0.0",
          "bundled": true
        },
        "test-exclude": {
          "version": "4.2.1",
          "bundled": true,
          "requires": {
            "arrify": "1.0.1",
            "micromatch": "3.1.9",
            "object-assign": "4.1.1",
            "read-pkg-up": "1.0.1",
            "require-main-filename": "1.0.1"
          },
          "dependencies": {
            "arr-diff": {
              "version": "4.0.0",
              "bundled": true
            },
            "array-unique": {
              "version": "0.3.2",
              "bundled": true
            },
            "braces": {
              "version": "2.3.1",
              "bundled": true,
              "requires": {
                "arr-flatten": "1.1.0",
                "array-unique": "0.3.2",
                "define-property": "1.0.0",
                "extend-shallow": "2.0.1",
                "fill-range": "4.0.0",
                "isobject": "3.0.1",
                "kind-of": "6.0.2",
                "repeat-element": "1.1.2",
                "snapdragon": "0.8.2",
                "snapdragon-node": "2.1.1",
                "split-string": "3.1.0",
                "to-regex": "3.0.2"
              },
              "dependencies": {
                "define-property": {
                  "version": "1.0.0",
                  "bundled": true,
                  "requires": {
                    "is-descriptor": "1.0.2"
                  }
                },
                "extend-shallow": {
                  "version": "2.0.1",
                  "bundled": true,
                  "requires": {
                    "is-extendable": "0.1.1"
                  }
                }
              }
            },
            "expand-brackets": {
              "version": "2.1.4",
              "bundled": true,
              "requires": {
                "debug": "2.6.9",
                "define-property": "0.2.5",
                "extend-shallow": "2.0.1",
                "posix-character-classes": "0.1.1",
                "regex-not": "1.0.2",
                "snapdragon": "0.8.2",
                "to-regex": "3.0.2"
              },
              "dependencies": {
                "define-property": {
                  "version": "0.2.5",
                  "bundled": true,
                  "requires": {
                    "is-descriptor": "0.1.6"
                  }
                },
                "extend-shallow": {
                  "version": "2.0.1",
                  "bundled": true,
                  "requires": {
                    "is-extendable": "0.1.1"
                  }
                },
                "is-descriptor": {
                  "version": "0.1.6",
                  "bundled": true,
                  "requires": {
                    "is-accessor-descriptor": "0.1.6",
                    "is-data-descriptor": "0.1.4",
                    "kind-of": "5.1.0"
                  }
                },
                "kind-of": {
                  "version": "5.1.0",
                  "bundled": true
                }
              }
            },
            "extglob": {
              "version": "2.0.4",
              "bundled": true,
              "requires": {
                "array-unique": "0.3.2",
                "define-property": "1.0.0",
                "expand-brackets": "2.1.4",
                "extend-shallow": "2.0.1",
                "fragment-cache": "0.2.1",
                "regex-not": "1.0.2",
                "snapdragon": "0.8.2",
                "to-regex": "3.0.2"
              },
              "dependencies": {
                "define-property": {
                  "version": "1.0.0",
                  "bundled": true,
                  "requires": {
                    "is-descriptor": "1.0.2"
                  }
                },
                "extend-shallow": {
                  "version": "2.0.1",
                  "bundled": true,
                  "requires": {
                    "is-extendable": "0.1.1"
                  }
                }
              }
            },
            "fill-range": {
              "version": "4.0.0",
              "bundled": true,
              "requires": {
                "extend-shallow": "2.0.1",
                "is-number": "3.0.0",
                "repeat-string": "1.6.1",
                "to-regex-range": "2.1.1"
              },
              "dependencies": {
                "extend-shallow": {
                  "version": "2.0.1",
                  "bundled": true,
                  "requires": {
                    "is-extendable": "0.1.1"
                  }
                }
              }
            },
            "is-accessor-descriptor": {
              "version": "0.1.6",
              "bundled": true,
              "requires": {
                "kind-of": "3.2.2"
              },
              "dependencies": {
                "kind-of": {
                  "version": "3.2.2",
                  "bundled": true,
                  "requires": {
                    "is-buffer": "1.1.6"
                  }
                }
              }
            },
            "is-data-descriptor": {
              "version": "0.1.4",
              "bundled": true,
              "requires": {
                "kind-of": "3.2.2"
              },
              "dependencies": {
                "kind-of": {
                  "version": "3.2.2",
                  "bundled": true,
                  "requires": {
                    "is-buffer": "1.1.6"
                  }
                }
              }
            },
            "is-number": {
              "version": "3.0.0",
              "bundled": true,
              "requires": {
                "kind-of": "3.2.2"
              },
              "dependencies": {
                "kind-of": {
                  "version": "3.2.2",
                  "bundled": true,
                  "requires": {
                    "is-buffer": "1.1.6"
                  }
                }
              }
            },
            "isobject": {
              "version": "3.0.1",
              "bundled": true
            },
            "kind-of": {
              "version": "6.0.2",
              "bundled": true
            },
            "micromatch": {
              "version": "3.1.9",
              "bundled": true,
              "requires": {
                "arr-diff": "4.0.0",
                "array-unique": "0.3.2",
                "braces": "2.3.1",
                "define-property": "2.0.2",
                "extend-shallow": "3.0.2",
                "extglob": "2.0.4",
                "fragment-cache": "0.2.1",
                "kind-of": "6.0.2",
                "nanomatch": "1.2.9",
                "object.pick": "1.3.0",
                "regex-not": "1.0.2",
                "snapdragon": "0.8.2",
                "to-regex": "3.0.2"
              }
            }
          }
        },
        "to-fast-properties": {
          "version": "1.0.3",
          "bundled": true
        },
        "to-object-path": {
          "version": "0.3.0",
          "bundled": true,
          "requires": {
            "kind-of": "3.2.2"
          }
        },
        "to-regex": {
          "version": "3.0.2",
          "bundled": true,
          "requires": {
            "define-property": "2.0.2",
            "extend-shallow": "3.0.2",
            "regex-not": "1.0.2",
            "safe-regex": "1.1.0"
          }
        },
        "to-regex-range": {
          "version": "2.1.1",
          "bundled": true,
          "requires": {
            "is-number": "3.0.0",
            "repeat-string": "1.6.1"
          },
          "dependencies": {
            "is-number": {
              "version": "3.0.0",
              "bundled": true,
              "requires": {
                "kind-of": "3.2.2"
              }
            }
          }
        },
        "trim-right": {
          "version": "1.0.1",
          "bundled": true
        },
        "uglify-js": {
          "version": "2.8.29",
          "bundled": true,
          "optional": true,
          "requires": {
            "source-map": "0.5.7",
            "uglify-to-browserify": "1.0.2",
            "yargs": "3.10.0"
          },
          "dependencies": {
            "yargs": {
              "version": "3.10.0",
              "bundled": true,
              "optional": true,
              "requires": {
                "camelcase": "1.2.1",
                "cliui": "2.1.0",
                "decamelize": "1.2.0",
                "window-size": "0.1.0"
              }
            }
          }
        },
        "uglify-to-browserify": {
          "version": "1.0.2",
          "bundled": true,
          "optional": true
        },
        "union-value": {
          "version": "1.0.0",
          "bundled": true,
          "requires": {
            "arr-union": "3.1.0",
            "get-value": "2.0.6",
            "is-extendable": "0.1.1",
            "set-value": "0.4.3"
          },
          "dependencies": {
            "extend-shallow": {
              "version": "2.0.1",
              "bundled": true,
              "requires": {
                "is-extendable": "0.1.1"
              }
            },
            "set-value": {
              "version": "0.4.3",
              "bundled": true,
              "requires": {
                "extend-shallow": "2.0.1",
                "is-extendable": "0.1.1",
                "is-plain-object": "2.0.4",
                "to-object-path": "0.3.0"
              }
            }
          }
        },
        "unset-value": {
          "version": "1.0.0",
          "bundled": true,
          "requires": {
            "has-value": "0.3.1",
            "isobject": "3.0.1"
          },
          "dependencies": {
            "has-value": {
              "version": "0.3.1",
              "bundled": true,
              "requires": {
                "get-value": "2.0.6",
                "has-values": "0.1.4",
                "isobject": "2.1.0"
              },
              "dependencies": {
                "isobject": {
                  "version": "2.1.0",
                  "bundled": true,
                  "requires": {
                    "isarray": "1.0.0"
                  }
                }
              }
            },
            "has-values": {
              "version": "0.1.4",
              "bundled": true
            },
            "isobject": {
              "version": "3.0.1",
              "bundled": true
            }
          }
        },
        "urix": {
          "version": "0.1.0",
          "bundled": true
        },
        "use": {
          "version": "3.1.0",
          "bundled": true,
          "requires": {
            "kind-of": "6.0.2"
          },
          "dependencies": {
            "kind-of": {
              "version": "6.0.2",
              "bundled": true
            }
          }
        },
        "validate-npm-package-license": {
          "version": "3.0.3",
          "bundled": true,
          "requires": {
            "spdx-correct": "3.0.0",
            "spdx-expression-parse": "3.0.0"
          }
        },
        "which": {
          "version": "1.3.0",
          "bundled": true,
          "requires": {
            "isexe": "2.0.0"
          }
        },
        "which-module": {
          "version": "2.0.0",
          "bundled": true
        },
        "window-size": {
          "version": "0.1.0",
          "bundled": true,
          "optional": true
        },
        "wordwrap": {
          "version": "0.0.3",
          "bundled": true
        },
        "wrap-ansi": {
          "version": "2.1.0",
          "bundled": true,
          "requires": {
            "string-width": "1.0.2",
            "strip-ansi": "3.0.1"
          },
          "dependencies": {
            "is-fullwidth-code-point": {
              "version": "1.0.0",
              "bundled": true,
              "requires": {
                "number-is-nan": "1.0.1"
              }
            },
            "string-width": {
              "version": "1.0.2",
              "bundled": true,
              "requires": {
                "code-point-at": "1.1.0",
                "is-fullwidth-code-point": "1.0.0",
                "strip-ansi": "3.0.1"
              }
            }
          }
        },
        "wrappy": {
          "version": "1.0.2",
          "bundled": true
        },
        "write-file-atomic": {
          "version": "1.3.4",
          "bundled": true,
          "requires": {
            "graceful-fs": "4.1.11",
            "imurmurhash": "0.1.4",
            "slide": "1.1.6"
          }
        },
        "y18n": {
          "version": "3.2.1",
          "bundled": true
        },
        "yallist": {
          "version": "2.1.2",
          "bundled": true
        },
        "yargs": {
          "version": "11.1.0",
          "bundled": true,
          "requires": {
            "cliui": "4.0.0",
            "decamelize": "1.2.0",
            "find-up": "2.1.0",
            "get-caller-file": "1.0.2",
            "os-locale": "2.1.0",
            "require-directory": "2.1.1",
            "require-main-filename": "1.0.1",
            "set-blocking": "2.0.0",
            "string-width": "2.1.1",
            "which-module": "2.0.0",
            "y18n": "3.2.1",
            "yargs-parser": "9.0.2"
          },
          "dependencies": {
            "ansi-regex": {
              "version": "3.0.0",
              "bundled": true
            },
            "camelcase": {
              "version": "4.1.0",
              "bundled": true
            },
            "cliui": {
              "version": "4.0.0",
              "bundled": true,
              "requires": {
                "string-width": "2.1.1",
                "strip-ansi": "4.0.0",
                "wrap-ansi": "2.1.0"
              }
            },
            "strip-ansi": {
              "version": "4.0.0",
              "bundled": true,
              "requires": {
                "ansi-regex": "3.0.0"
              }
            },
            "yargs-parser": {
              "version": "9.0.2",
              "bundled": true,
              "requires": {
                "camelcase": "4.1.0"
              }
            }
          }
        },
        "yargs-parser": {
          "version": "8.1.0",
          "bundled": true,
          "requires": {
            "camelcase": "4.1.0"
          },
          "dependencies": {
            "camelcase": {
              "version": "4.1.0",
              "bundled": true
            }
          }
        }
      }
    },
    "oauth-sign": {
      "version": "0.8.2",
      "resolved": "https://npm.bentley.com/npm/npm/oauth-sign/-/oauth-sign-0.8.2.tgz",
      "integrity": "sha1-Rqarfwrq2N6unsBWV4C31O/rnUM="
    },
    "object-assign": {
      "version": "4.1.1",
      "resolved": "https://npm.bentley.com/npm/npm/object-assign/-/object-assign-4.1.1.tgz",
      "integrity": "sha1-IQmtx5ZYh8/AXLvUQsrIv7s2CGM="
    },
    "object-copy": {
      "version": "0.1.0",
      "resolved": "https://npm.bentley.com/npm/npm/object-copy/-/object-copy-0.1.0.tgz",
      "integrity": "sha1-fn2Fi3gb18mRpBupde04EnVOmYw=",
      "requires": {
        "copy-descriptor": "0.1.1",
        "define-property": "0.2.5",
        "kind-of": "3.2.2"
      },
      "dependencies": {
        "define-property": {
          "version": "0.2.5",
          "resolved": "https://npm.bentley.com/npm/npm/define-property/-/define-property-0.2.5.tgz",
          "integrity": "sha1-w1se+RjsPJkPmlvFe+BKrOxcgRY=",
          "requires": {
            "is-descriptor": "0.1.6"
          }
        },
        "is-accessor-descriptor": {
          "version": "0.1.6",
          "resolved": "https://npm.bentley.com/npm/npm/is-accessor-descriptor/-/is-accessor-descriptor-0.1.6.tgz",
          "integrity": "sha1-qeEss66Nh2cn7u84Q/igiXtcmNY=",
          "requires": {
            "kind-of": "3.2.2"
          }
        },
        "is-data-descriptor": {
          "version": "0.1.4",
          "resolved": "https://npm.bentley.com/npm/npm/is-data-descriptor/-/is-data-descriptor-0.1.4.tgz",
          "integrity": "sha1-C17mSDiOLIYCgueT8YVv7D8wG1Y=",
          "requires": {
            "kind-of": "3.2.2"
          }
        },
        "is-descriptor": {
          "version": "0.1.6",
          "resolved": "https://npm.bentley.com/npm/npm/is-descriptor/-/is-descriptor-0.1.6.tgz",
          "integrity": "sha1-Nm2CQN3kh8pRgjsaufB6EKeCUco=",
          "requires": {
            "is-accessor-descriptor": "0.1.6",
            "is-data-descriptor": "0.1.4",
            "kind-of": "5.1.0"
          },
          "dependencies": {
            "kind-of": {
              "version": "5.1.0",
              "resolved": "https://npm.bentley.com/npm/npm/kind-of/-/kind-of-5.1.0.tgz",
              "integrity": "sha1-cpyR4thXt6QZofmqZWhcTDP1hF0="
            }
          }
        }
      }
    },
    "object-keys": {
      "version": "0.4.0",
      "resolved": "https://npm.bentley.com/npm/npm/object-keys/-/object-keys-0.4.0.tgz",
      "integrity": "sha1-KKaq50KN0sOpLz2V8hM13SBOAzY="
    },
    "object-visit": {
      "version": "1.0.1",
      "resolved": "https://npm.bentley.com/npm/npm/object-visit/-/object-visit-1.0.1.tgz",
      "integrity": "sha1-95xEk68MU3e1n+OdOV5BBC3QRbs=",
      "requires": {
        "isobject": "3.0.1"
      },
      "dependencies": {
        "isobject": {
          "version": "3.0.1",
          "resolved": "https://npm.bentley.com/npm/npm/isobject/-/isobject-3.0.1.tgz",
          "integrity": "sha1-TkMekrEalzFjaqH5yNHMvP2reN8="
        }
      }
    },
    "object.omit": {
      "version": "2.0.1",
      "resolved": "https://npm.bentley.com/npm/npm/object.omit/-/object.omit-2.0.1.tgz",
      "integrity": "sha1-Gpx0SCnznbuFjHbKNXmuKlTr0fo=",
      "requires": {
        "for-own": "0.1.5",
        "is-extendable": "0.1.1"
      }
    },
    "object.pick": {
      "version": "1.3.0",
      "resolved": "https://npm.bentley.com/npm/npm/object.pick/-/object.pick-1.3.0.tgz",
      "integrity": "sha1-h6EKxMFpS9Lhy/U1kaZhQftd10c=",
      "requires": {
        "isobject": "3.0.1"
      },
      "dependencies": {
        "isobject": {
          "version": "3.0.1",
          "resolved": "https://npm.bentley.com/npm/npm/isobject/-/isobject-3.0.1.tgz",
          "integrity": "sha1-TkMekrEalzFjaqH5yNHMvP2reN8="
        }
      }
    },
    "on-finished": {
      "version": "2.3.0",
      "resolved": "https://npm.bentley.com/npm/npm/on-finished/-/on-finished-2.3.0.tgz",
      "integrity": "sha1-IPEzZIGwg811M3mSoWlxqi2QaUc=",
      "requires": {
        "ee-first": "1.1.1"
      }
    },
    "once": {
      "version": "1.4.0",
      "resolved": "https://npm.bentley.com/npm/npm/once/-/once-1.4.0.tgz",
      "integrity": "sha1-WDsap3WWHUsROsF9nFC6753Xa9E=",
      "requires": {
        "wrappy": "1.0.2"
      }
    },
    "optimist": {
      "version": "0.6.1",
      "resolved": "https://npm.bentley.com/npm/npm/optimist/-/optimist-0.6.1.tgz",
      "integrity": "sha1-2j6nRob6IaGaERwybpDrFaAZZoY=",
      "requires": {
        "minimist": "0.0.8",
        "wordwrap": "0.0.3"
      }
    },
    "optionator": {
      "version": "0.8.2",
      "resolved": "https://registry.npmjs.org/optionator/-/optionator-0.8.2.tgz",
      "integrity": "sha1-NkxeQJ0/TWMB1sC0wFu6UBgK62Q=",
      "requires": {
        "deep-is": "0.1.3",
        "fast-levenshtein": "2.0.6",
        "levn": "0.3.0",
        "prelude-ls": "1.1.2",
        "type-check": "0.3.2",
        "wordwrap": "1.0.0"
      },
      "dependencies": {
        "wordwrap": {
          "version": "1.0.0",
          "resolved": "https://registry.npmjs.org/wordwrap/-/wordwrap-1.0.0.tgz",
          "integrity": "sha1-J1hIEIkUVqQXHI0CJkQa3pDLyus="
        }
      }
    },
    "os-browserify": {
      "version": "0.3.0",
      "resolved": "https://npm.bentley.com/npm/npm/os-browserify/-/os-browserify-0.3.0.tgz",
      "integrity": "sha1-hUNzx/XCMVkU/Jv8a9gjj92h7Cc="
    },
    "os-homedir": {
      "version": "1.0.2",
      "resolved": "https://npm.bentley.com/npm/npm/os-homedir/-/os-homedir-1.0.2.tgz",
      "integrity": "sha1-/7xJiDNuDoM94MFox+8VISGqf7M="
    },
    "os-locale": {
      "version": "2.1.0",
      "resolved": "https://npm.bentley.com/npm/npm/os-locale/-/os-locale-2.1.0.tgz",
      "integrity": "sha1-QrwpAKa1uL0XN2yOiCtlr8zyS/I=",
      "requires": {
        "execa": "0.7.0",
        "lcid": "1.0.0",
        "mem": "1.1.0"
      }
    },
    "os-tmpdir": {
      "version": "1.0.2",
      "resolved": "https://npm.bentley.com/npm/npm/os-tmpdir/-/os-tmpdir-1.0.2.tgz",
      "integrity": "sha1-u+Z0BseaqFxc/sdm/lc0VV36EnQ="
    },
    "p-finally": {
      "version": "1.0.0",
      "resolved": "https://npm.bentley.com/npm/npm/p-finally/-/p-finally-1.0.0.tgz",
      "integrity": "sha1-P7z7FbiZpEEjs0ttzBi3JDNqLK4="
    },
    "p-limit": {
      "version": "1.2.0",
      "resolved": "https://npm.bentley.com/npm/npm/p-limit/-/p-limit-1.2.0.tgz",
      "integrity": "sha1-DpK2vty1nwIsE9DxlJ3ILRWQnxw=",
      "requires": {
        "p-try": "1.0.0"
      }
    },
    "p-locate": {
      "version": "2.0.0",
      "resolved": "https://npm.bentley.com/npm/npm/p-locate/-/p-locate-2.0.0.tgz",
      "integrity": "sha1-IKAQOyIqcMj9OcwuWAaA893l7EM=",
      "requires": {
        "p-limit": "1.2.0"
      }
    },
    "p-try": {
      "version": "1.0.0",
      "resolved": "https://npm.bentley.com/npm/npm/p-try/-/p-try-1.0.0.tgz",
      "integrity": "sha1-y8ec26+P1CKOE/Yh8rGiN8GyB7M="
    },
    "pako": {
      "version": "1.0.6",
      "resolved": "https://npm.bentley.com/npm/npm/pako/-/pako-1.0.6.tgz",
      "integrity": "sha1-AQEhG6pwxLykoPY/Igbpe3368lg="
    },
    "parse-asn1": {
      "version": "5.1.0",
      "resolved": "https://npm.bentley.com/npm/npm/parse-asn1/-/parse-asn1-5.1.0.tgz",
      "integrity": "sha1-N8T5t+06tlx0gXtfJICTf7+XxxI=",
      "requires": {
        "asn1.js": "4.10.1",
        "browserify-aes": "1.2.0",
        "create-hash": "1.1.3",
        "evp_bytestokey": "1.0.3",
        "pbkdf2": "3.0.14"
      }
    },
    "parse-glob": {
      "version": "3.0.4",
      "resolved": "https://npm.bentley.com/npm/npm/parse-glob/-/parse-glob-3.0.4.tgz",
      "integrity": "sha1-ssN2z7EfNVE7rdFz7wu246OIORw=",
      "requires": {
        "glob-base": "0.3.0",
        "is-dotfile": "1.0.3",
        "is-extglob": "1.0.0",
        "is-glob": "2.0.1"
      }
    },
    "parse-json": {
      "version": "2.2.0",
      "resolved": "https://npm.bentley.com/npm/npm/parse-json/-/parse-json-2.2.0.tgz",
      "integrity": "sha1-9ID0BDTvgHQfhGkJn43qGPVaTck=",
      "requires": {
        "error-ex": "1.3.1"
      }
    },
    "parse-passwd": {
      "version": "1.0.0",
      "resolved": "https://npm.bentley.com/npm/npm/parse-passwd/-/parse-passwd-1.0.0.tgz",
      "integrity": "sha1-bVuTSkVpk7I9N/QKOC1vFmao5cY="
    },
    "parse5": {
      "version": "4.0.0",
      "resolved": "https://registry.npmjs.org/parse5/-/parse5-4.0.0.tgz",
      "integrity": "sha512-VrZ7eOd3T1Fk4XWNXMgiGBK/z0MG48BWG2uQNU4I72fkQuKUTZpl+u9k+CxEG0twMVzSmXEEz12z5Fnw1jIQFA=="
    },
    "parseurl": {
      "version": "1.3.2",
      "resolved": "https://npm.bentley.com/npm/npm/parseurl/-/parseurl-1.3.2.tgz",
      "integrity": "sha1-/CidTtiZMRlGDBViUyYs3I3mW/M="
    },
    "pascalcase": {
      "version": "0.1.1",
      "resolved": "https://npm.bentley.com/npm/npm/pascalcase/-/pascalcase-0.1.1.tgz",
      "integrity": "sha1-s2PlXoAGym/iF4TS2yK9FdeRfxQ="
    },
    "path-browserify": {
      "version": "0.0.0",
      "resolved": "https://npm.bentley.com/npm/npm/path-browserify/-/path-browserify-0.0.0.tgz",
      "integrity": "sha1-oLhwcpquIUAFt9UDLsLLuw+0RRo="
    },
    "path-dirname": {
      "version": "1.0.2",
      "resolved": "https://npm.bentley.com/npm/npm/path-dirname/-/path-dirname-1.0.2.tgz",
      "integrity": "sha1-zDPSTVJeCZpTiMAzbG4yuRYGCeA="
    },
    "path-exists": {
      "version": "3.0.0",
      "resolved": "https://npm.bentley.com/npm/npm/path-exists/-/path-exists-3.0.0.tgz",
      "integrity": "sha1-zg6+ql94yxiSXqfYENe1mwEP1RU="
    },
    "path-is-absolute": {
      "version": "1.0.1",
      "resolved": "https://npm.bentley.com/npm/npm/path-is-absolute/-/path-is-absolute-1.0.1.tgz",
      "integrity": "sha1-F0uSaHNVNP+8es5r9TpanhtcX18="
    },
    "path-key": {
      "version": "2.0.1",
      "resolved": "https://npm.bentley.com/npm/npm/path-key/-/path-key-2.0.1.tgz",
      "integrity": "sha1-QRyttXTFoUDTpLGRDUDYDMn0C0A="
    },
    "path-parse": {
      "version": "1.0.5",
      "resolved": "https://npm.bentley.com/npm/npm/path-parse/-/path-parse-1.0.5.tgz",
      "integrity": "sha1-PBrfhx6pzWyUMbbqK9dKD/BVxME="
    },
    "path-to-regexp": {
      "version": "0.1.7",
      "resolved": "https://npm.bentley.com/npm/npm/path-to-regexp/-/path-to-regexp-0.1.7.tgz",
      "integrity": "sha1-32BBeABfUi8V60SQ5yR6G/qmf4w="
    },
    "path-type": {
      "version": "2.0.0",
      "resolved": "https://npm.bentley.com/npm/npm/path-type/-/path-type-2.0.0.tgz",
      "integrity": "sha1-8BLMuEFbcJb8LaoQVMPXI4lZTHM=",
      "requires": {
        "pify": "2.3.0"
      }
    },
    "pathval": {
      "version": "1.1.0",
      "resolved": "https://npm.bentley.com/npm/npm/pathval/-/pathval-1.1.0.tgz",
      "integrity": "sha1-uULm1L3mUwBe9rcTYd74cn0GReA="
    },
    "pause-stream": {
      "version": "0.0.11",
      "resolved": "https://npm.bentley.com/npm/npm/pause-stream/-/pause-stream-0.0.11.tgz",
      "integrity": "sha1-/lo0sMvOErWqaitAPuLnO2AvFEU=",
      "requires": {
        "through": "2.3.8"
      }
    },
    "pbkdf2": {
      "version": "3.0.14",
      "resolved": "https://npm.bentley.com/npm/npm/pbkdf2/-/pbkdf2-3.0.14.tgz",
      "integrity": "sha1-o14TxkeZsGzhUyD0WcIw5o5zut4=",
      "requires": {
        "create-hash": "1.1.3",
        "create-hmac": "1.1.6",
        "ripemd160": "2.0.1",
        "safe-buffer": "5.1.1",
        "sha.js": "2.4.11"
      }
    },
    "pend": {
      "version": "1.2.0",
      "resolved": "https://npm.bentley.com/npm/npm/pend/-/pend-1.2.0.tgz",
      "integrity": "sha1-elfrVQpng/kRUzH89GY9XI4AelA="
    },
    "performance-now": {
      "version": "2.1.0",
      "resolved": "https://npm.bentley.com/npm/npm/performance-now/-/performance-now-2.1.0.tgz",
      "integrity": "sha1-Ywn04OX6kT7BxpMHrjZLSzd8nns="
    },
    "pify": {
      "version": "2.3.0",
      "resolved": "https://npm.bentley.com/npm/npm/pify/-/pify-2.3.0.tgz",
      "integrity": "sha1-7RQaasBDqEnqWISY59yosVMw6Qw="
    },
    "pinkie": {
      "version": "2.0.4",
      "resolved": "https://npm.bentley.com/npm/npm/pinkie/-/pinkie-2.0.4.tgz",
      "integrity": "sha1-clVrgM+g1IqXToDnckjoDtT3+HA="
    },
    "pinkie-promise": {
      "version": "2.0.1",
      "resolved": "https://npm.bentley.com/npm/npm/pinkie-promise/-/pinkie-promise-2.0.1.tgz",
      "integrity": "sha1-ITXW36ejWMBprJsXh3YogihFD/o=",
      "requires": {
        "pinkie": "2.0.4"
      }
    },
    "plugin-error": {
      "version": "1.0.1",
      "resolved": "https://npm.bentley.com/npm/npm/plugin-error/-/plugin-error-1.0.1.tgz",
      "integrity": "sha1-dwFr2JGdCsN3/c3QMiMolTyleBw=",
      "requires": {
        "ansi-colors": "1.1.0",
        "arr-diff": "4.0.0",
        "arr-union": "3.1.0",
        "extend-shallow": "3.0.2"
      },
      "dependencies": {
        "arr-diff": {
          "version": "4.0.0",
          "resolved": "https://npm.bentley.com/npm/npm/arr-diff/-/arr-diff-4.0.0.tgz",
          "integrity": "sha1-1kYQdP6/7HHn4VI1dhoyml3HxSA="
        }
      }
    },
    "pn": {
      "version": "1.1.0",
      "resolved": "https://registry.npmjs.org/pn/-/pn-1.1.0.tgz",
      "integrity": "sha512-2qHaIQr2VLRFoxe2nASzsV6ef4yOOH+Fi9FBOVH6cqeSgUnoyySPZkxzLuzd+RYOQTRpROA0ztTMqxROKSb/nA=="
    },
    "posix-character-classes": {
      "version": "0.1.1",
      "resolved": "https://npm.bentley.com/npm/npm/posix-character-classes/-/posix-character-classes-0.1.1.tgz",
      "integrity": "sha1-AerA/jta9xoqbAL+q7jB/vfgDqs="
    },
    "postinstall-build": {
      "version": "5.0.1",
      "resolved": "https://npm.bentley.com/npm/npm/postinstall-build/-/postinstall-build-5.0.1.tgz",
      "integrity": "sha1-uRepB5smF42aJK9aXNjLSpkdEbk="
    },
    "prelude-ls": {
      "version": "1.1.2",
      "resolved": "https://registry.npmjs.org/prelude-ls/-/prelude-ls-1.1.2.tgz",
      "integrity": "sha1-IZMqVJ9eUv/ZqCf1cOBL5iqX2lQ="
    },
    "preserve": {
      "version": "0.2.0",
      "resolved": "https://npm.bentley.com/npm/npm/preserve/-/preserve-0.2.0.tgz",
      "integrity": "sha1-gV7R9uvGWSb4ZbMQwHE7yzMVzks="
    },
    "pretty-bytes": {
      "version": "1.0.4",
      "resolved": "https://npm.bentley.com/npm/npm/pretty-bytes/-/pretty-bytes-1.0.4.tgz",
      "integrity": "sha1-CiLoIQYJrTVUL4yNXSFZr/B1HIQ=",
      "requires": {
        "get-stdin": "4.0.1",
        "meow": "3.7.0"
      }
    },
    "private": {
      "version": "0.1.8",
      "resolved": "https://npm.bentley.com/npm/npm/private/-/private-0.1.8.tgz",
      "integrity": "sha1-I4Hts2ifelPWUxkAYPz4ItLzaP8="
    },
    "process": {
      "version": "0.11.10",
      "resolved": "https://npm.bentley.com/npm/npm/process/-/process-0.11.10.tgz",
      "integrity": "sha1-czIwDoQBYb2j5podHZGn1LwW8YI="
    },
    "process-nextick-args": {
      "version": "2.0.0",
      "resolved": "https://npm.bentley.com/npm/npm/process-nextick-args/-/process-nextick-args-2.0.0.tgz",
      "integrity": "sha1-o31zL0JxtKsa0HDTVQjoKQeI/6o="
    },
    "progress": {
      "version": "2.0.0",
      "resolved": "https://npm.bentley.com/npm/npm/progress/-/progress-2.0.0.tgz",
      "integrity": "sha1-ihvjZr+Pwj2yvSPxDG/pILQ4nR8="
    },
    "progress-stream": {
      "version": "1.2.0",
      "resolved": "https://npm.bentley.com/npm/npm/progress-stream/-/progress-stream-1.2.0.tgz",
      "integrity": "sha1-LNPP6jO6OonJwSHsM0er6asSX3c=",
      "requires": {
        "speedometer": "0.1.4",
        "through2": "0.2.3"
      }
    },
    "proxy-addr": {
      "version": "2.0.3",
      "resolved": "https://npm.bentley.com/npm/npm/proxy-addr/-/proxy-addr-2.0.3.tgz",
      "integrity": "sha1-NV8mJQWmIWRrMTCnKOtkfiIFU0E=",
      "requires": {
        "forwarded": "0.1.2",
        "ipaddr.js": "1.6.0"
      }
    },
    "prr": {
      "version": "1.0.1",
      "resolved": "https://npm.bentley.com/npm/npm/prr/-/prr-1.0.1.tgz",
      "integrity": "sha1-0/wRS6BplaRexok/SEzrHXj19HY="
    },
    "pseudomap": {
      "version": "1.0.2",
      "resolved": "https://npm.bentley.com/npm/npm/pseudomap/-/pseudomap-1.0.2.tgz",
      "integrity": "sha1-8FKijacOYYkX7wqKw0wa5aaChrM="
    },
    "public-encrypt": {
      "version": "4.0.0",
      "resolved": "https://npm.bentley.com/npm/npm/public-encrypt/-/public-encrypt-4.0.0.tgz",
      "integrity": "sha1-OfaZ86RlYN1eusvKaTyvfGXBjMY=",
      "requires": {
        "bn.js": "4.11.8",
        "browserify-rsa": "4.0.1",
        "create-hash": "1.1.3",
        "parse-asn1": "5.1.0",
        "randombytes": "2.0.6"
      }
    },
    "punycode": {
      "version": "1.4.1",
      "resolved": "https://npm.bentley.com/npm/npm/punycode/-/punycode-1.4.1.tgz",
      "integrity": "sha1-wNWmOycYgArY4esPpSachN1BhF4="
    },
    "qs": {
      "version": "6.5.1",
      "resolved": "https://npm.bentley.com/npm/npm/qs/-/qs-6.5.1.tgz",
      "integrity": "sha1-NJzfbu+J7EXBLX1es/wMhwNDptg="
    },
    "querystring": {
      "version": "0.2.0",
      "resolved": "https://npm.bentley.com/npm/npm/querystring/-/querystring-0.2.0.tgz",
      "integrity": "sha1-sgmEkgO7Jd+CDadW50cAWHhSFiA="
    },
    "querystring-es3": {
      "version": "0.2.1",
      "resolved": "https://npm.bentley.com/npm/npm/querystring-es3/-/querystring-es3-0.2.1.tgz",
      "integrity": "sha1-nsYfeQSYdXB9aUFFlv2Qek1xHnM="
    },
    "randomatic": {
      "version": "1.1.7",
      "resolved": "https://npm.bentley.com/npm/npm/randomatic/-/randomatic-1.1.7.tgz",
      "integrity": "sha1-x6vpzIuHwLqodrGf3oP9RkeX44w=",
      "requires": {
        "is-number": "3.0.0",
        "kind-of": "4.0.0"
      },
      "dependencies": {
        "is-number": {
          "version": "3.0.0",
          "resolved": "https://npm.bentley.com/npm/npm/is-number/-/is-number-3.0.0.tgz",
          "integrity": "sha1-JP1iAaR4LPUFYcgQJ2r8fRLXEZU=",
          "requires": {
            "kind-of": "3.2.2"
          },
          "dependencies": {
            "kind-of": {
              "version": "3.2.2",
              "resolved": "https://npm.bentley.com/npm/npm/kind-of/-/kind-of-3.2.2.tgz",
              "integrity": "sha1-MeohpzS6ubuw8yRm2JOupR5KPGQ=",
              "requires": {
                "is-buffer": "1.1.6"
              }
            }
          }
        },
        "kind-of": {
          "version": "4.0.0",
          "resolved": "https://npm.bentley.com/npm/npm/kind-of/-/kind-of-4.0.0.tgz",
          "integrity": "sha1-IIE989cSkosgc3hpGkUGb65y3Vc=",
          "requires": {
            "is-buffer": "1.1.6"
          }
        }
      }
    },
    "randombytes": {
      "version": "2.0.6",
      "resolved": "https://npm.bentley.com/npm/npm/randombytes/-/randombytes-2.0.6.tgz",
      "integrity": "sha1-0wLFIpSFiISKjTAMkytEwkIx2oA=",
      "requires": {
        "safe-buffer": "5.1.1"
      }
    },
    "randomfill": {
      "version": "1.0.4",
      "resolved": "https://npm.bentley.com/npm/npm/randomfill/-/randomfill-1.0.4.tgz",
      "integrity": "sha1-ySGW/IarQr6YPxvzF3giSTHWFFg=",
      "requires": {
        "randombytes": "2.0.6",
        "safe-buffer": "5.1.1"
      }
    },
    "range-parser": {
      "version": "1.2.0",
      "resolved": "https://npm.bentley.com/npm/npm/range-parser/-/range-parser-1.2.0.tgz",
      "integrity": "sha1-9JvmtIeJTdxA3MlKMi9hEJLgDV4="
    },
    "raw-body": {
      "version": "2.3.2",
      "resolved": "https://npm.bentley.com/npm/npm/raw-body/-/raw-body-2.3.2.tgz",
      "integrity": "sha1-vNYMd9Prk83gBQKVw/N5OJvIj4k=",
      "requires": {
        "bytes": "3.0.0",
        "http-errors": "1.6.2",
        "iconv-lite": "0.4.19",
        "unpipe": "1.0.0"
      },
      "dependencies": {
        "depd": {
          "version": "1.1.1",
          "resolved": "https://registry.npmjs.org/depd/-/depd-1.1.1.tgz",
          "integrity": "sha1-V4O04cRZ8G+lyif5kfPQbnoxA1k="
        },
        "http-errors": {
          "version": "1.6.2",
          "resolved": "https://registry.npmjs.org/http-errors/-/http-errors-1.6.2.tgz",
          "integrity": "sha1-CgAsyFcHGSp+eUbO7cERVfYOxzY=",
          "requires": {
            "depd": "1.1.1",
            "inherits": "2.0.3",
            "setprototypeof": "1.0.3",
            "statuses": "1.5.0"
          }
        },
        "setprototypeof": {
          "version": "1.0.3",
          "resolved": "https://registry.npmjs.org/setprototypeof/-/setprototypeof-1.0.3.tgz",
          "integrity": "sha1-ZlZ+NwQ+608E2RvWWMDL77VbjgQ="
        }
      }
    },
    "rc": {
      "version": "1.2.6",
      "resolved": "https://registry.npmjs.org/rc/-/rc-1.2.6.tgz",
      "integrity": "sha1-6xiYnG1PTxYsOZ953dKfODVWgJI=",
      "requires": {
        "deep-extend": "0.4.2",
        "ini": "1.3.5",
        "minimist": "1.2.0",
        "strip-json-comments": "2.0.1"
      },
      "dependencies": {
        "minimist": {
          "version": "1.2.0",
          "resolved": "https://npm.bentley.com/npm/npm/minimist/-/minimist-1.2.0.tgz",
          "integrity": "sha1-o1AIsg9BOD7sH7kU9M1d95omQoQ="
        }
      }
    },
    "read-pkg": {
      "version": "2.0.0",
      "resolved": "https://npm.bentley.com/npm/npm/read-pkg/-/read-pkg-2.0.0.tgz",
      "integrity": "sha1-jvHAYjxqbbDcZxPEv6xGMysjaPg=",
      "requires": {
        "load-json-file": "2.0.0",
        "normalize-package-data": "2.4.0",
        "path-type": "2.0.0"
      }
    },
    "read-pkg-up": {
      "version": "2.0.0",
      "resolved": "https://npm.bentley.com/npm/npm/read-pkg-up/-/read-pkg-up-2.0.0.tgz",
      "integrity": "sha1-a3KoBImE4MQeeVEP1en6mbO1Sb4=",
      "requires": {
        "find-up": "2.1.0",
        "read-pkg": "2.0.0"
      }
    },
    "readable-stream": {
      "version": "2.3.5",
      "resolved": "https://npm.bentley.com/npm/npm/readable-stream/-/readable-stream-2.3.5.tgz",
      "integrity": "sha1-tPhQA6k4y7bsvOKhJPsQEr0ag40=",
      "requires": {
        "core-util-is": "1.0.2",
        "inherits": "2.0.3",
        "isarray": "1.0.0",
        "process-nextick-args": "2.0.0",
        "safe-buffer": "5.1.1",
        "string_decoder": "1.0.3",
        "util-deprecate": "1.0.2"
      }
    },
    "readdirp": {
      "version": "2.1.0",
      "resolved": "https://npm.bentley.com/npm/npm/readdirp/-/readdirp-2.1.0.tgz",
      "integrity": "sha1-TtCtBg3zBzMAxIRANz9y0cxkLXg=",
      "requires": {
        "graceful-fs": "4.1.11",
        "minimatch": "3.0.4",
        "readable-stream": "2.3.5",
        "set-immediate-shim": "1.0.1"
      }
    },
    "rechoir": {
      "version": "0.6.2",
      "resolved": "https://npm.bentley.com/npm/npm/rechoir/-/rechoir-0.6.2.tgz",
      "integrity": "sha1-hSBLVNuoLVdC4oyWdW70OvUOM4Q=",
      "requires": {
        "resolve": "1.6.0"
      }
    },
    "redent": {
      "version": "1.0.0",
      "resolved": "https://npm.bentley.com/npm/npm/redent/-/redent-1.0.0.tgz",
      "integrity": "sha1-z5Fqsf1fHxbfsggi3W7H9zDCr94=",
      "requires": {
        "indent-string": "2.1.0",
        "strip-indent": "1.0.1"
      }
    },
    "regenerate": {
      "version": "1.3.3",
      "resolved": "https://npm.bentley.com/npm/npm/regenerate/-/regenerate-1.3.3.tgz",
      "integrity": "sha1-DDNtOYBVPXVcObWGrjsgqknIK38="
    },
    "regenerator-runtime": {
      "version": "0.11.1",
      "resolved": "https://npm.bentley.com/npm/npm/regenerator-runtime/-/regenerator-runtime-0.11.1.tgz",
      "integrity": "sha1-vgWtf5v30i4Fb5cmzuUBf78Z4uk="
    },
    "regenerator-transform": {
      "version": "0.10.1",
      "resolved": "https://npm.bentley.com/npm/npm/regenerator-transform/-/regenerator-transform-0.10.1.tgz",
      "integrity": "sha1-HkmWg3Ix2ot/PPQRTXG1aRoGgN0=",
      "requires": {
        "babel-runtime": "6.26.0",
        "babel-types": "6.26.0",
        "private": "0.1.8"
      }
    },
    "regex-cache": {
      "version": "0.4.4",
      "resolved": "https://npm.bentley.com/npm/npm/regex-cache/-/regex-cache-0.4.4.tgz",
      "integrity": "sha1-db3FiioUls7EihKDW8VMjVYjNt0=",
      "requires": {
        "is-equal-shallow": "0.1.3"
      }
    },
    "regex-not": {
      "version": "1.0.2",
      "resolved": "https://npm.bentley.com/npm/npm/regex-not/-/regex-not-1.0.2.tgz",
      "integrity": "sha1-H07OJ+ALC2XgJHpoEOaoXYOldSw=",
      "requires": {
        "extend-shallow": "3.0.2",
        "safe-regex": "1.1.0"
      }
    },
    "regexpu-core": {
      "version": "2.0.0",
      "resolved": "https://npm.bentley.com/npm/npm/regexpu-core/-/regexpu-core-2.0.0.tgz",
      "integrity": "sha1-SdA4g3uNz4v6W5pCE5k45uoq4kA=",
      "requires": {
        "regenerate": "1.3.3",
        "regjsgen": "0.2.0",
        "regjsparser": "0.1.5"
      }
    },
    "regjsgen": {
      "version": "0.2.0",
      "resolved": "https://npm.bentley.com/npm/npm/regjsgen/-/regjsgen-0.2.0.tgz",
      "integrity": "sha1-bAFq3qxVT3WCP+N6wFuS1aTtsfc="
    },
    "regjsparser": {
      "version": "0.1.5",
      "resolved": "https://npm.bentley.com/npm/npm/regjsparser/-/regjsparser-0.1.5.tgz",
      "integrity": "sha1-fuj4Tcb6eS0/0K4ijSS9lJ6tIFw=",
      "requires": {
        "jsesc": "0.5.0"
      },
      "dependencies": {
        "jsesc": {
          "version": "0.5.0",
          "resolved": "https://npm.bentley.com/npm/npm/jsesc/-/jsesc-0.5.0.tgz",
          "integrity": "sha1-597mbjXW/Bb3EP6R1c9p9w8IkR0="
        }
      }
    },
    "remove-trailing-separator": {
      "version": "1.1.0",
      "resolved": "https://npm.bentley.com/npm/npm/remove-trailing-separator/-/remove-trailing-separator-1.1.0.tgz",
      "integrity": "sha1-wkvOKig62tW8P1jg1IJJuSN52O8="
    },
    "repeat-element": {
      "version": "1.1.2",
      "resolved": "https://npm.bentley.com/npm/npm/repeat-element/-/repeat-element-1.1.2.tgz",
      "integrity": "sha1-7wiaF40Ug7quTZPrmLT55OEdmQo="
    },
    "repeat-string": {
      "version": "1.6.1",
      "resolved": "https://npm.bentley.com/npm/npm/repeat-string/-/repeat-string-1.6.1.tgz",
      "integrity": "sha1-jcrkcOHIirwtYA//Sndihtp15jc="
    },
    "repeating": {
      "version": "2.0.1",
      "resolved": "https://npm.bentley.com/npm/npm/repeating/-/repeating-2.0.1.tgz",
      "integrity": "sha1-UhTFOpJtNVJwdSf7q0FdvAjQbdo=",
      "requires": {
        "is-finite": "1.0.2"
      }
    },
    "replace-ext": {
      "version": "1.0.0",
      "resolved": "https://npm.bentley.com/npm/npm/replace-ext/-/replace-ext-1.0.0.tgz",
      "integrity": "sha1-3mMSg3P8v3w8z6TeWkgMRaZ5WOs="
    },
    "request": {
      "version": "2.83.0",
      "resolved": "https://npm.bentley.com/npm/npm/request/-/request-2.83.0.tgz",
      "integrity": "sha1-ygtl2gLtYpNYh4COb1EDgQNOM1Y=",
      "requires": {
        "aws-sign2": "0.7.0",
        "aws4": "1.6.0",
        "caseless": "0.12.0",
        "combined-stream": "1.0.6",
        "extend": "3.0.1",
        "forever-agent": "0.6.1",
        "form-data": "2.3.2",
        "har-validator": "5.0.3",
        "hawk": "6.0.2",
        "http-signature": "1.2.0",
        "is-typedarray": "1.0.0",
        "isstream": "0.1.2",
        "json-stringify-safe": "5.0.1",
        "mime-types": "2.1.18",
        "oauth-sign": "0.8.2",
        "performance-now": "2.1.0",
        "qs": "6.5.1",
        "safe-buffer": "5.1.1",
        "stringstream": "0.0.5",
        "tough-cookie": "2.3.4",
        "tunnel-agent": "0.6.0",
        "uuid": "3.2.1"
      },
      "dependencies": {
        "extend": {
          "version": "3.0.1",
          "resolved": "https://npm.bentley.com/npm/npm/extend/-/extend-3.0.1.tgz",
          "integrity": "sha1-p1Xqe8Gt/MWjHOfnYtuq3F5jZEQ="
        }
      }
    },
    "request-promise-core": {
      "version": "1.1.1",
      "resolved": "https://registry.npmjs.org/request-promise-core/-/request-promise-core-1.1.1.tgz",
      "integrity": "sha1-Pu4AssWqgyOc+wTFcA2jb4HNCLY=",
      "requires": {
        "lodash": "4.17.5"
      }
    },
    "request-promise-native": {
      "version": "1.0.5",
      "resolved": "https://registry.npmjs.org/request-promise-native/-/request-promise-native-1.0.5.tgz",
      "integrity": "sha1-UoF3D2jgyXGeUWP9P6tIIhX0/aU=",
      "requires": {
        "request-promise-core": "1.1.1",
        "stealthy-require": "1.1.1",
        "tough-cookie": "2.3.4"
      }
    },
    "require-directory": {
      "version": "2.1.1",
      "resolved": "https://npm.bentley.com/npm/npm/require-directory/-/require-directory-2.1.1.tgz",
      "integrity": "sha1-jGStX9MNqxyXbiNE/+f3kqam30I="
    },
    "require-main-filename": {
      "version": "1.0.1",
      "resolved": "https://npm.bentley.com/npm/npm/require-main-filename/-/require-main-filename-1.0.1.tgz",
      "integrity": "sha1-l/cXtp1IeE9fUmpsWqj/3aBVpNE="
    },
    "resolve": {
      "version": "1.6.0",
      "resolved": "https://registry.npmjs.org/resolve/-/resolve-1.6.0.tgz",
      "integrity": "sha512-mw7JQNu5ExIkcw4LPih0owX/TZXjD/ZUF/ZQ/pDnkw3ZKhDcZZw5klmBlj6gVMwjQ3Pz5Jgu7F3d0jcDVuEWdw==",
      "requires": {
        "path-parse": "1.0.5"
      }
    },
    "resolve-url": {
      "version": "0.2.1",
      "resolved": "https://npm.bentley.com/npm/npm/resolve-url/-/resolve-url-0.2.1.tgz",
      "integrity": "sha1-LGN/53yJOv0qZj/iGqkIAGjiBSo="
    },
    "ret": {
      "version": "0.1.15",
      "resolved": "https://npm.bentley.com/npm/npm/ret/-/ret-0.1.15.tgz",
      "integrity": "sha1-uKSCXVvbH8P29Twrwz+BOIaBx7w="
    },
    "right-align": {
      "version": "0.1.3",
      "resolved": "https://npm.bentley.com/npm/npm/right-align/-/right-align-0.1.3.tgz",
      "integrity": "sha1-YTObci/mo1FWiSENJOFMlhSGE+8=",
      "requires": {
        "align-text": "0.1.4"
      }
    },
    "rimraf": {
      "version": "2.6.2",
      "resolved": "https://npm.bentley.com/npm/npm/rimraf/-/rimraf-2.6.2.tgz",
      "integrity": "sha1-LtgVDSShbqhlHm1u8PR8QVjOejY=",
      "requires": {
        "glob": "7.1.2"
      }
    },
    "ripemd160": {
      "version": "2.0.1",
      "resolved": "https://npm.bentley.com/npm/npm/ripemd160/-/ripemd160-2.0.1.tgz",
      "integrity": "sha1-D0WEKVxTo2KK9+bXmsohzlfRxuc=",
      "requires": {
        "hash-base": "2.0.2",
        "inherits": "2.0.3"
      },
      "dependencies": {
        "hash-base": {
          "version": "2.0.2",
          "resolved": "https://npm.bentley.com/npm/npm/hash-base/-/hash-base-2.0.2.tgz",
          "integrity": "sha1-ZuodhW206KVHDK32/OI65SRO8uE=",
          "requires": {
            "inherits": "2.0.3"
          }
        }
      }
    },
    "rx": {
      "version": "2.3.24",
      "resolved": "https://npm.bentley.com/npm/npm/rx/-/rx-2.3.24.tgz",
      "integrity": "sha1-FPlQpCF9fjXapxu8vljv9o6ksrc="
    },
    "safe-buffer": {
      "version": "5.1.1",
      "resolved": "https://npm.bentley.com/npm/npm/safe-buffer/-/safe-buffer-5.1.1.tgz",
      "integrity": "sha1-iTMSr2myEj3vcfV4iQAWce6yyFM="
    },
    "safe-regex": {
      "version": "1.1.0",
      "resolved": "https://npm.bentley.com/npm/npm/safe-regex/-/safe-regex-1.1.0.tgz",
      "integrity": "sha1-QKNmnzsHfR6UPURinhV91IAjvy4=",
      "requires": {
        "ret": "0.1.15"
      }
    },
    "save": {
      "version": "2.3.2",
      "resolved": "https://npm.bentley.com/npm/npm/save/-/save-2.3.2.tgz",
      "integrity": "sha1-hZJnS1VlzE4SvG3dnLCfgo4+z30=",
      "requires": {
        "async": "2.6.0",
        "event-stream": "3.3.4",
        "lodash.assign": "4.2.0",
        "mingo": "1.3.3"
      },
      "dependencies": {
        "async": {
          "version": "2.6.0",
          "resolved": "https://npm.bentley.com/npm/npm/async/-/async-2.6.0.tgz",
          "integrity": "sha1-YaKau2/MAm/qd+VtHG7FOnlZUfQ=",
          "requires": {
            "lodash": "4.17.5"
          }
        }
      }
    },
    "sax": {
      "version": "0.5.8",
      "resolved": "https://npm.bentley.com/npm/npm/sax/-/sax-0.5.8.tgz",
      "integrity": "sha1-1HLbIo6zMcJQaw6MFVJK25OdEsE="
    },
    "semver": {
      "version": "5.5.0",
      "resolved": "https://npm.bentley.com/npm/npm/semver/-/semver-5.5.0.tgz",
      "integrity": "sha1-3Eu8emyp2Rbe5dQ1FvAJK1j3uKs="
    },
    "send": {
      "version": "0.16.2",
      "resolved": "https://npm.bentley.com/npm/npm/send/-/send-0.16.2.tgz",
      "integrity": "sha1-bsyh4PjBVtFBWXVZhI32RzCmu8E=",
      "requires": {
        "debug": "2.6.9",
        "depd": "1.1.2",
        "destroy": "1.0.4",
        "encodeurl": "1.0.2",
        "escape-html": "1.0.3",
        "etag": "1.8.1",
        "fresh": "0.5.2",
        "http-errors": "1.6.3",
        "mime": "1.4.1",
        "ms": "2.0.0",
        "on-finished": "2.3.0",
        "range-parser": "1.2.0",
        "statuses": "1.4.0"
      },
      "dependencies": {
        "mime": {
          "version": "1.4.1",
          "resolved": "https://registry.npmjs.org/mime/-/mime-1.4.1.tgz",
          "integrity": "sha512-KI1+qOZu5DcW6wayYHSzR/tXKCDC5Om4s1z2QJjDULzLcmf3DvzS7oluY4HCTrc+9FiKmWUgeNLg7W3uIQvxtQ=="
        },
        "statuses": {
          "version": "1.4.0",
          "resolved": "https://registry.npmjs.org/statuses/-/statuses-1.4.0.tgz",
          "integrity": "sha512-zhSCtt8v2NDrRlPQpCNtw/heZLtfUDqxBM1udqikb/Hbk52LK4nQSwr10u77iopCW5LsyHpuXS0GnEc48mLeew=="
        }
      }
    },
    "serve-static": {
      "version": "1.13.2",
      "resolved": "https://npm.bentley.com/npm/npm/serve-static/-/serve-static-1.13.2.tgz",
      "integrity": "sha1-CV6Ecv1bRiN9tQzkhqQ/S4bGzsE=",
      "requires": {
        "encodeurl": "1.0.2",
        "escape-html": "1.0.3",
        "parseurl": "1.3.2",
        "send": "0.16.2"
      }
    },
    "set-blocking": {
      "version": "2.0.0",
      "resolved": "https://npm.bentley.com/npm/npm/set-blocking/-/set-blocking-2.0.0.tgz",
      "integrity": "sha1-BF+XgtARrppoA93TgrJDkrPYkPc="
    },
    "set-immediate-shim": {
      "version": "1.0.1",
      "resolved": "https://npm.bentley.com/npm/npm/set-immediate-shim/-/set-immediate-shim-1.0.1.tgz",
      "integrity": "sha1-SysbJ+uAip+NzEgaWOXlb1mfP2E="
    },
    "set-value": {
      "version": "2.0.0",
      "resolved": "https://npm.bentley.com/npm/npm/set-value/-/set-value-2.0.0.tgz",
      "integrity": "sha1-ca5KiPD+77v1LR6mBPP7MV67YnQ=",
      "requires": {
        "extend-shallow": "2.0.1",
        "is-extendable": "0.1.1",
        "is-plain-object": "2.0.4",
        "split-string": "3.1.0"
      },
      "dependencies": {
        "extend-shallow": {
          "version": "2.0.1",
          "resolved": "https://npm.bentley.com/npm/npm/extend-shallow/-/extend-shallow-2.0.1.tgz",
          "integrity": "sha1-Ua99YUrZqfYQ6huvu5idaxxWiQ8=",
          "requires": {
            "is-extendable": "0.1.1"
          }
        }
      }
    },
    "setimmediate": {
      "version": "1.0.5",
      "resolved": "https://npm.bentley.com/npm/npm/setimmediate/-/setimmediate-1.0.5.tgz",
      "integrity": "sha1-KQy7Iy4waULX1+qbg3Mqt4VvgoU="
    },
    "setprototypeof": {
<<<<<<< HEAD
      "version": "1.0.3",
      "resolved": "https://npm.bentley.com/npm/npm/setprototypeof/-/setprototypeof-1.0.3.tgz",
      "integrity": "sha1-ZlZ+NwQ+608E2RvWWMDL77VbjgQ="
=======
      "version": "1.1.0",
      "resolved": "https://registry.npmjs.org/setprototypeof/-/setprototypeof-1.1.0.tgz",
      "integrity": "sha512-BvE/TwpZX4FXExxOxZyRGQQv651MSwmWKZGqvmPcRIjDqWub67kTKuIMx43cZZrS/cBBzwBcNDWoFxt2XEFIpQ=="
>>>>>>> 903a0ee6
    },
    "sha.js": {
      "version": "2.4.11",
      "resolved": "https://registry.npmjs.org/sha.js/-/sha.js-2.4.11.tgz",
      "integrity": "sha512-QMEp5B7cftE7APOjk5Y6xgrbWu+WkLVQwk8JNjZ8nKRciZaByEW6MubieAiToS7+dwvrjGhH8jRXz3MVd0AYqQ==",
      "requires": {
        "inherits": "2.0.3",
        "safe-buffer": "5.1.1"
      }
    },
    "shebang-command": {
      "version": "1.2.0",
      "resolved": "https://npm.bentley.com/npm/npm/shebang-command/-/shebang-command-1.2.0.tgz",
      "integrity": "sha1-RKrGW2lbAzmJaMOfNj/uXer98eo=",
      "requires": {
        "shebang-regex": "1.0.0"
      }
    },
    "shebang-regex": {
      "version": "1.0.0",
      "resolved": "https://npm.bentley.com/npm/npm/shebang-regex/-/shebang-regex-1.0.0.tgz",
      "integrity": "sha1-2kL0l0DAtC2yypcoVxyxkMmO/qM="
    },
    "shell-quote": {
      "version": "1.6.1",
      "resolved": "https://npm.bentley.com/npm/npm/shell-quote/-/shell-quote-1.6.1.tgz",
      "integrity": "sha1-9HgZSczkAmlxJ0MOo7PFR29IF2c=",
      "requires": {
        "array-filter": "0.0.1",
        "array-map": "0.0.0",
        "array-reduce": "0.0.0",
        "jsonify": "0.0.0"
      }
    },
    "shelljs": {
      "version": "0.7.8",
      "resolved": "https://npm.bentley.com/npm/npm/shelljs/-/shelljs-0.7.8.tgz",
      "integrity": "sha1-3svPh0sNHl+3LhSxZKloMEjprLM=",
      "requires": {
        "glob": "7.1.2",
        "interpret": "1.1.0",
        "rechoir": "0.6.2"
      }
    },
    "signal-exit": {
      "version": "3.0.2",
      "resolved": "https://npm.bentley.com/npm/npm/signal-exit/-/signal-exit-3.0.2.tgz",
      "integrity": "sha1-tf3AjxKH6hF4Yo5BXiUTK3NkbG0="
    },
    "single-line-log": {
      "version": "1.1.2",
      "resolved": "https://npm.bentley.com/npm/npm/single-line-log/-/single-line-log-1.1.2.tgz",
      "integrity": "sha1-wvg/Jzo+GhbtsJlWYdoO1e8DM2Q=",
      "requires": {
        "string-width": "1.0.2"
      },
      "dependencies": {
        "string-width": {
          "version": "1.0.2",
          "resolved": "https://npm.bentley.com/npm/npm/string-width/-/string-width-1.0.2.tgz",
          "integrity": "sha1-EYvfW4zcUaKn5w0hHgfisLmxB9M=",
          "requires": {
            "code-point-at": "1.1.0",
            "is-fullwidth-code-point": "1.0.0",
            "strip-ansi": "3.0.1"
          }
        }
      }
    },
    "slash": {
      "version": "1.0.0",
      "resolved": "https://npm.bentley.com/npm/npm/slash/-/slash-1.0.0.tgz",
      "integrity": "sha1-xB8vbDn8FtHNF61LXYlhFK5HDVU="
    },
    "snapdragon": {
      "version": "0.8.2",
      "resolved": "https://npm.bentley.com/npm/npm/snapdragon/-/snapdragon-0.8.2.tgz",
      "integrity": "sha1-ZJIufFZbDhQgS6GqfWlkJ40lGC0=",
      "requires": {
        "base": "0.11.2",
        "debug": "2.6.9",
        "define-property": "0.2.5",
        "extend-shallow": "2.0.1",
        "map-cache": "0.2.2",
        "source-map": "0.5.7",
        "source-map-resolve": "0.5.1",
        "use": "3.1.0"
      },
      "dependencies": {
        "define-property": {
          "version": "0.2.5",
          "resolved": "https://npm.bentley.com/npm/npm/define-property/-/define-property-0.2.5.tgz",
          "integrity": "sha1-w1se+RjsPJkPmlvFe+BKrOxcgRY=",
          "requires": {
            "is-descriptor": "0.1.6"
          }
        },
        "extend-shallow": {
          "version": "2.0.1",
          "resolved": "https://npm.bentley.com/npm/npm/extend-shallow/-/extend-shallow-2.0.1.tgz",
          "integrity": "sha1-Ua99YUrZqfYQ6huvu5idaxxWiQ8=",
          "requires": {
            "is-extendable": "0.1.1"
          }
        },
        "is-accessor-descriptor": {
          "version": "0.1.6",
          "resolved": "https://npm.bentley.com/npm/npm/is-accessor-descriptor/-/is-accessor-descriptor-0.1.6.tgz",
          "integrity": "sha1-qeEss66Nh2cn7u84Q/igiXtcmNY=",
          "requires": {
            "kind-of": "3.2.2"
          },
          "dependencies": {
            "kind-of": {
              "version": "3.2.2",
              "resolved": "https://npm.bentley.com/npm/npm/kind-of/-/kind-of-3.2.2.tgz",
              "integrity": "sha1-MeohpzS6ubuw8yRm2JOupR5KPGQ=",
              "requires": {
                "is-buffer": "1.1.6"
              }
            }
          }
        },
        "is-data-descriptor": {
          "version": "0.1.4",
          "resolved": "https://npm.bentley.com/npm/npm/is-data-descriptor/-/is-data-descriptor-0.1.4.tgz",
          "integrity": "sha1-C17mSDiOLIYCgueT8YVv7D8wG1Y=",
          "requires": {
            "kind-of": "3.2.2"
          },
          "dependencies": {
            "kind-of": {
              "version": "3.2.2",
              "resolved": "https://npm.bentley.com/npm/npm/kind-of/-/kind-of-3.2.2.tgz",
              "integrity": "sha1-MeohpzS6ubuw8yRm2JOupR5KPGQ=",
              "requires": {
                "is-buffer": "1.1.6"
              }
            }
          }
        },
        "is-descriptor": {
          "version": "0.1.6",
          "resolved": "https://npm.bentley.com/npm/npm/is-descriptor/-/is-descriptor-0.1.6.tgz",
          "integrity": "sha1-Nm2CQN3kh8pRgjsaufB6EKeCUco=",
          "requires": {
            "is-accessor-descriptor": "0.1.6",
            "is-data-descriptor": "0.1.4",
            "kind-of": "5.1.0"
          }
        },
        "kind-of": {
          "version": "5.1.0",
          "resolved": "https://npm.bentley.com/npm/npm/kind-of/-/kind-of-5.1.0.tgz",
          "integrity": "sha1-cpyR4thXt6QZofmqZWhcTDP1hF0="
        }
      }
    },
    "snapdragon-node": {
      "version": "2.1.1",
      "resolved": "https://npm.bentley.com/npm/npm/snapdragon-node/-/snapdragon-node-2.1.1.tgz",
      "integrity": "sha1-bBdfhv8UvbByRWPo88GwIaKGhTs=",
      "requires": {
        "define-property": "1.0.0",
        "isobject": "3.0.1",
        "snapdragon-util": "3.0.1"
      },
      "dependencies": {
        "define-property": {
          "version": "1.0.0",
          "resolved": "https://npm.bentley.com/npm/npm/define-property/-/define-property-1.0.0.tgz",
          "integrity": "sha1-dp66rz9KY6rTr56NMEybvnm/sOY=",
          "requires": {
            "is-descriptor": "1.0.2"
          }
        },
        "isobject": {
          "version": "3.0.1",
          "resolved": "https://npm.bentley.com/npm/npm/isobject/-/isobject-3.0.1.tgz",
          "integrity": "sha1-TkMekrEalzFjaqH5yNHMvP2reN8="
        }
      }
    },
    "snapdragon-util": {
      "version": "3.0.1",
      "resolved": "https://npm.bentley.com/npm/npm/snapdragon-util/-/snapdragon-util-3.0.1.tgz",
      "integrity": "sha1-+VZHlIbyrNeXAGk/b3uAXkWrVuI=",
      "requires": {
        "kind-of": "3.2.2"
      }
    },
    "sntp": {
      "version": "2.1.0",
      "resolved": "https://npm.bentley.com/npm/npm/sntp/-/sntp-2.1.0.tgz",
      "integrity": "sha1-LGzsFP7cIiJznK+bXD2F0cxaLMg=",
      "requires": {
        "hoek": "4.2.1"
      }
    },
    "source-list-map": {
      "version": "2.0.0",
      "resolved": "https://npm.bentley.com/npm/npm/source-list-map/-/source-list-map-2.0.0.tgz",
      "integrity": "sha1-qqR0A/eyRakvvJfqCPJQ1gh+0IU="
    },
    "source-map": {
      "version": "0.5.7",
      "resolved": "https://npm.bentley.com/npm/npm/source-map/-/source-map-0.5.7.tgz",
      "integrity": "sha1-igOdLRAh0i0eoUyA2OpGi6LvP8w="
    },
    "source-map-loader": {
      "version": "0.2.3",
      "resolved": "https://npm.bentley.com/npm/npm/source-map-loader/-/source-map-loader-0.2.3.tgz",
      "integrity": "sha1-1LDIzUfVTtzj5r+g9SP0UrWw5SE=",
      "requires": {
        "async": "2.6.0",
        "loader-utils": "0.2.17",
        "source-map": "0.6.1"
      },
      "dependencies": {
        "async": {
          "version": "2.6.0",
          "resolved": "https://npm.bentley.com/npm/npm/async/-/async-2.6.0.tgz",
          "integrity": "sha1-YaKau2/MAm/qd+VtHG7FOnlZUfQ=",
          "requires": {
            "lodash": "4.17.5"
          }
        },
        "loader-utils": {
          "version": "0.2.17",
          "resolved": "https://npm.bentley.com/npm/npm/loader-utils/-/loader-utils-0.2.17.tgz",
          "integrity": "sha1-+G5jdNQyBabmxg6RlvF8Apm/s0g=",
          "requires": {
            "big.js": "3.2.0",
            "emojis-list": "2.1.0",
            "json5": "0.5.1",
            "object-assign": "4.1.1"
          }
        },
        "source-map": {
          "version": "0.6.1",
          "resolved": "https://npm.bentley.com/npm/npm/source-map/-/source-map-0.6.1.tgz",
          "integrity": "sha1-dHIq8y6WFOnCh6jQu95IteLxomM="
        }
      }
    },
    "source-map-resolve": {
      "version": "0.5.1",
      "resolved": "https://npm.bentley.com/npm/npm/source-map-resolve/-/source-map-resolve-0.5.1.tgz",
      "integrity": "sha1-etD1k/IoFZjoVN+A8ZquS5LXoRo=",
      "requires": {
        "atob": "2.1.0",
        "decode-uri-component": "0.2.0",
        "resolve-url": "0.2.1",
        "source-map-url": "0.4.0",
        "urix": "0.1.0"
      }
    },
    "source-map-support": {
      "version": "0.5.4",
      "resolved": "https://registry.npmjs.org/source-map-support/-/source-map-support-0.5.4.tgz",
      "integrity": "sha512-PETSPG6BjY1AHs2t64vS2aqAgu6dMIMXJULWFBGbh2Gr8nVLbCFDo6i/RMMvviIQ2h1Z8+5gQhVKSn2je9nmdg==",
      "requires": {
        "source-map": "0.6.1"
      },
      "dependencies": {
        "source-map": {
          "version": "0.6.1",
          "resolved": "https://npm.bentley.com/npm/npm/source-map/-/source-map-0.6.1.tgz",
          "integrity": "sha1-dHIq8y6WFOnCh6jQu95IteLxomM="
        }
      }
    },
    "source-map-url": {
      "version": "0.4.0",
      "resolved": "https://npm.bentley.com/npm/npm/source-map-url/-/source-map-url-0.4.0.tgz",
      "integrity": "sha1-PpNdfd1zYxuXZZlW1VEo6HtQhKM="
    },
    "spawn-command": {
      "version": "0.0.2-1",
      "resolved": "https://npm.bentley.com/npm/npm/spawn-command/-/spawn-command-0.0.2-1.tgz",
      "integrity": "sha1-YvXpRmmBwbeW3Fkpk34RycaSG9A="
    },
    "spdx-correct": {
      "version": "3.0.0",
      "resolved": "https://npm.bentley.com/npm/npm/spdx-correct/-/spdx-correct-3.0.0.tgz",
      "integrity": "sha1-BaW01xU6GVvJLDxCW2nzsqlSTII=",
      "requires": {
        "spdx-expression-parse": "3.0.0",
        "spdx-license-ids": "3.0.0"
      }
    },
    "spdx-exceptions": {
      "version": "2.1.0",
      "resolved": "https://npm.bentley.com/npm/npm/spdx-exceptions/-/spdx-exceptions-2.1.0.tgz",
      "integrity": "sha1-LHrmEFbHFKW5ubKyr30xHvXHj+k="
    },
    "spdx-expression-parse": {
      "version": "3.0.0",
      "resolved": "https://npm.bentley.com/npm/npm/spdx-expression-parse/-/spdx-expression-parse-3.0.0.tgz",
      "integrity": "sha1-meEZt6XaAOBUkcn6M4t5BII7QdA=",
      "requires": {
        "spdx-exceptions": "2.1.0",
        "spdx-license-ids": "3.0.0"
      }
    },
    "spdx-license-ids": {
      "version": "3.0.0",
      "resolved": "https://npm.bentley.com/npm/npm/spdx-license-ids/-/spdx-license-ids-3.0.0.tgz",
      "integrity": "sha1-enzShHDMbToc/m1miG9rxDDTrIc="
    },
    "speedometer": {
      "version": "0.1.4",
      "resolved": "https://npm.bentley.com/npm/npm/speedometer/-/speedometer-0.1.4.tgz",
      "integrity": "sha1-mHbb0qFp0xFUAtSObqYynIgWpQ0="
    },
    "split": {
      "version": "0.3.3",
      "resolved": "https://npm.bentley.com/npm/npm/split/-/split-0.3.3.tgz",
      "integrity": "sha1-zQ7qXmOiEd//frDwkcQTPi0N0o8=",
      "requires": {
        "through": "2.3.8"
      }
    },
    "split-string": {
      "version": "3.1.0",
      "resolved": "https://npm.bentley.com/npm/npm/split-string/-/split-string-3.1.0.tgz",
      "integrity": "sha1-fLCd2jqGWFcFxks5pkZgOGguj+I=",
      "requires": {
        "extend-shallow": "3.0.2"
      }
    },
    "sprintf-js": {
      "version": "1.0.3",
      "resolved": "https://npm.bentley.com/npm/npm/sprintf-js/-/sprintf-js-1.0.3.tgz",
      "integrity": "sha1-BOaSb2YolTVPPdAVIDYzuFcpfiw="
    },
    "sshpk": {
      "version": "1.14.1",
      "resolved": "https://registry.npmjs.org/sshpk/-/sshpk-1.14.1.tgz",
      "integrity": "sha1-Ew9Zde3a2WPx1W+SuaxsUfqfg+s=",
      "requires": {
        "asn1": "0.2.3",
        "assert-plus": "1.0.0",
        "dashdash": "1.14.1",
        "getpass": "0.1.7"
      }
    },
    "static-extend": {
      "version": "0.1.2",
      "resolved": "https://npm.bentley.com/npm/npm/static-extend/-/static-extend-0.1.2.tgz",
      "integrity": "sha1-YICcOcv/VTNyJv1eC1IPNB8ftcY=",
      "requires": {
        "define-property": "0.2.5",
        "object-copy": "0.1.0"
      },
      "dependencies": {
        "define-property": {
          "version": "0.2.5",
          "resolved": "https://npm.bentley.com/npm/npm/define-property/-/define-property-0.2.5.tgz",
          "integrity": "sha1-w1se+RjsPJkPmlvFe+BKrOxcgRY=",
          "requires": {
            "is-descriptor": "0.1.6"
          }
        },
        "is-accessor-descriptor": {
          "version": "0.1.6",
          "resolved": "https://npm.bentley.com/npm/npm/is-accessor-descriptor/-/is-accessor-descriptor-0.1.6.tgz",
          "integrity": "sha1-qeEss66Nh2cn7u84Q/igiXtcmNY=",
          "requires": {
            "kind-of": "3.2.2"
          },
          "dependencies": {
            "kind-of": {
              "version": "3.2.2",
              "resolved": "https://npm.bentley.com/npm/npm/kind-of/-/kind-of-3.2.2.tgz",
              "integrity": "sha1-MeohpzS6ubuw8yRm2JOupR5KPGQ=",
              "requires": {
                "is-buffer": "1.1.6"
              }
            }
          }
        },
        "is-data-descriptor": {
          "version": "0.1.4",
          "resolved": "https://npm.bentley.com/npm/npm/is-data-descriptor/-/is-data-descriptor-0.1.4.tgz",
          "integrity": "sha1-C17mSDiOLIYCgueT8YVv7D8wG1Y=",
          "requires": {
            "kind-of": "3.2.2"
          },
          "dependencies": {
            "kind-of": {
              "version": "3.2.2",
              "resolved": "https://npm.bentley.com/npm/npm/kind-of/-/kind-of-3.2.2.tgz",
              "integrity": "sha1-MeohpzS6ubuw8yRm2JOupR5KPGQ=",
              "requires": {
                "is-buffer": "1.1.6"
              }
            }
          }
        },
        "is-descriptor": {
          "version": "0.1.6",
          "resolved": "https://npm.bentley.com/npm/npm/is-descriptor/-/is-descriptor-0.1.6.tgz",
          "integrity": "sha1-Nm2CQN3kh8pRgjsaufB6EKeCUco=",
          "requires": {
            "is-accessor-descriptor": "0.1.6",
            "is-data-descriptor": "0.1.4",
            "kind-of": "5.1.0"
          }
        },
        "kind-of": {
          "version": "5.1.0",
          "resolved": "https://npm.bentley.com/npm/npm/kind-of/-/kind-of-5.1.0.tgz",
          "integrity": "sha1-cpyR4thXt6QZofmqZWhcTDP1hF0="
        }
      }
    },
    "statuses": {
      "version": "1.5.0",
      "resolved": "https://registry.npmjs.org/statuses/-/statuses-1.5.0.tgz",
      "integrity": "sha1-Fhx9rBd2Wf2YEfQ3cfqZOBR4Yow="
    },
    "stealthy-require": {
      "version": "1.1.1",
      "resolved": "https://registry.npmjs.org/stealthy-require/-/stealthy-require-1.1.1.tgz",
      "integrity": "sha1-NbCYdbT/SfJqd35QmzCQoyJr8ks="
    },
    "stream-browserify": {
      "version": "2.0.1",
      "resolved": "https://npm.bentley.com/npm/npm/stream-browserify/-/stream-browserify-2.0.1.tgz",
      "integrity": "sha1-ZiZu5fm9uZQKTkUUyvtDu3Hlyds=",
      "requires": {
        "inherits": "2.0.3",
        "readable-stream": "2.3.5"
      }
    },
    "stream-combiner": {
      "version": "0.0.4",
      "resolved": "https://npm.bentley.com/npm/npm/stream-combiner/-/stream-combiner-0.0.4.tgz",
      "integrity": "sha1-TV5DPBhSYd3mI8o/RMWGvPXErRQ=",
      "requires": {
        "duplexer": "0.1.1"
      }
    },
    "stream-http": {
      "version": "2.8.1",
      "resolved": "https://registry.npmjs.org/stream-http/-/stream-http-2.8.1.tgz",
      "integrity": "sha512-cQ0jo17BLca2r0GfRdZKYAGLU6JRoIWxqSOakUMuKOT6MOK7AAlE856L33QuDmAy/eeOrhLee3dZKX0Uadu93A==",
      "requires": {
        "builtin-status-codes": "3.0.0",
        "inherits": "2.0.3",
        "readable-stream": "2.3.5",
        "to-arraybuffer": "1.0.1",
        "xtend": "4.0.1"
      }
    },
    "stream-shift": {
      "version": "1.0.0",
      "resolved": "https://npm.bentley.com/npm/npm/stream-shift/-/stream-shift-1.0.0.tgz",
      "integrity": "sha1-1cdSgl5TZ+eG944Y5EXqIjoVWVI="
    },
    "string-width": {
      "version": "2.1.1",
      "resolved": "https://npm.bentley.com/npm/npm/string-width/-/string-width-2.1.1.tgz",
      "integrity": "sha1-q5Pyeo3BPSjKyBXEYhQ6bZASrp4=",
      "requires": {
        "is-fullwidth-code-point": "2.0.0",
        "strip-ansi": "4.0.0"
      },
      "dependencies": {
        "ansi-regex": {
          "version": "3.0.0",
          "resolved": "https://npm.bentley.com/npm/npm/ansi-regex/-/ansi-regex-3.0.0.tgz",
          "integrity": "sha1-7QMXwyIGT3lGbAKWa922Bas32Zg="
        },
        "is-fullwidth-code-point": {
          "version": "2.0.0",
          "resolved": "https://npm.bentley.com/npm/npm/is-fullwidth-code-point/-/is-fullwidth-code-point-2.0.0.tgz",
          "integrity": "sha1-o7MKXE8ZkYMWeqq5O+764937ZU8="
        },
        "strip-ansi": {
          "version": "4.0.0",
          "resolved": "https://npm.bentley.com/npm/npm/strip-ansi/-/strip-ansi-4.0.0.tgz",
          "integrity": "sha1-qEeQIusaw2iocTibY1JixQXuNo8=",
          "requires": {
            "ansi-regex": "3.0.0"
          }
        }
      }
    },
    "string_decoder": {
      "version": "1.0.3",
      "resolved": "https://npm.bentley.com/npm/npm/string_decoder/-/string_decoder-1.0.3.tgz",
      "integrity": "sha1-D8Z9fBQYJd6UKC3VNr7GubzoYKs=",
      "requires": {
        "safe-buffer": "5.1.1"
      }
    },
    "stringstream": {
      "version": "0.0.5",
      "resolved": "https://npm.bentley.com/npm/npm/stringstream/-/stringstream-0.0.5.tgz",
      "integrity": "sha1-TkhM1N5aC7vuGORjB3EKioFiGHg="
    },
    "strip-ansi": {
      "version": "3.0.1",
      "resolved": "https://npm.bentley.com/npm/npm/strip-ansi/-/strip-ansi-3.0.1.tgz",
      "integrity": "sha1-ajhfuIU9lS1f8F0Oiq+UJ43GPc8=",
      "requires": {
        "ansi-regex": "2.1.1"
      }
    },
    "strip-bom": {
      "version": "3.0.0",
      "resolved": "https://npm.bentley.com/npm/npm/strip-bom/-/strip-bom-3.0.0.tgz",
      "integrity": "sha1-IzTBjpx1n3vdVv3vfprj1YjmjtM="
    },
    "strip-eof": {
      "version": "1.0.0",
      "resolved": "https://npm.bentley.com/npm/npm/strip-eof/-/strip-eof-1.0.0.tgz",
      "integrity": "sha1-u0P/VZim6wXYm1n80SnJgzE2Br8="
    },
    "strip-indent": {
      "version": "1.0.1",
      "resolved": "https://npm.bentley.com/npm/npm/strip-indent/-/strip-indent-1.0.1.tgz",
      "integrity": "sha1-DHlipq3vp7vUrDZkYKY4VSrhoKI=",
      "requires": {
        "get-stdin": "4.0.1"
      }
    },
    "strip-json-comments": {
      "version": "2.0.1",
      "resolved": "https://npm.bentley.com/npm/npm/strip-json-comments/-/strip-json-comments-2.0.1.tgz",
      "integrity": "sha1-PFMZQukIwml8DsNEhYwobHygpgo="
    },
    "subarg": {
      "version": "1.0.0",
      "resolved": "https://npm.bentley.com/npm/npm/subarg/-/subarg-1.0.0.tgz",
      "integrity": "sha1-9izxdYHplrSPyWVpn1TAauJouNI=",
      "requires": {
        "minimist": "1.2.0"
      },
      "dependencies": {
        "minimist": {
          "version": "1.2.0",
          "resolved": "https://npm.bentley.com/npm/npm/minimist/-/minimist-1.2.0.tgz",
          "integrity": "sha1-o1AIsg9BOD7sH7kU9M1d95omQoQ="
        }
      }
    },
    "sumchecker": {
      "version": "1.3.1",
      "resolved": "https://npm.bentley.com/npm/npm/sumchecker/-/sumchecker-1.3.1.tgz",
      "integrity": "sha1-ebs7RFbdBPGOvbwNcDodHa7FEF0=",
      "requires": {
        "debug": "2.6.9",
        "es6-promise": "4.2.4"
      }
    },
    "superagent": {
      "version": "3.8.2",
      "resolved": "https://npm.bentley.com/npm/npm/superagent/-/superagent-3.8.2.tgz",
      "integrity": "sha1-5KEbnQR/fT7+s7vlNtnsACHRZAM=",
      "requires": {
        "component-emitter": "1.2.1",
        "cookiejar": "2.1.1",
        "debug": "3.1.0",
        "extend": "3.0.1",
        "form-data": "2.3.2",
        "formidable": "1.2.1",
        "methods": "1.1.2",
        "mime": "1.6.0",
        "qs": "6.5.1",
        "readable-stream": "2.3.5"
      },
      "dependencies": {
        "debug": {
          "version": "3.1.0",
          "resolved": "https://npm.bentley.com/npm/npm/debug/-/debug-3.1.0.tgz",
          "integrity": "sha1-W7WgZyYotkFJVmuhaBnmFRjGcmE=",
          "requires": {
            "ms": "2.0.0"
          }
        },
        "extend": {
          "version": "3.0.1",
          "resolved": "https://npm.bentley.com/npm/npm/extend/-/extend-3.0.1.tgz",
          "integrity": "sha1-p1Xqe8Gt/MWjHOfnYtuq3F5jZEQ="
        }
      }
    },
    "supports-color": {
      "version": "5.3.0",
      "resolved": "https://npm.bentley.com/npm/npm/supports-color/-/supports-color-5.3.0.tgz",
      "integrity": "sha1-WySsFduA+pJ89SJ6SjP9PEx2dsA=",
      "requires": {
        "has-flag": "3.0.0"
      }
    },
    "symbol-tree": {
      "version": "3.2.2",
      "resolved": "https://registry.npmjs.org/symbol-tree/-/symbol-tree-3.2.2.tgz",
      "integrity": "sha1-rifbOPZgp64uHDt9G8KQgZuFGeY="
    },
    "tapable": {
      "version": "0.2.8",
      "resolved": "https://npm.bentley.com/npm/npm/tapable/-/tapable-0.2.8.tgz",
      "integrity": "sha1-mTcqXJmb8t8WCvwNdL7U9HlIzSI="
    },
    "throttleit": {
      "version": "0.0.2",
      "resolved": "https://npm.bentley.com/npm/npm/throttleit/-/throttleit-0.0.2.tgz",
      "integrity": "sha1-z+34jmDADdlpe2H90qg0OptoDq8="
    },
    "through": {
      "version": "2.3.8",
      "resolved": "https://npm.bentley.com/npm/npm/through/-/through-2.3.8.tgz",
      "integrity": "sha1-DdTJ/6q8NXlgsbckEV1+Doai4fU="
    },
    "through2": {
      "version": "0.2.3",
      "resolved": "https://npm.bentley.com/npm/npm/through2/-/through2-0.2.3.tgz",
      "integrity": "sha1-6zKE2k6jEbbMis42U3SKUqvyWj8=",
      "requires": {
        "readable-stream": "1.1.14",
        "xtend": "2.1.2"
      },
      "dependencies": {
        "isarray": {
          "version": "0.0.1",
          "resolved": "https://npm.bentley.com/npm/npm/isarray/-/isarray-0.0.1.tgz",
          "integrity": "sha1-ihis/Kmo9Bd+Cav8YDiTmwXR7t8="
        },
        "readable-stream": {
          "version": "1.1.14",
          "resolved": "https://npm.bentley.com/npm/npm/readable-stream/-/readable-stream-1.1.14.tgz",
          "integrity": "sha1-fPTFTvZI44EwhMY23SB54WbAgdk=",
          "requires": {
            "core-util-is": "1.0.2",
            "inherits": "2.0.3",
            "isarray": "0.0.1",
            "string_decoder": "0.10.31"
          }
        },
        "string_decoder": {
          "version": "0.10.31",
          "resolved": "https://npm.bentley.com/npm/npm/string_decoder/-/string_decoder-0.10.31.tgz",
          "integrity": "sha1-YuIDvEF2bGwoyfyEMB2rHFMQ+pQ="
        },
        "xtend": {
          "version": "2.1.2",
          "resolved": "https://npm.bentley.com/npm/npm/xtend/-/xtend-2.1.2.tgz",
          "integrity": "sha1-bv7MKk2tjmlixJAbM3znuoe10os=",
          "requires": {
            "object-keys": "0.4.0"
          }
        }
      }
    },
    "time-stamp": {
      "version": "1.1.0",
      "resolved": "https://npm.bentley.com/npm/npm/time-stamp/-/time-stamp-1.1.0.tgz",
      "integrity": "sha1-dkpaEa9QVhkhsTPztE5hhofg9cM="
    },
    "timers-browserify": {
      "version": "2.0.6",
      "resolved": "https://npm.bentley.com/npm/npm/timers-browserify/-/timers-browserify-2.0.6.tgz",
      "integrity": "sha1-JB52kn2coF9NlZgZAi9bNmS2S64=",
      "requires": {
        "setimmediate": "1.0.5"
      }
    },
    "timers-ext": {
      "version": "0.1.5",
      "resolved": "https://registry.npmjs.org/timers-ext/-/timers-ext-0.1.5.tgz",
      "integrity": "sha512-tsEStd7kmACHENhsUPaxb8Jf8/+GZZxyNFQbZD07HQOyooOa6At1rQqjffgvg7n+dxscQa9cjjMdWhJtsP2sxg==",
      "requires": {
        "es5-ext": "0.10.42",
        "next-tick": "1.0.0"
      }
    },
    "to-arraybuffer": {
      "version": "1.0.1",
      "resolved": "https://npm.bentley.com/npm/npm/to-arraybuffer/-/to-arraybuffer-1.0.1.tgz",
      "integrity": "sha1-fSKbH8xjfkZsoIEYCDanqr/4P0M="
    },
    "to-fast-properties": {
      "version": "1.0.3",
      "resolved": "https://npm.bentley.com/npm/npm/to-fast-properties/-/to-fast-properties-1.0.3.tgz",
      "integrity": "sha1-uDVx+k2MJbguIxsG46MFXeTKGkc="
    },
    "to-object-path": {
      "version": "0.3.0",
      "resolved": "https://npm.bentley.com/npm/npm/to-object-path/-/to-object-path-0.3.0.tgz",
      "integrity": "sha1-KXWIt7Dn4KwI4E5nL4XB9JmeF68=",
      "requires": {
        "kind-of": "3.2.2"
      }
    },
    "to-regex": {
      "version": "3.0.2",
      "resolved": "https://npm.bentley.com/npm/npm/to-regex/-/to-regex-3.0.2.tgz",
      "integrity": "sha1-E8/dmzNlUvMLUfM6iuG0Knp1mc4=",
      "requires": {
        "define-property": "2.0.2",
        "extend-shallow": "3.0.2",
        "regex-not": "1.0.2",
        "safe-regex": "1.1.0"
      }
    },
    "to-regex-range": {
      "version": "2.1.1",
      "resolved": "https://npm.bentley.com/npm/npm/to-regex-range/-/to-regex-range-2.1.1.tgz",
      "integrity": "sha1-fIDBe53+vlmeJzZ+DU3VWQFB2zg=",
      "requires": {
        "is-number": "3.0.0",
        "repeat-string": "1.6.1"
      },
      "dependencies": {
        "is-number": {
          "version": "3.0.0",
          "resolved": "https://npm.bentley.com/npm/npm/is-number/-/is-number-3.0.0.tgz",
          "integrity": "sha1-JP1iAaR4LPUFYcgQJ2r8fRLXEZU=",
          "requires": {
            "kind-of": "3.2.2"
          }
        }
      }
    },
    "tough-cookie": {
      "version": "2.3.4",
      "resolved": "https://npm.bentley.com/npm/npm/tough-cookie/-/tough-cookie-2.3.4.tgz",
      "integrity": "sha1-7GDO44rGdQY//JelwYlwV47oNlU=",
      "requires": {
        "punycode": "1.4.1"
      }
    },
    "tr46": {
      "version": "1.0.1",
      "resolved": "https://registry.npmjs.org/tr46/-/tr46-1.0.1.tgz",
      "integrity": "sha1-qLE/1r/SSJUZZ0zN5VujaTtwbQk=",
      "requires": {
        "punycode": "2.1.0"
      },
      "dependencies": {
        "punycode": {
          "version": "2.1.0",
          "resolved": "https://registry.npmjs.org/punycode/-/punycode-2.1.0.tgz",
          "integrity": "sha1-X4Y+3Im5bbCQdLrXlHvwkFbKTn0="
        }
      }
    },
    "tree-kill": {
      "version": "1.2.0",
      "resolved": "https://npm.bentley.com/npm/npm/tree-kill/-/tree-kill-1.2.0.tgz",
      "integrity": "sha1-WEZ4Yje0I5AU8F2xVrZDIS1MbzY="
    },
    "trim-newlines": {
      "version": "1.0.0",
      "resolved": "https://npm.bentley.com/npm/npm/trim-newlines/-/trim-newlines-1.0.0.tgz",
      "integrity": "sha1-WIeWa7WCpFA6QetST301ARgVphM="
    },
    "trim-right": {
      "version": "1.0.1",
      "resolved": "https://npm.bentley.com/npm/npm/trim-right/-/trim-right-1.0.1.tgz",
      "integrity": "sha1-yy4SAwZ+DI3h9hQJS5/kVwTqYAM="
    },
    "ts-node": {
      "version": "3.3.0",
      "resolved": "https://npm.bentley.com/npm/npm/ts-node/-/ts-node-3.3.0.tgz",
      "integrity": "sha1-wTxqMCTjC+EYDdUwOPwgkonUv2k=",
      "requires": {
        "arrify": "1.0.1",
        "chalk": "2.3.2",
        "diff": "3.5.0",
        "make-error": "1.3.4",
        "minimist": "1.2.0",
        "mkdirp": "0.5.1",
        "source-map-support": "0.4.18",
        "tsconfig": "6.0.0",
        "v8flags": "3.0.2",
        "yn": "2.0.0"
      },
      "dependencies": {
        "minimist": {
          "version": "1.2.0",
          "resolved": "https://npm.bentley.com/npm/npm/minimist/-/minimist-1.2.0.tgz",
          "integrity": "sha1-o1AIsg9BOD7sH7kU9M1d95omQoQ="
        },
        "source-map-support": {
          "version": "0.4.18",
          "resolved": "https://npm.bentley.com/npm/npm/source-map-support/-/source-map-support-0.4.18.tgz",
          "integrity": "sha1-Aoam3ovkJkEzhZTpfM6nXwosWF8=",
          "requires": {
            "source-map": "0.5.7"
          }
        }
      }
    },
    "tsconfig": {
      "version": "6.0.0",
      "resolved": "https://npm.bentley.com/npm/npm/tsconfig/-/tsconfig-6.0.0.tgz",
      "integrity": "sha1-aw6DdgA9evGGT434+J3QBZ/80DI=",
      "requires": {
        "strip-bom": "3.0.0",
        "strip-json-comments": "2.0.1"
      }
    },
    "tsconfig-paths": {
      "version": "2.7.3",
      "resolved": "https://npm.bentley.com/npm/npm/tsconfig-paths/-/tsconfig-paths-2.7.3.tgz",
      "integrity": "sha1-7zbKYoWR/UnzfuaxqBbsSjIwwdM=",
      "requires": {
        "deepmerge": "2.1.0",
        "strip-bom": "3.0.0",
        "strip-json-comments": "2.0.1"
      }
    },
    "tslib": {
      "version": "1.9.0",
      "resolved": "https://npm.bentley.com/npm/npm/tslib/-/tslib-1.9.0.tgz",
      "integrity": "sha1-43qG/ajLuvI6BX9HPJ9Nxk5fwug="
    },
    "tslint": {
      "version": "5.9.1",
      "resolved": "https://npm.bentley.com/npm/npm/tslint/-/tslint-5.9.1.tgz",
      "integrity": "sha1-ElX4ej/1frCw4fDmEKi0dIBGya4=",
      "requires": {
        "babel-code-frame": "6.26.0",
        "builtin-modules": "1.1.1",
        "chalk": "2.3.2",
        "commander": "2.15.1",
        "diff": "3.5.0",
        "glob": "7.1.2",
        "js-yaml": "3.11.0",
        "minimatch": "3.0.4",
        "resolve": "1.6.0",
        "semver": "5.5.0",
        "tslib": "1.9.0",
        "tsutils": "2.26.0"
      }
    },
    "tsutils": {
      "version": "2.26.0",
      "resolved": "https://registry.npmjs.org/tsutils/-/tsutils-2.26.0.tgz",
      "integrity": "sha512-hXUttgxeaZ/uPP/dpeiWUHbP5h744mPrfN2YFFtcZzd7vBRPBP6Knr0Mt6Bd+5SntMn8/1r6IGFeYPDSBIIPpg==",
      "requires": {
        "tslib": "1.9.0"
      }
    },
    "tty-browserify": {
      "version": "0.0.0",
      "resolved": "https://npm.bentley.com/npm/npm/tty-browserify/-/tty-browserify-0.0.0.tgz",
      "integrity": "sha1-oVe6QC2iTpv5V/mqadUk7tQpAaY="
    },
    "tunnel-agent": {
      "version": "0.6.0",
      "resolved": "https://npm.bentley.com/npm/npm/tunnel-agent/-/tunnel-agent-0.6.0.tgz",
      "integrity": "sha1-J6XeoGs2sEoKmWZ3SykIaPD8QP0=",
      "requires": {
        "safe-buffer": "5.1.1"
      }
    },
    "turndown": {
      "version": "4.0.1",
      "resolved": "https://registry.npmjs.org/turndown/-/turndown-4.0.1.tgz",
      "integrity": "sha512-xC83XzYm+yLuQWLBc87s63FLn4+ERdZOxDqlrlvKKWcyL9UFhwtR4hAqmFBKDUQyejRZWU9Fac4vMHomlFboyg==",
      "requires": {
        "jsdom": "11.7.0"
      }
    },
    "type-check": {
      "version": "0.3.2",
      "resolved": "https://registry.npmjs.org/type-check/-/type-check-0.3.2.tgz",
      "integrity": "sha1-WITKtRLPHTVeP7eE8wgEsrUg23I=",
      "requires": {
        "prelude-ls": "1.1.2"
      }
    },
    "type-detect": {
      "version": "4.0.8",
      "resolved": "https://npm.bentley.com/npm/npm/type-detect/-/type-detect-4.0.8.tgz",
      "integrity": "sha1-dkb7XxiHHPu3dJ5pvTmmOI63RQw="
    },
    "type-is": {
      "version": "1.6.16",
      "resolved": "https://npm.bentley.com/npm/npm/type-is/-/type-is-1.6.16.tgz",
      "integrity": "sha1-+JzjQVQcZysl7nrjxz3uOyvlAZQ=",
      "requires": {
        "media-typer": "0.3.0",
        "mime-types": "2.1.18"
      }
    },
    "typedarray": {
      "version": "0.0.6",
      "resolved": "https://npm.bentley.com/npm/npm/typedarray/-/typedarray-0.0.6.tgz",
      "integrity": "sha1-hnrHTjhkGHsdPUfZlqeOxciDB3c="
    },
    "typedoc": {
      "version": "0.9.0",
      "resolved": "https://npm.bentley.com/npm/npm/typedoc/-/typedoc-0.9.0.tgz",
      "integrity": "sha1-FZv/fHeEzluR2G8+TMiSjmIECVc=",
      "requires": {
        "@types/fs-extra": "4.0.0",
        "@types/handlebars": "4.0.31",
        "@types/highlight.js": "9.1.8",
        "@types/lodash": "4.14.74",
        "@types/marked": "0.3.0",
        "@types/minimatch": "2.0.29",
        "@types/shelljs": "0.7.0",
        "fs-extra": "4.0.3",
        "handlebars": "4.0.11",
        "highlight.js": "9.12.0",
        "lodash": "4.17.5",
        "marked": "0.3.19",
        "minimatch": "3.0.4",
        "progress": "2.0.0",
        "shelljs": "0.7.8",
        "typedoc-default-themes": "0.5.0",
        "typescript": "2.4.1"
      },
      "dependencies": {
        "@types/fs-extra": {
          "version": "4.0.0",
          "resolved": "https://npm.bentley.com/npm/npm/@types/fs-extra/-/fs-extra-4.0.0.tgz",
          "integrity": "sha1-HddCrVybzjCPelLQLrwBQhvJEC8=",
          "requires": {
            "@types/node": "9.6.2"
          }
        },
        "@types/lodash": {
          "version": "4.14.74",
          "resolved": "https://registry.npmjs.org/@types/lodash/-/lodash-4.14.74.tgz",
          "integrity": "sha512-BZknw3E/z3JmCLqQVANcR17okqVTPZdlxvcIz0fJiJVLUCbSH1hK3zs9r634PVSmrzAxN+n/fxlVRiYoArdOIQ=="
        },
        "fs-extra": {
          "version": "4.0.3",
          "resolved": "https://npm.bentley.com/npm/npm/fs-extra/-/fs-extra-4.0.3.tgz",
          "integrity": "sha1-DYUhIuW8W+tFP7Ao6cDJvzY0DJQ=",
          "requires": {
            "graceful-fs": "4.1.11",
            "jsonfile": "4.0.0",
            "universalify": "0.1.1"
          }
        },
        "jsonfile": {
          "version": "4.0.0",
          "resolved": "https://npm.bentley.com/npm/npm/jsonfile/-/jsonfile-4.0.0.tgz",
          "integrity": "sha1-h3Gq4HmbZAdrdmQPygWPnBDjPss=",
          "requires": {
            "graceful-fs": "4.1.11"
          }
        },
        "typescript": {
          "version": "2.4.1",
          "resolved": "https://npm.bentley.com/npm/npm/typescript/-/typescript-2.4.1.tgz",
          "integrity": "sha1-w8yxbdqgsjFN4DHn5v7onlujRrw="
        }
      }
    },
    "typedoc-default-themes": {
      "version": "0.5.0",
      "resolved": "https://npm.bentley.com/npm/npm/typedoc-default-themes/-/typedoc-default-themes-0.5.0.tgz",
      "integrity": "sha1-bcJDPnjti+qOiHo6zeLzF4W9Yic="
    },
    "typemoq": {
      "version": "2.1.0",
      "resolved": "https://npm.bentley.com/npm/npm/typemoq/-/typemoq-2.1.0.tgz",
      "integrity": "sha1-RFLONg2SzyoaGA8MKd4oA/h68eg=",
      "requires": {
        "circular-json": "0.3.3",
        "lodash": "4.17.5",
        "postinstall-build": "5.0.1"
      }
    },
    "typedoc-plugin-markdown": {
      "version": "1.1.0",
      "resolved": "https://registry.npmjs.org/typedoc-plugin-markdown/-/typedoc-plugin-markdown-1.1.0.tgz",
      "integrity": "sha512-NKyQrB1w9ksluzXbrExQtCGPmpYZIWRK3xRlL92ArWmu8LmngHXtHQgmjsKM2gQgqZO6HtifuGywHKl1hAwjxw==",
      "requires": {
        "turndown": "4.0.1"
      }
    },
    "typescript": {
<<<<<<< HEAD
      "version": "2.6.2",
      "resolved": "https://npm.bentley.com/npm/npm/typescript/-/typescript-2.6.2.tgz",
      "integrity": "sha1-PFtv1/beCRQmkCfwPAlGdY92c6Q="
=======
      "version": "2.7.2",
      "resolved": "https://registry.npmjs.org/typescript/-/typescript-2.7.2.tgz",
      "integrity": "sha512-p5TCYZDAO0m4G344hD+wx/LATebLWZNkkh2asWUFqSsD2OrDNhbAHuSjobrmsUmdzjJjEeZVU9g1h3O6vpstnw=="
>>>>>>> 903a0ee6
    },
    "uglify-js": {
      "version": "2.8.29",
      "resolved": "https://npm.bentley.com/npm/npm/uglify-js/-/uglify-js-2.8.29.tgz",
      "integrity": "sha1-KcVzMUgFe7Th913zW3qcty5qWd0=",
      "requires": {
        "source-map": "0.5.7",
        "yargs": "3.10.0"
      },
      "dependencies": {
        "camelcase": {
          "version": "1.2.1",
          "resolved": "https://npm.bentley.com/npm/npm/camelcase/-/camelcase-1.2.1.tgz",
          "integrity": "sha1-m7UwTS4LVmmLLHWLCKPqqdqlijk="
        },
        "cliui": {
          "version": "2.1.0",
          "resolved": "https://npm.bentley.com/npm/npm/cliui/-/cliui-2.1.0.tgz",
          "integrity": "sha1-S0dXYP+AJkx2LDoXGQMukcf+oNE=",
          "requires": {
            "center-align": "0.1.3",
            "right-align": "0.1.3",
            "wordwrap": "0.0.2"
          }
        },
        "wordwrap": {
          "version": "0.0.2",
          "resolved": "https://npm.bentley.com/npm/npm/wordwrap/-/wordwrap-0.0.2.tgz",
          "integrity": "sha1-t5Zpu0LstAn4PVg8rVLKF+qhZD8="
        },
        "yargs": {
          "version": "3.10.0",
          "resolved": "https://npm.bentley.com/npm/npm/yargs/-/yargs-3.10.0.tgz",
          "integrity": "sha1-9+572FfdfB0tOMDnTvvWgdFDH9E=",
          "requires": {
            "camelcase": "1.2.1",
            "cliui": "2.1.0",
            "decamelize": "1.2.0",
            "window-size": "0.1.0"
          }
        }
      }
    },
    "uglifyjs-webpack-plugin": {
      "version": "0.4.6",
      "resolved": "https://npm.bentley.com/npm/npm/uglifyjs-webpack-plugin/-/uglifyjs-webpack-plugin-0.4.6.tgz",
      "integrity": "sha1-uVH0q7a9YX5m9j64kUmOORdj4wk=",
      "requires": {
        "source-map": "0.5.7",
        "uglify-js": "2.8.29",
        "webpack-sources": "1.1.0"
      }
    },
    "underscore": {
      "version": "1.8.3",
      "resolved": "https://npm.bentley.com/npm/npm/underscore/-/underscore-1.8.3.tgz",
      "integrity": "sha1-Tz+1OxBuYJf8+ctBCfKl6b36UCI="
    },
    "union-value": {
      "version": "1.0.0",
      "resolved": "https://npm.bentley.com/npm/npm/union-value/-/union-value-1.0.0.tgz",
      "integrity": "sha1-XHHDTLW61dzr4+oM0IIHulqhrqQ=",
      "requires": {
        "arr-union": "3.1.0",
        "get-value": "2.0.6",
        "is-extendable": "0.1.1",
        "set-value": "0.4.3"
      },
      "dependencies": {
        "extend-shallow": {
          "version": "2.0.1",
          "resolved": "https://npm.bentley.com/npm/npm/extend-shallow/-/extend-shallow-2.0.1.tgz",
          "integrity": "sha1-Ua99YUrZqfYQ6huvu5idaxxWiQ8=",
          "requires": {
            "is-extendable": "0.1.1"
          }
        },
        "set-value": {
          "version": "0.4.3",
          "resolved": "https://npm.bentley.com/npm/npm/set-value/-/set-value-0.4.3.tgz",
          "integrity": "sha1-fbCPnT0i3H945Trzw79GZuzfzPE=",
          "requires": {
            "extend-shallow": "2.0.1",
            "is-extendable": "0.1.1",
            "is-plain-object": "2.0.4",
            "to-object-path": "0.3.0"
          }
        }
      }
    },
    "universalify": {
      "version": "0.1.1",
      "resolved": "https://npm.bentley.com/npm/npm/universalify/-/universalify-0.1.1.tgz",
      "integrity": "sha1-+nG63UQ3r0wUiEHjs7Fl+enlkLc="
    },
    "unpipe": {
      "version": "1.0.0",
      "resolved": "https://npm.bentley.com/npm/npm/unpipe/-/unpipe-1.0.0.tgz",
      "integrity": "sha1-sr9O6FFKrmFltIF4KdIbLvSZBOw="
    },
    "unset-value": {
      "version": "1.0.0",
      "resolved": "https://npm.bentley.com/npm/npm/unset-value/-/unset-value-1.0.0.tgz",
      "integrity": "sha1-g3aHP30jNRef+x5vw6jtDfyKtVk=",
      "requires": {
        "has-value": "0.3.1",
        "isobject": "3.0.1"
      },
      "dependencies": {
        "has-value": {
          "version": "0.3.1",
          "resolved": "https://npm.bentley.com/npm/npm/has-value/-/has-value-0.3.1.tgz",
          "integrity": "sha1-ex9YutpiyoJ+wKIHgCVlSEWZXh8=",
          "requires": {
            "get-value": "2.0.6",
            "has-values": "0.1.4",
            "isobject": "2.1.0"
          },
          "dependencies": {
            "isobject": {
              "version": "2.1.0",
              "resolved": "https://npm.bentley.com/npm/npm/isobject/-/isobject-2.1.0.tgz",
              "integrity": "sha1-8GVWEJaj8dou9GJy+BXIQNh+DIk=",
              "requires": {
                "isarray": "1.0.0"
              }
            }
          }
        },
        "has-values": {
          "version": "0.1.4",
          "resolved": "https://npm.bentley.com/npm/npm/has-values/-/has-values-0.1.4.tgz",
          "integrity": "sha1-bWHeldkd/Km5oCCJrThL/49it3E="
        },
        "isobject": {
          "version": "3.0.1",
          "resolved": "https://npm.bentley.com/npm/npm/isobject/-/isobject-3.0.1.tgz",
          "integrity": "sha1-TkMekrEalzFjaqH5yNHMvP2reN8="
        }
      }
    },
    "upath": {
      "version": "1.0.4",
      "resolved": "https://npm.bentley.com/npm/npm/upath/-/upath-1.0.4.tgz",
      "integrity": "sha1-7iMhugp4bFCXPbBDpQt7y6giNh0="
    },
    "uri-js": {
      "version": "3.0.2",
      "resolved": "https://registry.npmjs.org/uri-js/-/uri-js-3.0.2.tgz",
      "integrity": "sha1-+QuFhQf4HepNz7s8TD2/orVX+qo=",
      "requires": {
        "punycode": "2.1.0"
      },
      "dependencies": {
        "punycode": {
          "version": "2.1.0",
          "resolved": "https://registry.npmjs.org/punycode/-/punycode-2.1.0.tgz",
          "integrity": "sha1-X4Y+3Im5bbCQdLrXlHvwkFbKTn0="
        }
      }
    },
    "urix": {
      "version": "0.1.0",
      "resolved": "https://npm.bentley.com/npm/npm/urix/-/urix-0.1.0.tgz",
      "integrity": "sha1-2pN/emLiH+wf0Y1Js1wpNQZ6bHI="
    },
    "url": {
      "version": "0.11.0",
      "resolved": "https://npm.bentley.com/npm/npm/url/-/url-0.11.0.tgz",
      "integrity": "sha1-ODjpfPxgUh63PFJajlW/3Z4uKPE=",
      "requires": {
        "punycode": "1.3.2",
        "querystring": "0.2.0"
      },
      "dependencies": {
        "punycode": {
          "version": "1.3.2",
          "resolved": "https://npm.bentley.com/npm/npm/punycode/-/punycode-1.3.2.tgz",
          "integrity": "sha1-llOgNvt8HuQjQvIyXM7v6jkmxI0="
        }
      }
    },
    "use": {
      "version": "3.1.0",
      "resolved": "https://npm.bentley.com/npm/npm/use/-/use-3.1.0.tgz",
      "integrity": "sha1-FHFr8D/f79AwQK71jYtLhfOnxUQ=",
      "requires": {
        "kind-of": "6.0.2"
      },
      "dependencies": {
        "kind-of": {
          "version": "6.0.2",
          "resolved": "https://npm.bentley.com/npm/npm/kind-of/-/kind-of-6.0.2.tgz",
          "integrity": "sha1-ARRrNqYhjmTljzqNZt5df8b20FE="
        }
      }
    },
    "util": {
      "version": "0.10.3",
      "resolved": "https://npm.bentley.com/npm/npm/util/-/util-0.10.3.tgz",
      "integrity": "sha1-evsa/lCAUkZInj23/g7TeTNqwPk=",
      "requires": {
        "inherits": "2.0.1"
      },
      "dependencies": {
        "inherits": {
          "version": "2.0.1",
          "resolved": "https://npm.bentley.com/npm/npm/inherits/-/inherits-2.0.1.tgz",
          "integrity": "sha1-sX0I0ya0Qj5Wjv9xn5GwscvfafE="
        }
      }
    },
    "util-deprecate": {
      "version": "1.0.2",
      "resolved": "https://npm.bentley.com/npm/npm/util-deprecate/-/util-deprecate-1.0.2.tgz",
      "integrity": "sha1-RQ1Nyfpw3nMnYvvS1KKJgUGaDM8="
    },
    "utils-merge": {
      "version": "1.0.1",
      "resolved": "https://npm.bentley.com/npm/npm/utils-merge/-/utils-merge-1.0.1.tgz",
      "integrity": "sha1-n5VxD1CiZ5R7LMwSR0HBAoQn5xM="
    },
    "uuid": {
      "version": "3.2.1",
      "resolved": "https://npm.bentley.com/npm/npm/uuid/-/uuid-3.2.1.tgz",
      "integrity": "sha1-EsUou51Y0LkmXZovbw/ovhf/HxQ="
    },
    "v8flags": {
      "version": "3.0.2",
      "resolved": "https://npm.bentley.com/npm/npm/v8flags/-/v8flags-3.0.2.tgz",
      "integrity": "sha1-rWp4ogprI9A6jevBEhHjzCMUlHc=",
      "requires": {
        "homedir-polyfill": "1.0.1"
      }
    },
    "validate-npm-package-license": {
      "version": "3.0.3",
      "resolved": "https://npm.bentley.com/npm/npm/validate-npm-package-license/-/validate-npm-package-license-3.0.3.tgz",
      "integrity": "sha1-gWQ7y+8b3+zUYjeT3EZIlIupgzg=",
      "requires": {
        "spdx-correct": "3.0.0",
        "spdx-expression-parse": "3.0.0"
      }
    },
    "validator": {
      "version": "9.4.1",
      "resolved": "https://npm.bentley.com/npm/npm/validator/-/validator-9.4.1.tgz",
      "integrity": "sha1-q/Rm05i1Yc0kMFARLG/x3mzBJmM="
    },
    "vary": {
      "version": "1.1.2",
      "resolved": "https://npm.bentley.com/npm/npm/vary/-/vary-1.1.2.tgz",
      "integrity": "sha1-IpnwLG3tMNSllhsLn3RSShj2NPw="
    },
    "verror": {
      "version": "1.10.0",
      "resolved": "https://npm.bentley.com/npm/npm/verror/-/verror-1.10.0.tgz",
      "integrity": "sha1-OhBcoXBTr1XW4nDB+CiGguGNpAA=",
      "requires": {
        "assert-plus": "1.0.0",
        "core-util-is": "1.0.2",
        "extsprintf": "1.3.0"
      }
    },
    "vinyl": {
      "version": "2.1.0",
      "resolved": "https://npm.bentley.com/npm/npm/vinyl/-/vinyl-2.1.0.tgz",
      "integrity": "sha1-Ah+cLPlR1rk5lDyJ617lrdT9kkw=",
      "requires": {
        "clone": "2.1.2",
        "clone-buffer": "1.0.0",
        "clone-stats": "1.0.0",
        "cloneable-readable": "1.1.2",
        "remove-trailing-separator": "1.1.0",
        "replace-ext": "1.0.0"
      }
    },
    "vm-browserify": {
      "version": "0.0.4",
      "resolved": "https://npm.bentley.com/npm/npm/vm-browserify/-/vm-browserify-0.0.4.tgz",
      "integrity": "sha1-XX6kW7755Kb/ZflUOOCofDV9WnM=",
      "requires": {
        "indexof": "0.0.1"
      }
    },
    "w3c-hr-time": {
      "version": "1.0.1",
      "resolved": "https://registry.npmjs.org/w3c-hr-time/-/w3c-hr-time-1.0.1.tgz",
      "integrity": "sha1-gqwr/2PZUOqeMYmlimViX+3xkEU=",
      "requires": {
        "browser-process-hrtime": "0.1.2"
      }
    },
    "watchpack": {
      "version": "1.5.0",
      "resolved": "https://npm.bentley.com/npm/npm/watchpack/-/watchpack-1.5.0.tgz",
      "integrity": "sha1-Ix54Ovgwoi+JZvZcTEusyBQHLu0=",
      "requires": {
        "chokidar": "2.0.3",
        "graceful-fs": "4.1.11",
        "neo-async": "2.5.0"
      },
      "dependencies": {
        "anymatch": {
          "version": "2.0.0",
          "resolved": "https://npm.bentley.com/npm/npm/anymatch/-/anymatch-2.0.0.tgz",
          "integrity": "sha1-vLJLTzeTTZqnrBe0ra+J58du8us=",
          "requires": {
            "micromatch": "3.1.10",
            "normalize-path": "2.1.1"
          }
        },
        "arr-diff": {
          "version": "4.0.0",
          "resolved": "https://npm.bentley.com/npm/npm/arr-diff/-/arr-diff-4.0.0.tgz",
          "integrity": "sha1-1kYQdP6/7HHn4VI1dhoyml3HxSA="
        },
        "array-unique": {
          "version": "0.3.2",
          "resolved": "https://npm.bentley.com/npm/npm/array-unique/-/array-unique-0.3.2.tgz",
          "integrity": "sha1-qJS3XUvE9s1nnvMkSp/Y9Gri1Cg="
        },
        "braces": {
          "version": "2.3.1",
          "resolved": "https://npm.bentley.com/npm/npm/braces/-/braces-2.3.1.tgz",
          "integrity": "sha1-cIbJE7TloI2+N6wO5qJQDEumkbs=",
          "requires": {
            "arr-flatten": "1.1.0",
            "array-unique": "0.3.2",
            "define-property": "1.0.0",
            "extend-shallow": "2.0.1",
            "fill-range": "4.0.0",
            "isobject": "3.0.1",
            "kind-of": "6.0.2",
            "repeat-element": "1.1.2",
            "snapdragon": "0.8.2",
            "snapdragon-node": "2.1.1",
            "split-string": "3.1.0",
            "to-regex": "3.0.2"
          },
          "dependencies": {
            "define-property": {
              "version": "1.0.0",
              "resolved": "https://npm.bentley.com/npm/npm/define-property/-/define-property-1.0.0.tgz",
              "integrity": "sha1-dp66rz9KY6rTr56NMEybvnm/sOY=",
              "requires": {
                "is-descriptor": "1.0.2"
              }
            },
            "extend-shallow": {
              "version": "2.0.1",
              "resolved": "https://npm.bentley.com/npm/npm/extend-shallow/-/extend-shallow-2.0.1.tgz",
              "integrity": "sha1-Ua99YUrZqfYQ6huvu5idaxxWiQ8=",
              "requires": {
                "is-extendable": "0.1.1"
              }
            }
          }
        },
        "chokidar": {
          "version": "2.0.3",
          "resolved": "https://registry.npmjs.org/chokidar/-/chokidar-2.0.3.tgz",
          "integrity": "sha512-zW8iXYZtXMx4kux/nuZVXjkLP+CyIK5Al5FHnj1OgTKGZfp4Oy6/ymtMSKFv3GD8DviEmUPmJg9eFdJ/JzudMg==",
          "requires": {
            "anymatch": "2.0.0",
            "async-each": "1.0.1",
            "braces": "2.3.1",
            "glob-parent": "3.1.0",
            "inherits": "2.0.3",
            "is-binary-path": "1.0.1",
            "is-glob": "4.0.0",
            "normalize-path": "2.1.1",
            "path-is-absolute": "1.0.1",
            "readdirp": "2.1.0",
            "upath": "1.0.4"
          }
        },
        "expand-brackets": {
          "version": "2.1.4",
          "resolved": "https://npm.bentley.com/npm/npm/expand-brackets/-/expand-brackets-2.1.4.tgz",
          "integrity": "sha1-t3c14xXOMPa27/D4OwQVGiJEliI=",
          "requires": {
            "debug": "2.6.9",
            "define-property": "0.2.5",
            "extend-shallow": "2.0.1",
            "posix-character-classes": "0.1.1",
            "regex-not": "1.0.2",
            "snapdragon": "0.8.2",
            "to-regex": "3.0.2"
          },
          "dependencies": {
            "define-property": {
              "version": "0.2.5",
              "resolved": "https://npm.bentley.com/npm/npm/define-property/-/define-property-0.2.5.tgz",
              "integrity": "sha1-w1se+RjsPJkPmlvFe+BKrOxcgRY=",
              "requires": {
                "is-descriptor": "0.1.6"
              }
            },
            "extend-shallow": {
              "version": "2.0.1",
              "resolved": "https://npm.bentley.com/npm/npm/extend-shallow/-/extend-shallow-2.0.1.tgz",
              "integrity": "sha1-Ua99YUrZqfYQ6huvu5idaxxWiQ8=",
              "requires": {
                "is-extendable": "0.1.1"
              }
            },
            "is-descriptor": {
              "version": "0.1.6",
              "resolved": "https://npm.bentley.com/npm/npm/is-descriptor/-/is-descriptor-0.1.6.tgz",
              "integrity": "sha1-Nm2CQN3kh8pRgjsaufB6EKeCUco=",
              "requires": {
                "is-accessor-descriptor": "0.1.6",
                "is-data-descriptor": "0.1.4",
                "kind-of": "5.1.0"
              }
            },
            "kind-of": {
              "version": "5.1.0",
              "resolved": "https://npm.bentley.com/npm/npm/kind-of/-/kind-of-5.1.0.tgz",
              "integrity": "sha1-cpyR4thXt6QZofmqZWhcTDP1hF0="
            }
          }
        },
        "extglob": {
          "version": "2.0.4",
          "resolved": "https://npm.bentley.com/npm/npm/extglob/-/extglob-2.0.4.tgz",
          "integrity": "sha1-rQD+TcYSqSMuhxhxHcXLWrAoVUM=",
          "requires": {
            "array-unique": "0.3.2",
            "define-property": "1.0.0",
            "expand-brackets": "2.1.4",
            "extend-shallow": "2.0.1",
            "fragment-cache": "0.2.1",
            "regex-not": "1.0.2",
            "snapdragon": "0.8.2",
            "to-regex": "3.0.2"
          },
          "dependencies": {
            "define-property": {
              "version": "1.0.0",
              "resolved": "https://npm.bentley.com/npm/npm/define-property/-/define-property-1.0.0.tgz",
              "integrity": "sha1-dp66rz9KY6rTr56NMEybvnm/sOY=",
              "requires": {
                "is-descriptor": "1.0.2"
              }
            },
            "extend-shallow": {
              "version": "2.0.1",
              "resolved": "https://npm.bentley.com/npm/npm/extend-shallow/-/extend-shallow-2.0.1.tgz",
              "integrity": "sha1-Ua99YUrZqfYQ6huvu5idaxxWiQ8=",
              "requires": {
                "is-extendable": "0.1.1"
              }
            }
          }
        },
        "fill-range": {
          "version": "4.0.0",
          "resolved": "https://npm.bentley.com/npm/npm/fill-range/-/fill-range-4.0.0.tgz",
          "integrity": "sha1-1USBHUKPmOsGpj3EAtJAPDKMOPc=",
          "requires": {
            "extend-shallow": "2.0.1",
            "is-number": "3.0.0",
            "repeat-string": "1.6.1",
            "to-regex-range": "2.1.1"
          },
          "dependencies": {
            "extend-shallow": {
              "version": "2.0.1",
              "resolved": "https://npm.bentley.com/npm/npm/extend-shallow/-/extend-shallow-2.0.1.tgz",
              "integrity": "sha1-Ua99YUrZqfYQ6huvu5idaxxWiQ8=",
              "requires": {
                "is-extendable": "0.1.1"
              }
            }
          }
        },
        "glob-parent": {
          "version": "3.1.0",
          "resolved": "https://npm.bentley.com/npm/npm/glob-parent/-/glob-parent-3.1.0.tgz",
          "integrity": "sha1-nmr2KZ2NO9K9QEMIMr0RPfkGxa4=",
          "requires": {
            "is-glob": "3.1.0",
            "path-dirname": "1.0.2"
          },
          "dependencies": {
            "is-glob": {
              "version": "3.1.0",
              "resolved": "https://npm.bentley.com/npm/npm/is-glob/-/is-glob-3.1.0.tgz",
              "integrity": "sha1-e6WuJCF4BKxwcHuWkiVnSGzD6Eo=",
              "requires": {
                "is-extglob": "2.1.1"
              }
            }
          }
        },
        "is-accessor-descriptor": {
          "version": "0.1.6",
          "resolved": "https://npm.bentley.com/npm/npm/is-accessor-descriptor/-/is-accessor-descriptor-0.1.6.tgz",
          "integrity": "sha1-qeEss66Nh2cn7u84Q/igiXtcmNY=",
          "requires": {
            "kind-of": "3.2.2"
          },
          "dependencies": {
            "kind-of": {
              "version": "3.2.2",
              "resolved": "https://npm.bentley.com/npm/npm/kind-of/-/kind-of-3.2.2.tgz",
              "integrity": "sha1-MeohpzS6ubuw8yRm2JOupR5KPGQ=",
              "requires": {
                "is-buffer": "1.1.6"
              }
            }
          }
        },
        "is-data-descriptor": {
          "version": "0.1.4",
          "resolved": "https://npm.bentley.com/npm/npm/is-data-descriptor/-/is-data-descriptor-0.1.4.tgz",
          "integrity": "sha1-C17mSDiOLIYCgueT8YVv7D8wG1Y=",
          "requires": {
            "kind-of": "3.2.2"
          },
          "dependencies": {
            "kind-of": {
              "version": "3.2.2",
              "resolved": "https://npm.bentley.com/npm/npm/kind-of/-/kind-of-3.2.2.tgz",
              "integrity": "sha1-MeohpzS6ubuw8yRm2JOupR5KPGQ=",
              "requires": {
                "is-buffer": "1.1.6"
              }
            }
          }
        },
        "is-extglob": {
          "version": "2.1.1",
          "resolved": "https://npm.bentley.com/npm/npm/is-extglob/-/is-extglob-2.1.1.tgz",
          "integrity": "sha1-qIwCU1eR8C7TfHahueqXc8gz+MI="
        },
        "is-glob": {
          "version": "4.0.0",
          "resolved": "https://npm.bentley.com/npm/npm/is-glob/-/is-glob-4.0.0.tgz",
          "integrity": "sha1-lSHHaEXMJhCoUgPd8ICpWML/q8A=",
          "requires": {
            "is-extglob": "2.1.1"
          }
        },
        "is-number": {
          "version": "3.0.0",
          "resolved": "https://npm.bentley.com/npm/npm/is-number/-/is-number-3.0.0.tgz",
          "integrity": "sha1-JP1iAaR4LPUFYcgQJ2r8fRLXEZU=",
          "requires": {
            "kind-of": "3.2.2"
          },
          "dependencies": {
            "kind-of": {
              "version": "3.2.2",
              "resolved": "https://npm.bentley.com/npm/npm/kind-of/-/kind-of-3.2.2.tgz",
              "integrity": "sha1-MeohpzS6ubuw8yRm2JOupR5KPGQ=",
              "requires": {
                "is-buffer": "1.1.6"
              }
            }
          }
        },
        "isobject": {
          "version": "3.0.1",
          "resolved": "https://npm.bentley.com/npm/npm/isobject/-/isobject-3.0.1.tgz",
          "integrity": "sha1-TkMekrEalzFjaqH5yNHMvP2reN8="
        },
        "kind-of": {
          "version": "6.0.2",
          "resolved": "https://npm.bentley.com/npm/npm/kind-of/-/kind-of-6.0.2.tgz",
          "integrity": "sha1-ARRrNqYhjmTljzqNZt5df8b20FE="
        },
        "micromatch": {
          "version": "3.1.10",
          "resolved": "https://registry.npmjs.org/micromatch/-/micromatch-3.1.10.tgz",
          "integrity": "sha512-MWikgl9n9M3w+bpsY3He8L+w9eF9338xRl8IAO5viDizwSzziFEyUzo2xrrloB64ADbTf8uA8vRqqttDTOmccg==",
          "requires": {
            "arr-diff": "4.0.0",
            "array-unique": "0.3.2",
            "braces": "2.3.1",
            "define-property": "2.0.2",
            "extend-shallow": "3.0.2",
            "extglob": "2.0.4",
            "fragment-cache": "0.2.1",
            "kind-of": "6.0.2",
            "nanomatch": "1.2.9",
            "object.pick": "1.3.0",
            "regex-not": "1.0.2",
            "snapdragon": "0.8.2",
            "to-regex": "3.0.2"
          }
        }
      }
    },
    "webidl-conversions": {
      "version": "4.0.2",
      "resolved": "https://registry.npmjs.org/webidl-conversions/-/webidl-conversions-4.0.2.tgz",
      "integrity": "sha512-YQ+BmxuTgd6UXZW3+ICGfyqRyHXVlD5GtQr5+qjiNW7bF0cqrzX500HVXPBOvgXb5YnzDd+h0zqyv61KUD7+Sg=="
    },
    "webpack": {
      "version": "3.11.0",
      "resolved": "https://npm.bentley.com/npm/npm/webpack/-/webpack-3.11.0.tgz",
      "integrity": "sha1-d9pFGx17SxF62vQaGpO1dC8k2JQ=",
      "requires": {
        "acorn": "5.5.3",
        "acorn-dynamic-import": "2.0.2",
        "ajv": "6.4.0",
        "ajv-keywords": "3.1.0",
        "async": "2.6.0",
        "enhanced-resolve": "3.4.1",
        "escope": "3.6.0",
        "interpret": "1.1.0",
        "json-loader": "0.5.7",
        "json5": "0.5.1",
        "loader-runner": "2.3.0",
        "loader-utils": "1.1.0",
        "memory-fs": "0.4.1",
        "mkdirp": "0.5.1",
        "node-libs-browser": "2.1.0",
        "source-map": "0.5.7",
        "supports-color": "4.5.0",
        "tapable": "0.2.8",
        "uglifyjs-webpack-plugin": "0.4.6",
        "watchpack": "1.5.0",
        "webpack-sources": "1.1.0",
        "yargs": "8.0.2"
      },
      "dependencies": {
        "ajv": {
          "version": "6.4.0",
          "resolved": "https://registry.npmjs.org/ajv/-/ajv-6.4.0.tgz",
          "integrity": "sha1-06/3jpJ3VJdx2vAWTP9ISCt1T8Y=",
          "requires": {
            "fast-deep-equal": "1.1.0",
            "fast-json-stable-stringify": "2.0.0",
            "json-schema-traverse": "0.3.1",
            "uri-js": "3.0.2"
          }
        },
        "async": {
          "version": "2.6.0",
          "resolved": "https://npm.bentley.com/npm/npm/async/-/async-2.6.0.tgz",
          "integrity": "sha1-YaKau2/MAm/qd+VtHG7FOnlZUfQ=",
          "requires": {
            "lodash": "4.17.5"
          }
        },
        "has-flag": {
          "version": "2.0.0",
          "resolved": "https://npm.bentley.com/npm/npm/has-flag/-/has-flag-2.0.0.tgz",
          "integrity": "sha1-6CB68cx7MNRGzHC3NLXovhj4jVE="
        },
        "supports-color": {
          "version": "4.5.0",
          "resolved": "https://npm.bentley.com/npm/npm/supports-color/-/supports-color-4.5.0.tgz",
          "integrity": "sha1-vnoN5ITexcXN34s9WRJQRJEvY1s=",
          "requires": {
            "has-flag": "2.0.0"
          }
        }
      }
    },
    "webpack-sources": {
      "version": "1.1.0",
      "resolved": "https://npm.bentley.com/npm/npm/webpack-sources/-/webpack-sources-1.1.0.tgz",
      "integrity": "sha1-oQHrrlnWUHNU1x2AE5UKOot6WlQ=",
      "requires": {
        "source-list-map": "2.0.0",
        "source-map": "0.6.1"
      },
      "dependencies": {
        "source-map": {
          "version": "0.6.1",
          "resolved": "https://npm.bentley.com/npm/npm/source-map/-/source-map-0.6.1.tgz",
          "integrity": "sha1-dHIq8y6WFOnCh6jQu95IteLxomM="
        }
      }
    },
    "webpack-stream": {
      "version": "4.0.3",
      "resolved": "https://registry.npmjs.org/webpack-stream/-/webpack-stream-4.0.3.tgz",
      "integrity": "sha512-Tx7ks7Of/JiPz7/tUM4WqSg4OcXF4m4OzNSaEzNA1TNXQaiTHIjiKqUoL79wGXbFt2q1IP8VG5DcEdaxifY5Ew==",
      "requires": {
        "fancy-log": "1.3.2",
        "lodash.clone": "4.5.0",
        "lodash.some": "4.6.0",
        "memory-fs": "0.4.1",
        "plugin-error": "1.0.1",
        "supports-color": "5.3.0",
        "through": "2.3.8",
        "vinyl": "2.1.0",
        "webpack": "3.11.0"
      }
    },
    "whatwg-encoding": {
      "version": "1.0.3",
      "resolved": "https://registry.npmjs.org/whatwg-encoding/-/whatwg-encoding-1.0.3.tgz",
      "integrity": "sha512-jLBwwKUhi8WtBfsMQlL4bUUcT8sMkAtQinscJAe/M4KHCkHuUJAF6vuB0tueNIw4c8ziO6AkRmgY+jL3a0iiPw==",
      "requires": {
        "iconv-lite": "0.4.19"
      }
    },
    "whatwg-mimetype": {
      "version": "2.1.0",
      "resolved": "https://registry.npmjs.org/whatwg-mimetype/-/whatwg-mimetype-2.1.0.tgz",
      "integrity": "sha512-FKxhYLytBQiUKjkYteN71fAUA3g6KpNXoho1isLiLSB3N1G4F35Q5vUxWfKFhBwi5IWF27VE6WxhrnnC+m0Mew=="
    },
    "whatwg-url": {
      "version": "6.4.0",
      "resolved": "https://registry.npmjs.org/whatwg-url/-/whatwg-url-6.4.0.tgz",
      "integrity": "sha512-Z0CVh/YE217Foyb488eo+iBv+r7eAQ0wSTyApi9n06jhcA3z6Nidg/EGvl0UFkg7kMdKxfBzzr+o9JF+cevgMg==",
      "requires": {
        "lodash.sortby": "4.7.0",
        "tr46": "1.0.1",
        "webidl-conversions": "4.0.2"
      }
    },
    "which": {
      "version": "1.3.0",
      "resolved": "https://npm.bentley.com/npm/npm/which/-/which-1.3.0.tgz",
      "integrity": "sha1-/wS9/AEO5UfXgL7DjhrBwnd9JTo=",
      "requires": {
        "isexe": "2.0.0"
      }
    },
    "which-module": {
      "version": "2.0.0",
      "resolved": "https://npm.bentley.com/npm/npm/which-module/-/which-module-2.0.0.tgz",
      "integrity": "sha1-2e8H3Od7mQK4o6j6SzHD4/fm6Ho="
    },
    "window-size": {
      "version": "0.1.0",
      "resolved": "https://npm.bentley.com/npm/npm/window-size/-/window-size-0.1.0.tgz",
      "integrity": "sha1-VDjNLqk7IC76Ohn+iIeu58lPnJ0="
    },
    "wordwrap": {
      "version": "0.0.3",
      "resolved": "https://npm.bentley.com/npm/npm/wordwrap/-/wordwrap-0.0.3.tgz",
      "integrity": "sha1-o9XabNXAvAAI03I0u68b7WMFkQc="
    },
    "wrap-ansi": {
      "version": "2.1.0",
      "resolved": "https://npm.bentley.com/npm/npm/wrap-ansi/-/wrap-ansi-2.1.0.tgz",
      "integrity": "sha1-2Pw9KE3QV5T+hJc8rs3Rz4JP3YU=",
      "requires": {
        "string-width": "1.0.2",
        "strip-ansi": "3.0.1"
      },
      "dependencies": {
        "string-width": {
          "version": "1.0.2",
          "resolved": "https://npm.bentley.com/npm/npm/string-width/-/string-width-1.0.2.tgz",
          "integrity": "sha1-EYvfW4zcUaKn5w0hHgfisLmxB9M=",
          "requires": {
            "code-point-at": "1.1.0",
            "is-fullwidth-code-point": "1.0.0",
            "strip-ansi": "3.0.1"
          }
        }
      }
    },
    "wrappy": {
      "version": "1.0.2",
      "resolved": "https://npm.bentley.com/npm/npm/wrappy/-/wrappy-1.0.2.tgz",
      "integrity": "sha1-tSQ9jz7BqjXxNkYFvA0QNuMKtp8="
    },
    "ws": {
      "version": "4.1.0",
      "resolved": "https://registry.npmjs.org/ws/-/ws-4.1.0.tgz",
      "integrity": "sha512-ZGh/8kF9rrRNffkLFV4AzhvooEclrOH0xaugmqGsIfFgOE/pIz4fMc4Ef+5HSQqTEug2S9JZIWDR47duDSLfaA==",
      "requires": {
        "async-limiter": "1.0.0",
        "safe-buffer": "5.1.1"
      }
    },
    "xml": {
      "version": "1.0.1",
      "resolved": "https://npm.bentley.com/npm/npm/xml/-/xml-1.0.1.tgz",
      "integrity": "sha1-eLpyAgApxbyHuKgaPPzXS0ovweU="
    },
    "xml-name-validator": {
      "version": "3.0.0",
      "resolved": "https://registry.npmjs.org/xml-name-validator/-/xml-name-validator-3.0.0.tgz",
      "integrity": "sha512-A5CUptxDsvxKJEU3yO6DuWBSJz/qizqzJKOMIfUJHETbBw/sFaDxgd6fxm1ewUaM0jZ444Fc5vC5ROYurg/4Pw=="
    },
    "xml2js": {
      "version": "0.2.8",
      "resolved": "https://npm.bentley.com/npm/npm/xml2js/-/xml2js-0.2.8.tgz",
      "integrity": "sha1-m4FpCTFjH/CdGVdUn69U9PmAs8I=",
      "requires": {
        "sax": "0.5.8"
      }
    },
    "xmlbuilder": {
      "version": "0.4.3",
      "resolved": "https://npm.bentley.com/npm/npm/xmlbuilder/-/xmlbuilder-0.4.3.tgz",
      "integrity": "sha1-xGFLp04K0ZbmCcknLNnh3bKKilg="
    },
    "xmldom": {
      "version": "0.1.27",
      "resolved": "https://npm.bentley.com/npm/npm/xmldom/-/xmldom-0.1.27.tgz",
      "integrity": "sha1-1QH5ezvbQDr4757MIFcxh6rawOk="
    },
    "xpath": {
      "version": "0.0.24",
      "resolved": "https://npm.bentley.com/npm/npm/xpath/-/xpath-0.0.24.tgz",
      "integrity": "sha1-Gt4WLhzFI8jTn8fQavwW6iFvKfs="
    },
    "xtend": {
      "version": "4.0.1",
      "resolved": "https://npm.bentley.com/npm/npm/xtend/-/xtend-4.0.1.tgz",
      "integrity": "sha1-pcbVMr5lbiPbgg77lDofBJmNY68="
    },
    "y18n": {
      "version": "3.2.1",
      "resolved": "https://npm.bentley.com/npm/npm/y18n/-/y18n-3.2.1.tgz",
      "integrity": "sha1-bRX7qITAhnnA136I53WegR4H+kE="
    },
    "yallist": {
      "version": "2.1.2",
      "resolved": "https://npm.bentley.com/npm/npm/yallist/-/yallist-2.1.2.tgz",
      "integrity": "sha1-HBH5IY8HYImkfdUS+TxmmaaoHVI="
    },
    "yargs": {
      "version": "8.0.2",
      "resolved": "https://npm.bentley.com/npm/npm/yargs/-/yargs-8.0.2.tgz",
      "integrity": "sha1-YpmpBVsc78lp/355wdkY3Osiw2A=",
      "requires": {
        "camelcase": "4.1.0",
        "cliui": "3.2.0",
        "decamelize": "1.2.0",
        "get-caller-file": "1.0.2",
        "os-locale": "2.1.0",
        "read-pkg-up": "2.0.0",
        "require-directory": "2.1.1",
        "require-main-filename": "1.0.1",
        "set-blocking": "2.0.0",
        "string-width": "2.1.1",
        "which-module": "2.0.0",
        "y18n": "3.2.1",
        "yargs-parser": "7.0.0"
      }
    },
    "yargs-parser": {
      "version": "7.0.0",
      "resolved": "https://npm.bentley.com/npm/npm/yargs-parser/-/yargs-parser-7.0.0.tgz",
      "integrity": "sha1-jQrELxbqVd69MyyvTEA4s+P139k=",
      "requires": {
        "camelcase": "4.1.0"
      }
    },
    "yauzl": {
      "version": "2.4.1",
      "resolved": "https://npm.bentley.com/npm/npm/yauzl/-/yauzl-2.4.1.tgz",
      "integrity": "sha1-lSj0QtqxsihOWLQ3m7GU4i4MQAU=",
      "requires": {
        "fd-slicer": "1.0.1"
      }
    },
    "yn": {
      "version": "2.0.0",
      "resolved": "https://npm.bentley.com/npm/npm/yn/-/yn-2.0.0.tgz",
      "integrity": "sha1-5a2ryKz0CPY4X8dklWhMiOavaJo="
    }
  }
}<|MERGE_RESOLUTION|>--- conflicted
+++ resolved
@@ -179,14 +179,8 @@
         "tsconfig-paths": "2.7.3",
         "tslint": "5.9.1",
         "typedoc": "0.9.0",
-<<<<<<< HEAD
-        "typemoq": "2.1.0",
-        "typedoc-plugin-markdown": "1.0.14",
-        "typescript": "2.6.2",
-=======
         "typedoc-plugin-markdown": "1.1.0",
         "typescript": "2.7.2",
->>>>>>> 903a0ee6
         "webpack": "3.11.0",
         "webpack-stream": "4.0.3"
       }
@@ -336,15 +330,9 @@
       "integrity": "sha1-w58U8SlAij2WoRBaZQ2LK27rQWg="
     },
     "@types/lodash": {
-<<<<<<< HEAD
-      "version": "4.14.74",
-      "resolved": "https://npm.bentley.com/npm/npm/@types/lodash/-/lodash-4.14.74.tgz",
-      "integrity": "sha1-rDvY25iOf3A45dIr12p7oT+HYWg="
-=======
       "version": "4.14.106",
       "resolved": "https://registry.npmjs.org/@types/lodash/-/lodash-4.14.106.tgz",
       "integrity": "sha512-tOSvCVrvSqFZ4A/qrqqm6p37GZoawsZtoR0SJhlF7EonNZUgrn8FfT+RNQ11h+NUpMt6QVe36033f3qEKBwfWA=="
->>>>>>> 903a0ee6
     },
     "@types/marked": {
       "version": "0.3.0",
@@ -1614,15 +1602,9 @@
       "integrity": "sha1-81HTKWnTL6XXpVZxVCY9korjvR8="
     },
     "browserify-aes": {
-<<<<<<< HEAD
-      "version": "1.1.1",
-      "resolved": "https://npm.bentley.com/npm/npm/browserify-aes/-/browserify-aes-1.1.1.tgz",
-      "integrity": "sha1-OLerVe24Bv8tzaGn8WIHc6R3xJ8=",
-=======
       "version": "1.2.0",
       "resolved": "https://registry.npmjs.org/browserify-aes/-/browserify-aes-1.2.0.tgz",
       "integrity": "sha512-+7CHXqGuspUn/Sl5aO7Ea0xWGAtETPXNSAjHo48JfLdPWcMng33Xe4znFvQweqc/uzk5zSOI3H52CYnjCfb5hA==",
->>>>>>> 903a0ee6
       "requires": {
         "buffer-xor": "1.0.3",
         "cipher-base": "1.0.4",
@@ -3409,30 +3391,14 @@
       }
     },
     "http-errors": {
-<<<<<<< HEAD
-      "version": "1.6.2",
-      "resolved": "https://npm.bentley.com/npm/npm/http-errors/-/http-errors-1.6.2.tgz",
-      "integrity": "sha1-CgAsyFcHGSp+eUbO7cERVfYOxzY=",
-=======
       "version": "1.6.3",
       "resolved": "https://registry.npmjs.org/http-errors/-/http-errors-1.6.3.tgz",
       "integrity": "sha1-i1VoC7S+KDoLW/TqLjhYC+HZMg0=",
->>>>>>> 903a0ee6
       "requires": {
         "depd": "1.1.2",
         "inherits": "2.0.3",
         "setprototypeof": "1.1.0",
         "statuses": "1.5.0"
-<<<<<<< HEAD
-      },
-      "dependencies": {
-        "depd": {
-          "version": "1.1.1",
-          "resolved": "https://npm.bentley.com/npm/npm/depd/-/depd-1.1.1.tgz",
-          "integrity": "sha1-V4O04cRZ8G+lyif5kfPQbnoxA1k="
-        }
-=======
->>>>>>> 903a0ee6
       }
     },
     "http-signature": {
@@ -8113,15 +8079,9 @@
       "integrity": "sha1-KQy7Iy4waULX1+qbg3Mqt4VvgoU="
     },
     "setprototypeof": {
-<<<<<<< HEAD
-      "version": "1.0.3",
-      "resolved": "https://npm.bentley.com/npm/npm/setprototypeof/-/setprototypeof-1.0.3.tgz",
-      "integrity": "sha1-ZlZ+NwQ+608E2RvWWMDL77VbjgQ="
-=======
       "version": "1.1.0",
       "resolved": "https://registry.npmjs.org/setprototypeof/-/setprototypeof-1.1.0.tgz",
       "integrity": "sha512-BvE/TwpZX4FXExxOxZyRGQQv651MSwmWKZGqvmPcRIjDqWub67kTKuIMx43cZZrS/cBBzwBcNDWoFxt2XEFIpQ=="
->>>>>>> 903a0ee6
     },
     "sha.js": {
       "version": "2.4.11",
@@ -9105,15 +9065,9 @@
       }
     },
     "typescript": {
-<<<<<<< HEAD
-      "version": "2.6.2",
-      "resolved": "https://npm.bentley.com/npm/npm/typescript/-/typescript-2.6.2.tgz",
-      "integrity": "sha1-PFtv1/beCRQmkCfwPAlGdY92c6Q="
-=======
       "version": "2.7.2",
       "resolved": "https://registry.npmjs.org/typescript/-/typescript-2.7.2.tgz",
       "integrity": "sha512-p5TCYZDAO0m4G344hD+wx/LATebLWZNkkh2asWUFqSsD2OrDNhbAHuSjobrmsUmdzjJjEeZVU9g1h3O6vpstnw=="
->>>>>>> 903a0ee6
     },
     "uglify-js": {
       "version": "2.8.29",
