{
  "name": "@bentley/certa",
<<<<<<< HEAD
  "version": "2.9.0-dev.11",
=======
  "version": "2.9.0-dev.8",
>>>>>>> 9b514dc3
  "description": "A mocha-based integration test runner",
  "license": "MIT",
  "main": "bin/certa.js",
  "repository": {
    "type": "git",
    "url": "https://github.com/imodeljs/imodeljs/tree/master/tools/certa"
  },
  "bin": {
    "certa": "./bin/certa.js"
  },
  "scripts": {
    "compile": "npm run build",
    "build": "tsc 1>&2",
    "clean": "rimraf lib .rush/temp/package-deps*.json",
    "lint": "eslint -f visualstudio --max-warnings 0 ./src/**/*.ts 1>&2",
    "test": "",
    "docs": "",
    "cover": ""
  },
  "keywords": [
    "Bentley",
    "iModel",
    "iModel.js",
    "EC"
  ],
  "author": {
    "name": "Bentley Systems, Inc.",
    "url": "http://www.bentley.com"
  },
  "dependencies": {
    "detect-port": "~1.3.0",
    "electron": "^8.2.1",
    "express": "^4.16.3",
    "jsonc-parser": "~2.0.3",
    "lodash": "^4.17.10",
    "mocha": "^5.2.0",
    "nyc": "^14.0.0",
    "puppeteer": "chrome-80",
    "source-map-support": "^0.5.6",
    "uuid": "^7.0.3",
    "yargs": "^15.0.0"
  },
  "devDependencies": {
<<<<<<< HEAD
    "@bentley/build-tools": "2.9.0-dev.11",
    "@bentley/eslint-plugin": "2.9.0-dev.11",
=======
    "@bentley/build-tools": "2.9.0-dev.8",
    "@bentley/eslint-plugin": "2.9.0-dev.8",
>>>>>>> 9b514dc3
    "@types/chai": "^4.1.4",
    "@types/detect-port": "~1.1.0",
    "@types/express": "^4.16.1",
    "@types/lodash": "^4.14.0",
    "@types/mocha": "^5.2.5",
    "@types/node": "10.14.1",
    "@types/puppeteer": "2.0.1",
    "@types/uuid": "^7.0.2",
    "@types/yargs": "^12.0.5",
    "eslint": "^6.8.0",
    "rimraf": "^3.0.2",
    "typescript": "~3.7.4"
  },
  "eslintConfig": {
    "plugins": [
      "@bentley"
    ],
    "extends": "plugin:@bentley/imodeljs-recommended",
    "rules": {
      "@typescript-eslint/no-misused-promises": "off",
      "@typescript-eslint/no-var-requires": "off",
      "@typescript-eslint/unbound-method": "off",
      "no-console": "off"
    }
  }
}<|MERGE_RESOLUTION|>--- conflicted
+++ resolved
@@ -1,10 +1,6 @@
 {
   "name": "@bentley/certa",
-<<<<<<< HEAD
-  "version": "2.9.0-dev.11",
-=======
   "version": "2.9.0-dev.8",
->>>>>>> 9b514dc3
   "description": "A mocha-based integration test runner",
   "license": "MIT",
   "main": "bin/certa.js",
@@ -48,13 +44,8 @@
     "yargs": "^15.0.0"
   },
   "devDependencies": {
-<<<<<<< HEAD
-    "@bentley/build-tools": "2.9.0-dev.11",
-    "@bentley/eslint-plugin": "2.9.0-dev.11",
-=======
     "@bentley/build-tools": "2.9.0-dev.8",
     "@bentley/eslint-plugin": "2.9.0-dev.8",
->>>>>>> 9b514dc3
     "@types/chai": "^4.1.4",
     "@types/detect-port": "~1.1.0",
     "@types/express": "^4.16.1",
