--- conflicted
+++ resolved
@@ -1,10 +1,6 @@
 {
   "name": "@bentley/extension-cli",
-<<<<<<< HEAD
-  "version": "2.9.0-dev.8",
-=======
   "version": "2.9.0-dev.16",
->>>>>>> 2f380c48
   "description": "A CLI client for publishing iModel.js Extensions",
   "license": "MIT",
   "main": "bin/extension-cli.js",
@@ -36,21 +32,6 @@
     "url": "http://www.bentley.com"
   },
   "dependencies": {
-<<<<<<< HEAD
-    "@bentley/backend-itwin-client": "2.9.0-dev.8",
-    "@bentley/bentleyjs-core": "2.9.0-dev.8",
-    "@bentley/context-registry-client": "2.9.0-dev.8",
-    "@bentley/extension-client": "2.9.0-dev.8",
-    "@bentley/ecschema-metadata": "2.9.0-dev.8",
-    "@bentley/geometry-core": "2.9.0-dev.8",
-    "@bentley/imodeljs-backend": "2.9.0-dev.8",
-    "@bentley/imodeljs-common": "2.9.0-dev.8",
-    "@bentley/imodelhub-client": "2.9.0-dev.8",
-    "@bentley/itwin-client": "2.9.0-dev.8",
-    "@bentley/rbac-client": "2.9.0-dev.8",
-    "@bentley/telemetry-client": "2.9.0-dev.8",
-    "fast-sha256": "1.3.0",
-=======
     "@bentley/backend-itwin-client": "2.9.0-dev.16",
     "@bentley/bentleyjs-core": "2.9.0-dev.16",
     "@bentley/context-registry-client": "2.9.0-dev.16",
@@ -63,7 +44,6 @@
     "@bentley/itwin-client": "2.9.0-dev.16",
     "@bentley/rbac-client": "2.9.0-dev.16",
     "@bentley/telemetry-client": "2.9.0-dev.16",
->>>>>>> 2f380c48
     "electron": "^8.2.1",
     "fast-sha256": "1.3.0",
     "rimraf": "^3.0.2",
@@ -72,13 +52,8 @@
     "yargs": "^15.0.0"
   },
   "devDependencies": {
-<<<<<<< HEAD
-    "@bentley/build-tools": "2.9.0-dev.8",
-    "@bentley/eslint-plugin": "2.9.0-dev.8",
-=======
     "@bentley/build-tools": "2.9.0-dev.16",
     "@bentley/eslint-plugin": "2.9.0-dev.16",
->>>>>>> 2f380c48
     "@types/chai": "^4.1.4",
     "@types/mocha": "^5.2.5",
     "@types/node": "10.14.1",
