--- conflicted
+++ resolved
@@ -1,10 +1,6 @@
 {
   "name": "@bentley/webpack-tools-core",
-<<<<<<< HEAD
-  "version": "2.9.0-dev.11",
-=======
   "version": "2.9.0-dev.8",
->>>>>>> 9b514dc3
   "description": "Set of Webpack Plugins and Loaders used for building iModel.js applications",
   "license": "MIT",
   "repository": {
@@ -38,13 +34,8 @@
     "webpack": "4.42.0"
   },
   "devDependencies": {
-<<<<<<< HEAD
-    "@bentley/build-tools": "2.9.0-dev.11",
-    "@bentley/eslint-plugin": "2.9.0-dev.11",
-=======
     "@bentley/build-tools": "2.9.0-dev.8",
     "@bentley/eslint-plugin": "2.9.0-dev.8",
->>>>>>> 9b514dc3
     "@types/fs-extra": "^4.0.7",
     "@types/glob": "^5.0.35",
     "@types/node": "10.14.1",
