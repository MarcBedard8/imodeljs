--- conflicted
+++ resolved
@@ -169,11 +169,7 @@
       }]);
     });
 
-<<<<<<< HEAD
-    it("gets paged distinct related content values", async () => {
-=======
     it.skip("gets paged distinct related content values", async () => {
->>>>>>> 2f380c48
       const ruleset: Ruleset = {
         id: Guid.createValue(),
         rules: [{
