{
  "name": "rpc-full-stack-tests",
  "//private": "NOTE: this is a private package that is never published",
  "private": true,
  "license": "MIT",
  "scripts": {
    "compile": "npm run build",
    "build": "tsc 1>&2 && npm run webpack:frontend",
    "clean": "rimraf lib .rush/temp/package-deps*.json coverage",
    "cover": "npm test",
    "docs": "",
    "lint": "eslint -f visualstudio --max-warnings 0 ./src/**/*.ts 1>&2",
    "test": "npm run test:chrome && npm run test:electron",
    "test:chrome": "certa -r chrome -b ./lib/backend/http.js",
    "test:electron": "certa -r electron -b ./lib/backend/electron.js",
    "test:direct": "certa -r node -b ./lib/backend/direct.js",
    "webpack:frontend": "webpack --config webpack.config.js 1>&2"
  },
  "repository": {},
  "dependencies": {
<<<<<<< HEAD
    "@bentley/bentleyjs-core": "2.9.0-dev.8",
    "@bentley/express-server": "2.9.0-dev.8",
    "@bentley/imodeljs-backend": "2.9.0-dev.8",
    "@bentley/imodeljs-frontend": "2.9.0-dev.8",
    "@bentley/itwin-client": "2.9.0-dev.8",
    "@bentley/imodeljs-common": "2.9.0-dev.8",
=======
    "@bentley/bentleyjs-core": "2.9.0-dev.16",
    "@bentley/express-server": "2.9.0-dev.16",
    "@bentley/imodeljs-backend": "2.9.0-dev.16",
    "@bentley/imodeljs-frontend": "2.9.0-dev.16",
    "@bentley/itwin-client": "2.9.0-dev.16",
    "@bentley/imodeljs-common": "2.9.0-dev.16",
>>>>>>> 2f380c48
    "chai": "^4.1.2",
    "electron": "^8.2.1",
    "express": "^4.16.3",
    "semver": "^5.5.0",
    "spdy": "^4.0.1"
  },
  "devDependencies": {
<<<<<<< HEAD
    "@bentley/certa": "2.9.0-dev.8",
    "@bentley/config-loader": "2.9.0-dev.8",
    "@bentley/build-tools": "2.9.0-dev.8",
    "@bentley/eslint-plugin": "2.9.0-dev.8",
=======
    "@bentley/certa": "2.9.0-dev.16",
    "@bentley/config-loader": "2.9.0-dev.16",
    "@bentley/build-tools": "2.9.0-dev.16",
    "@bentley/eslint-plugin": "2.9.0-dev.16",
>>>>>>> 2f380c48
    "@types/chai": "^4.1.4",
    "@types/express": "^4.16.1",
    "@types/mocha": "^5.2.5",
    "@types/node": "10.14.1",
    "@types/semver": "^5.5.0",
    "@types/spdy": "^3.4.4",
    "chai": "^4.1.2",
    "eslint": "^6.8.0",
    "glob": "^7.1.2",
    "null-loader": "^0.1.1",
    "rimraf": "^3.0.2",
    "source-map-loader": "^1.0.0",
    "typescript": "~3.7.4",
    "webpack": "4.42.0"
  },
  "eslintConfig": {
    "plugins": [
      "@bentley"
    ],
    "extends": "plugin:@bentley/imodeljs-recommended"
  }
}<|MERGE_RESOLUTION|>--- conflicted
+++ resolved
@@ -18,21 +18,12 @@
   },
   "repository": {},
   "dependencies": {
-<<<<<<< HEAD
-    "@bentley/bentleyjs-core": "2.9.0-dev.8",
-    "@bentley/express-server": "2.9.0-dev.8",
-    "@bentley/imodeljs-backend": "2.9.0-dev.8",
-    "@bentley/imodeljs-frontend": "2.9.0-dev.8",
-    "@bentley/itwin-client": "2.9.0-dev.8",
-    "@bentley/imodeljs-common": "2.9.0-dev.8",
-=======
     "@bentley/bentleyjs-core": "2.9.0-dev.16",
     "@bentley/express-server": "2.9.0-dev.16",
     "@bentley/imodeljs-backend": "2.9.0-dev.16",
     "@bentley/imodeljs-frontend": "2.9.0-dev.16",
     "@bentley/itwin-client": "2.9.0-dev.16",
     "@bentley/imodeljs-common": "2.9.0-dev.16",
->>>>>>> 2f380c48
     "chai": "^4.1.2",
     "electron": "^8.2.1",
     "express": "^4.16.3",
@@ -40,17 +31,10 @@
     "spdy": "^4.0.1"
   },
   "devDependencies": {
-<<<<<<< HEAD
-    "@bentley/certa": "2.9.0-dev.8",
-    "@bentley/config-loader": "2.9.0-dev.8",
-    "@bentley/build-tools": "2.9.0-dev.8",
-    "@bentley/eslint-plugin": "2.9.0-dev.8",
-=======
     "@bentley/certa": "2.9.0-dev.16",
     "@bentley/config-loader": "2.9.0-dev.16",
     "@bentley/build-tools": "2.9.0-dev.16",
     "@bentley/eslint-plugin": "2.9.0-dev.16",
->>>>>>> 2f380c48
     "@types/chai": "^4.1.4",
     "@types/express": "^4.16.1",
     "@types/mocha": "^5.2.5",
