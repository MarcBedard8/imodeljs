/*---------------------------------------------------------------------------------------------
* Copyright (c) Bentley Systems, Incorporated. All rights reserved.
* See LICENSE.md in the project root for license terms and full copyright notice.
*--------------------------------------------------------------------------------------------*/
import { assert, ChangeSetApplyOption, ChangeSetStatus, GuidString, Logger, OpenMode, PerfLogger } from "@bentley/bentleyjs-core";
import { Project } from "@bentley/context-registry-client";
import { Briefcase as HubBriefcase, BriefcaseQuery, ChangeSet, ChangeSetQuery, HubIModel, IModelHubClient, IModelQuery, Version, VersionQuery } from "@bentley/imodelhub-client";
import { BriefcaseIdValue, BriefcaseManager, ChangeSetToken, IModelDb, IModelHost, IModelJsFs, StandaloneDb } from "@bentley/imodeljs-backend";
import { AuthorizedClientRequestContext } from "@bentley/itwin-client";
import * as os from "os";
import * as path from "path";
<<<<<<< HEAD
import { BriefcaseManager, ChangeSetToken, IModelDb, IModelJsFs, BriefcaseIdValue, StandaloneDb, IModelHost } from "@bentley/imodeljs-backend";
=======
>>>>>>> 73f0523d

/** Utility to work with iModelHub */
export class HubUtility {

  public static logCategory = "HubUtility";

  private static makeDirectoryRecursive(dirPath: string) {
    if (IModelJsFs.existsSync(dirPath))
      return;
    HubUtility.makeDirectoryRecursive(path.dirname(dirPath));
    IModelJsFs.mkdirSync(dirPath);
  }

  private static deleteDirectoryRecursive(dirPath: string) {
    if (!IModelJsFs.existsSync(dirPath))
      return;
    try {
      IModelJsFs.readdirSync(dirPath).forEach((file) => {
        const curPath = dirPath + "/" + file;
        if (IModelJsFs.lstatSync(curPath)!.isDirectory) {
          HubUtility.deleteDirectoryRecursive(curPath);
        } else {
          // delete file
          IModelJsFs.unlinkSync(curPath);
        }
      });
      IModelJsFs.rmdirSync(dirPath);
    } catch (err) {
      return; // todo: This seems to fail sometimes for no reason
    }
  }

  private static async queryProjectByName(requestContext: AuthorizedClientRequestContext, projectName: string): Promise<Project | undefined> {
    const project: Project = await getIModelProjectAbstraction().queryProject(requestContext, {
      $select: "*",
      $filter: "Name+eq+'" + projectName + "'",
    });
    return project;
  }

  public static async queryIModelByName(requestContext: AuthorizedClientRequestContext, projectId: string, iModelName: string): Promise<HubIModel | undefined> {
    const iModels = await getIModelProjectAbstraction().queryIModels(requestContext, projectId, new IModelQuery().byName(iModelName));
    if (iModels.length === 0)
      return undefined;
    if (iModels.length > 1)
      return Promise.reject(`Too many iModels with name ${iModelName} found`);
    return iModels[0];
  }

  private static async queryIModelById(requestContext: AuthorizedClientRequestContext, projectId: string, iModelId: GuidString): Promise<HubIModel | undefined> {
    const iModels = await getIModelProjectAbstraction().queryIModels(requestContext, projectId, new IModelQuery().byId(iModelId));
    if (iModels.length === 0)
      return undefined;
    return iModels[0];
  }

  /**
   * Queries the project id by its name
   * @param requestContext The client request context
   * @param projectName Name of project
   * @throws If the project is not found, or there is more than one project with the supplied name
   */
  public static async queryProjectIdByName(requestContext: AuthorizedClientRequestContext, projectName: string): Promise<string> {
    const project: Project | undefined = await HubUtility.queryProjectByName(requestContext, projectName);
    if (!project)
      return Promise.reject(`Project ${projectName} not found`);
    return project.wsgId;
  }

  /**
   * Queries the iModel id by its name
   * @param requestContext The client request context
   * @param projectId Id of the project
   * @param iModelName Name of the iModel
   * @throws If the iModel is not found, or if there is more than one iModel with the supplied name
   */
  public static async queryIModelIdByName(requestContext: AuthorizedClientRequestContext, projectId: string, iModelName: string): Promise<GuidString> {
    const iModel: HubIModel | undefined = await HubUtility.queryIModelByName(requestContext, projectId, iModelName);
    if (!iModel || !iModel.id)
      return Promise.reject(`IModel ${iModelName} not found`);
    return iModel.id!;
  }

  /** Query the latest change set (id) of the specified iModel */
  public static async queryLatestChangeSetId(requestContext: AuthorizedClientRequestContext, iModelId: GuidString): Promise<GuidString> {
    const changeSets: ChangeSet[] = await BriefcaseManager.imodelClient.changeSets.get(requestContext, iModelId, new ChangeSetQuery().top(1).latest());
    return (changeSets.length === 0) ? "" : changeSets[changeSets.length - 1].wsgId;
  }

  /** Download all change sets of the specified iModel */
  private static async downloadChangeSets(requestContext: AuthorizedClientRequestContext, changeSetsPath: string, _projectId: string, iModelId: GuidString): Promise<ChangeSet[]> {
    const query = new ChangeSetQuery();
    query.selectDownloadUrl();

    let perfLogger = new PerfLogger("HubUtility.downloadChangeSets -> Get ChangeSet Infos");
    const changeSets: ChangeSet[] = await BriefcaseManager.imodelClient.changeSets.get(requestContext, iModelId, query);
    perfLogger.dispose();
    if (changeSets.length === 0)
      return new Array<ChangeSet>();

    perfLogger = new PerfLogger("HubUtility.downloadChangeSets -> Download ChangeSets");
    await BriefcaseManager.imodelClient.changeSets.download(requestContext, changeSets, changeSetsPath);
    perfLogger.dispose();
    return changeSets;
  }

  /** Download all named versions of the specified iModel */
  private static async downloadNamedVersions(requestContext: AuthorizedClientRequestContext, _projectId: string, iModelId: GuidString): Promise<Version[]> {
    const query = new VersionQuery();
    query.orderBy("createdDate");

    const perfLogger = new PerfLogger("HubUtility.downloadNamedVersions -> Get Version Infos");
    const versions: Version[] = await BriefcaseManager.imodelClient.versions.get(requestContext, iModelId, query);
    perfLogger.dispose();
    if (versions.length === 0)
      return new Array<ChangeSet>();
    return versions;
  }

  /** Download an IModel's seed files and change sets from the Hub.
   *  A standard hierarchy of folders is created below the supplied downloadDir
   */
  public static async downloadIModelById(requestContext: AuthorizedClientRequestContext, projectId: string, iModelId: GuidString, downloadDir: string): Promise<void> {
    // Recreate the download folder if necessary
    if (IModelJsFs.existsSync(downloadDir))
      HubUtility.deleteDirectoryRecursive(downloadDir);
    HubUtility.makeDirectoryRecursive(downloadDir);

    const iModel: HubIModel | undefined = await HubUtility.queryIModelById(requestContext, projectId, iModelId);
    if (!iModel)
      return Promise.reject(`IModel with id ${iModelId} not found`);

    // Write the JSON representing the iModel
    const iModelJsonStr = JSON.stringify(iModel, undefined, 4);
    const iModelJsonPathname = path.join(downloadDir, "imodel.json");
    IModelJsFs.writeFileSync(iModelJsonPathname, iModelJsonStr);

    // Download the seed file
    const seedPathname = path.join(downloadDir, "seed", iModel.name!.concat(".bim"));
    const perfLogger = new PerfLogger("HubUtility.downloadIModelById -> Download Seed File");
    await BriefcaseManager.imodelClient.iModels.download(requestContext, iModelId, seedPathname);
    perfLogger.dispose();

    // Download the change sets
    const changeSetDir = path.join(downloadDir, "changeSets//");
    const changeSets: ChangeSet[] = await HubUtility.downloadChangeSets(requestContext, changeSetDir, projectId, iModelId);

    const changeSetsJsonStr = JSON.stringify(changeSets, undefined, 4);
    const changeSetsJsonPathname = path.join(downloadDir, "changeSets.json");
    IModelJsFs.writeFileSync(changeSetsJsonPathname, changeSetsJsonStr);

    // Download the version information
    const namedVersions: Version[] = await HubUtility.downloadNamedVersions(requestContext, projectId, iModelId);
    const namedVersionsJsonStr = JSON.stringify(namedVersions, undefined, 4);
    const namedVersionsJsonPathname = path.join(downloadDir, "namedVersions.json");
    IModelJsFs.writeFileSync(namedVersionsJsonPathname, namedVersionsJsonStr);
  }

  /** Download an IModel's seed files and change sets from the Hub.
   *  A standard hierarchy of folders is created below the supplied downloadDir
   */
  public static async downloadIModelByName(requestContext: AuthorizedClientRequestContext, projectName: string, iModelName: string, downloadDir: string): Promise<void> {
    const projectId: string = await HubUtility.queryProjectIdByName(requestContext, projectName);

    const iModel: HubIModel | undefined = await HubUtility.queryIModelByName(requestContext, projectId, iModelName);
    if (!iModel)
      return Promise.reject(`IModel ${iModelName} not found`);
    const iModelId = iModel.id!;

    await HubUtility.downloadIModelById(requestContext, projectId, iModelId, downloadDir);
  }

  /** Delete an IModel from the hub
   * @internal
   */
  public static async deleteIModel(requestContext: AuthorizedClientRequestContext, projectName: string, iModelName: string): Promise<void> {
    const projectId: string = await HubUtility.queryProjectIdByName(requestContext, projectName);
    const iModelId: GuidString = await HubUtility.queryIModelIdByName(requestContext, projectId, iModelName);

    await BriefcaseManager.imodelClient.iModels.delete(requestContext, projectId, iModelId);
  }

  public static dumpChangeSet(iModel: IModelDb, changeSetToken: ChangeSetToken) {
    iModel.nativeDb.dumpChangeSet(JSON.stringify(changeSetToken));
  }

  public static dumpChangeSetFile(iModel: IModelDb, dir: string, whichCs: string): void {
    const changeSets: ChangeSetToken[] = HubUtility.readChangeSets(dir);

    changeSets.forEach((changeSet) => {
      if (changeSet.id === whichCs) {
        HubUtility.dumpChangeSet(iModel, changeSet);
        return;
      }
    });

    throw new Error(whichCs + " - .cs file not found in directory " + dir);
  }

  /** Get the pathname of the briefcase in the supplied directory - assumes a standard layout of the supplied directory */
  public static getBriefcasePathname(iModelDir: string): string {
    const seedPathname = HubUtility.getSeedPathname(iModelDir);
    return path.join(iModelDir, path.basename(seedPathname));
  }

  /** Validate all change set operations on an iModel on disk - the supplied directory contains a sub folder
   * with the seed files, change sets, etc. in a standard format. This tests merging the change sets, reversing them,
   * and finally reinstating them. The method also logs the necessary performance
   * metrics with these operations.
   */
  public static validateAllChangeSetOperationsOnDisk(iModelDir: string) {
    const briefcasePathname = HubUtility.getBriefcasePathname(iModelDir);

    Logger.logInfo(HubUtility.logCategory, "Creating standalone iModel");
    HubUtility.createStandaloneIModel(briefcasePathname, iModelDir);
    const iModel = StandaloneDb.openFile(briefcasePathname, OpenMode.ReadWrite);

    const changeSets: ChangeSetToken[] = HubUtility.readChangeSets(iModelDir);

    let status: ChangeSetStatus;

    // Logger.logInfo(HubUtility.logCategory, "Dumping all available change sets");
    // HubUtility.dumpStandaloneChangeSets(iModel, changeSets);

    Logger.logInfo(HubUtility.logCategory, "Merging all available change sets");
    status = HubUtility.applyStandaloneChangeSets(iModel, changeSets, ChangeSetApplyOption.Merge);

    if (status === ChangeSetStatus.Success) {
      Logger.logInfo(HubUtility.logCategory, "Reversing all available change sets");
      changeSets.reverse();
      status = HubUtility.applyStandaloneChangeSets(iModel, changeSets, ChangeSetApplyOption.Reverse);
    }

    if (status === ChangeSetStatus.Success) {
      Logger.logInfo(HubUtility.logCategory, "Reinstating all available change sets");
      changeSets.reverse();
      status = HubUtility.applyStandaloneChangeSets(iModel, changeSets, ChangeSetApplyOption.Reinstate);
    }

    iModel.close();
    assert(status === ChangeSetStatus.Success, "Error applying change sets");
  }

  /** Validate all change set operations by downloading seed files & change sets, creating a standalone iModel,
   * merging the change sets, reversing them, and finally reinstating them. The method also logs the necessary performance
   * metrics with these operations.
   */
  public static async validateAllChangeSetOperations(requestContext: AuthorizedClientRequestContext, projectId: string, iModelId: GuidString, iModelDir: string) {
    Logger.logInfo(HubUtility.logCategory, "Downloading seed file and all available change sets");
    await HubUtility.downloadIModelById(requestContext, projectId, iModelId, iModelDir);

    this.validateAllChangeSetOperationsOnDisk(iModelDir);
  }

  public static getSeedPathname(iModelDir: string) {
    const seedFileDir = path.join(iModelDir, "seed");
    const seedFileNames = IModelJsFs.readdirSync(seedFileDir);
    if (seedFileNames.length !== 1) {
      throw new Error(`Expected to find one and only one seed file in: ${seedFileDir}`);
    }
    const seedFileName = seedFileNames[0];
    const seedPathname = path.join(seedFileDir, seedFileName);
    return seedPathname;
  }

  /** Push an iModel to the Hub */
  public static async pushIModel(requestContext: AuthorizedClientRequestContext, projectId: string, pathname: string, iModelName?: string): Promise<GuidString> {
    // Delete any existing iModels with the same name as the required iModel
    const locIModelName = iModelName || path.basename(pathname, ".bim");
    let iModel: HubIModel | undefined = await HubUtility.queryIModelByName(requestContext, projectId, locIModelName);
    if (iModel) {
      await BriefcaseManager.imodelClient.iModels.delete(requestContext, projectId, iModel.id!);
    }

    // Upload a new iModel
    iModel = await BriefcaseManager.imodelClient.iModels.create(requestContext, projectId, locIModelName, { path: pathname });
    return iModel.id!;
  }

  /** Upload an IModel's seed files and change sets to the hub
   * It's assumed that the uploadDir contains a standard hierarchy of seed files and change sets.
   */
  public static async pushIModelAndChangeSets(requestContext: AuthorizedClientRequestContext, projectName: string, uploadDir: string, iModelName?: string): Promise<GuidString> {
    const projectId: string = await HubUtility.queryProjectIdByName(requestContext, projectName);
    const seedPathname = HubUtility.getSeedPathname(uploadDir);
    const iModelId = await HubUtility.pushIModel(requestContext, projectId, seedPathname, iModelName);

    const briefcase: HubBriefcase = await BriefcaseManager.imodelClient.briefcases.create(requestContext, iModelId);
    if (!briefcase) {
      return Promise.reject(`Could not acquire a briefcase for the iModel ${iModelId}`);
    }
    briefcase.iModelId = iModelId;

    await HubUtility.pushChangeSets(requestContext, briefcase, uploadDir);
    await HubUtility.pushNamedVersions(requestContext, briefcase, uploadDir);
    return iModelId;
  }

  private static async pushChangeSets(requestContext: AuthorizedClientRequestContext, briefcase: HubBriefcase, uploadDir: string): Promise<void> {
    const changeSetJsonPathname = path.join(uploadDir, "changeSets.json");
    if (!IModelJsFs.existsSync(changeSetJsonPathname))
      return;

    const jsonStr = IModelJsFs.readFileSync(changeSetJsonPathname) as string;
    const changeSetsJson = JSON.parse(jsonStr);

    // Upload change sets
    for (const changeSetJson of changeSetsJson) {
      const changeSetPathname = path.join(uploadDir, "changeSets", changeSetJson.fileName);
      if (!IModelJsFs.existsSync(changeSetPathname)) {
        throw new Error("Cannot find the ChangeSet file: " + changeSetPathname);
      }

      const changeSet = new ChangeSet();
      changeSet.id = changeSetJson.id;
      changeSet.parentId = changeSetJson.parentId;
      changeSet.fileSize = changeSetJson.fileSize;
      changeSet.changesType = changeSetJson.changesType;
      changeSet.seedFileId = briefcase.fileId;
      changeSet.briefcaseId = briefcase.briefcaseId;

      await BriefcaseManager.imodelClient.changeSets.create(requestContext, briefcase.iModelId!, changeSet, changeSetPathname);
    }
  }

  private static async pushNamedVersions(requestContext: AuthorizedClientRequestContext, briefcase: HubBriefcase, uploadDir: string): Promise<void> {
    const namedVersionsJsonPathname = path.join(uploadDir, "namedVersions.json");
    if (!IModelJsFs.existsSync(namedVersionsJsonPathname))
      return;

    const jsonStr = IModelJsFs.readFileSync(namedVersionsJsonPathname) as string;
    const namedVersionsJson = JSON.parse(jsonStr);

    for (const namedVersionJson of namedVersionsJson) {
      await BriefcaseManager.imodelClient.versions.create(requestContext, briefcase.iModelId!, namedVersionJson.changeSetId, namedVersionJson.name, namedVersionJson.description);
    }
  }

  /**
   * Purges all acquired briefcases for the specified iModel (and user), if the specified threshold of acquired briefcases is exceeded
   */
  public static async purgeAcquiredBriefcases(requestContext: AuthorizedClientRequestContext, projectName: string, iModelName: string, acquireThreshold: number = 16): Promise<void> {
    const projectId: string = await HubUtility.queryProjectIdByName(requestContext, projectName);
    const iModelId: GuidString = await HubUtility.queryIModelIdByName(requestContext, projectId, iModelName);

    const briefcases: HubBriefcase[] = await BriefcaseManager.imodelClient.briefcases.get(requestContext, iModelId, new BriefcaseQuery().ownedByMe());
    if (briefcases.length > acquireThreshold) {
      Logger.logInfo(HubUtility.logCategory, `Reached limit of maximum number of briefcases for ${projectName}:${iModelName}. Purging all briefcases.`);

      const promises = new Array<Promise<void>>();
      briefcases.forEach((briefcase: HubBriefcase) => {
        promises.push(BriefcaseManager.imodelClient.briefcases.delete(requestContext, iModelId, briefcase.briefcaseId!));
      });
      await Promise.all(promises);
    }
  }

  /** Reads change sets from disk and expects a standard structure of how the folder is organized */
  public static readChangeSets(iModelDir: string): ChangeSetToken[] {
    const tokens = new Array<ChangeSetToken>();

    const changeSetJsonPathname = path.join(iModelDir, "changeSets.json");
    if (!IModelJsFs.existsSync(changeSetJsonPathname))
      return tokens;

    const jsonStr = IModelJsFs.readFileSync(changeSetJsonPathname) as string;
    const changeSetsJson = JSON.parse(jsonStr);

    for (const changeSetJson of changeSetsJson) {
      const changeSetPathname = path.join(iModelDir, "changeSets", changeSetJson.fileName);
      if (!IModelJsFs.existsSync(changeSetPathname)) {
        throw new Error("Cannot find the ChangeSet file: " + changeSetPathname);
      }
      tokens.push(new ChangeSetToken(changeSetJson.id, changeSetJson.parentId, +changeSetJson.index, changeSetPathname, changeSetJson.changesType!));
    }

    return tokens;
  }

  /** Creates a standalone iModel from the seed file (version 0) */
  public static createStandaloneIModel(iModelPathname: string, iModelDir: string) {
    const seedPathname = HubUtility.getSeedPathname(iModelDir);

    if (IModelJsFs.existsSync(iModelPathname))
      IModelJsFs.unlinkSync(iModelPathname);
    IModelJsFs.copySync(seedPathname, iModelPathname);

    const iModel = StandaloneDb.openFile(iModelPathname, OpenMode.ReadWrite);
    iModel.nativeDb.resetBriefcaseId(BriefcaseIdValue.Standalone);
    iModel.close();

    return iModelPathname;
  }

  /** Applies change sets one by one (for debugging) */
  public static applyStandaloneChangeSets(iModel: IModelDb, changeSets: ChangeSetToken[], applyOption: ChangeSetApplyOption): ChangeSetStatus {
    const perfLogger = new PerfLogger(`Applying change sets for operation ${ChangeSetApplyOption[applyOption]}`);

    // Apply change sets one by one to debug any issues
    for (const changeSet of changeSets) {
      const tempChangeSets = [changeSet];
      const status: ChangeSetStatus = IModelHost.platform.ApplyChangeSetsRequest.doApplySync(iModel.nativeDb, JSON.stringify(tempChangeSets), applyOption);
      if (status === ChangeSetStatus.Success) {
        Logger.logInfo(HubUtility.logCategory, "Successfully applied ChangeSet", () => ({ ...changeSet, status, applyOption }));
      } else {
        Logger.logError(HubUtility.logCategory, "Error applying ChangeSet", () => ({ ...changeSet, status, applyOption }));
      }
      if (status !== ChangeSetStatus.Success)
        return status;
    }

    perfLogger.dispose();
    return ChangeSetStatus.Success;
  }

  /** Dumps change sets */
  public static dumpStandaloneChangeSets(iModelDb: IModelDb, changeSets: ChangeSetToken[]) {
    changeSets.forEach((changeSet) => {
      HubUtility.dumpChangeSet(iModelDb, changeSet);
    });
  }

  /** Generate a name (for an iModel) that's unique for the user + host */
  public static generateUniqueName(baseName: string) {
    let username = "AnonymousUser";
    let hostname = "AnonymousHost";
    try {
      hostname = os.hostname();
      username = os.userInfo().username;
    } catch (err) {
    }
    return `${baseName}_${username}_${hostname}`;
  }

  /** Create  */
  public static async recreateIModel(requestContext: AuthorizedClientRequestContext, projectId: GuidString, iModelName: string): Promise<GuidString> {
    // Delete any existing iModel
    try {
      const deleteIModelId: GuidString = await HubUtility.queryIModelIdByName(requestContext, projectId, iModelName);
      await BriefcaseManager.imodelClient.iModels.delete(requestContext, projectId, deleteIModelId);
    } catch (err) {
    }

    // Create a new iModel
    const iModel: HubIModel = await BriefcaseManager.imodelClient.iModels.create(requestContext, projectId, iModelName, { description: `Description for ${iModelName}` });
    return iModel.wsgId;
  }
}

/** An implementation of IModelProjectAbstraction backed by an iTwin project */
class TestIModelHubProject {
  public get isIModelHub(): boolean { return true; }
  public terminate(): void { }

  public get iModelHubClient(): IModelHubClient {
    return BriefcaseManager.imodelClient as IModelHubClient;
  }

  public async queryProject(requestContext: AuthorizedClientRequestContext, query: any | undefined): Promise<Project> {
    const client = BriefcaseManager.connectClient;
    return client.getProject(requestContext, query);
  }
  public async createIModel(requestContext: AuthorizedClientRequestContext, projectId: string, params: any): Promise<HubIModel> {
    const client = this.iModelHubClient;
    return client.iModels.create(requestContext, projectId, params.name, { path: params.seedFile, description: params.description, progressCallback: params.tracker });
  }
  public async deleteIModel(requestContext: AuthorizedClientRequestContext, projectId: string, iModelId: GuidString): Promise<void> {
    const client = this.iModelHubClient;
    return client.iModels.delete(requestContext, projectId, iModelId);
  }
  public async queryIModels(requestContext: AuthorizedClientRequestContext, projectId: string, query: IModelQuery | undefined): Promise<HubIModel[]> {
    const client = this.iModelHubClient;
    return client.iModels.get(requestContext, projectId, query);
  }
}

let projectAbstraction: any;
let authorizationAbstraction: any;
const usingMocks = false;

export function getIModelPermissionAbstraction(): any {
  if (authorizationAbstraction !== undefined)
    return authorizationAbstraction;

  if ((process.env.IMODELJS_CLIENTS_TEST_IMODEL_BANK === undefined) || usingMocks) {
    return authorizationAbstraction = {};
  }

  throw new Error("WIP");
}

export function getIModelProjectAbstraction(): any {
  if (projectAbstraction !== undefined)
    return projectAbstraction;

  if ((process.env.IMODELJS_CLIENTS_TEST_IMODEL_BANK === undefined) || usingMocks) {
    return projectAbstraction = new TestIModelHubProject();
  }

  throw new Error("WIP");
}
<|MERGE_RESOLUTION|>--- conflicted
+++ resolved
@@ -1,516 +1,512 @@
-/*---------------------------------------------------------------------------------------------
-* Copyright (c) Bentley Systems, Incorporated. All rights reserved.
-* See LICENSE.md in the project root for license terms and full copyright notice.
-*--------------------------------------------------------------------------------------------*/
-import { assert, ChangeSetApplyOption, ChangeSetStatus, GuidString, Logger, OpenMode, PerfLogger } from "@bentley/bentleyjs-core";
-import { Project } from "@bentley/context-registry-client";
-import { Briefcase as HubBriefcase, BriefcaseQuery, ChangeSet, ChangeSetQuery, HubIModel, IModelHubClient, IModelQuery, Version, VersionQuery } from "@bentley/imodelhub-client";
-import { BriefcaseIdValue, BriefcaseManager, ChangeSetToken, IModelDb, IModelHost, IModelJsFs, StandaloneDb } from "@bentley/imodeljs-backend";
-import { AuthorizedClientRequestContext } from "@bentley/itwin-client";
-import * as os from "os";
-import * as path from "path";
-<<<<<<< HEAD
-import { BriefcaseManager, ChangeSetToken, IModelDb, IModelJsFs, BriefcaseIdValue, StandaloneDb, IModelHost } from "@bentley/imodeljs-backend";
-=======
->>>>>>> 73f0523d
-
-/** Utility to work with iModelHub */
-export class HubUtility {
-
-  public static logCategory = "HubUtility";
-
-  private static makeDirectoryRecursive(dirPath: string) {
-    if (IModelJsFs.existsSync(dirPath))
-      return;
-    HubUtility.makeDirectoryRecursive(path.dirname(dirPath));
-    IModelJsFs.mkdirSync(dirPath);
-  }
-
-  private static deleteDirectoryRecursive(dirPath: string) {
-    if (!IModelJsFs.existsSync(dirPath))
-      return;
-    try {
-      IModelJsFs.readdirSync(dirPath).forEach((file) => {
-        const curPath = dirPath + "/" + file;
-        if (IModelJsFs.lstatSync(curPath)!.isDirectory) {
-          HubUtility.deleteDirectoryRecursive(curPath);
-        } else {
-          // delete file
-          IModelJsFs.unlinkSync(curPath);
-        }
-      });
-      IModelJsFs.rmdirSync(dirPath);
-    } catch (err) {
-      return; // todo: This seems to fail sometimes for no reason
-    }
-  }
-
-  private static async queryProjectByName(requestContext: AuthorizedClientRequestContext, projectName: string): Promise<Project | undefined> {
-    const project: Project = await getIModelProjectAbstraction().queryProject(requestContext, {
-      $select: "*",
-      $filter: "Name+eq+'" + projectName + "'",
-    });
-    return project;
-  }
-
-  public static async queryIModelByName(requestContext: AuthorizedClientRequestContext, projectId: string, iModelName: string): Promise<HubIModel | undefined> {
-    const iModels = await getIModelProjectAbstraction().queryIModels(requestContext, projectId, new IModelQuery().byName(iModelName));
-    if (iModels.length === 0)
-      return undefined;
-    if (iModels.length > 1)
-      return Promise.reject(`Too many iModels with name ${iModelName} found`);
-    return iModels[0];
-  }
-
-  private static async queryIModelById(requestContext: AuthorizedClientRequestContext, projectId: string, iModelId: GuidString): Promise<HubIModel | undefined> {
-    const iModels = await getIModelProjectAbstraction().queryIModels(requestContext, projectId, new IModelQuery().byId(iModelId));
-    if (iModels.length === 0)
-      return undefined;
-    return iModels[0];
-  }
-
-  /**
-   * Queries the project id by its name
-   * @param requestContext The client request context
-   * @param projectName Name of project
-   * @throws If the project is not found, or there is more than one project with the supplied name
-   */
-  public static async queryProjectIdByName(requestContext: AuthorizedClientRequestContext, projectName: string): Promise<string> {
-    const project: Project | undefined = await HubUtility.queryProjectByName(requestContext, projectName);
-    if (!project)
-      return Promise.reject(`Project ${projectName} not found`);
-    return project.wsgId;
-  }
-
-  /**
-   * Queries the iModel id by its name
-   * @param requestContext The client request context
-   * @param projectId Id of the project
-   * @param iModelName Name of the iModel
-   * @throws If the iModel is not found, or if there is more than one iModel with the supplied name
-   */
-  public static async queryIModelIdByName(requestContext: AuthorizedClientRequestContext, projectId: string, iModelName: string): Promise<GuidString> {
-    const iModel: HubIModel | undefined = await HubUtility.queryIModelByName(requestContext, projectId, iModelName);
-    if (!iModel || !iModel.id)
-      return Promise.reject(`IModel ${iModelName} not found`);
-    return iModel.id!;
-  }
-
-  /** Query the latest change set (id) of the specified iModel */
-  public static async queryLatestChangeSetId(requestContext: AuthorizedClientRequestContext, iModelId: GuidString): Promise<GuidString> {
-    const changeSets: ChangeSet[] = await BriefcaseManager.imodelClient.changeSets.get(requestContext, iModelId, new ChangeSetQuery().top(1).latest());
-    return (changeSets.length === 0) ? "" : changeSets[changeSets.length - 1].wsgId;
-  }
-
-  /** Download all change sets of the specified iModel */
-  private static async downloadChangeSets(requestContext: AuthorizedClientRequestContext, changeSetsPath: string, _projectId: string, iModelId: GuidString): Promise<ChangeSet[]> {
-    const query = new ChangeSetQuery();
-    query.selectDownloadUrl();
-
-    let perfLogger = new PerfLogger("HubUtility.downloadChangeSets -> Get ChangeSet Infos");
-    const changeSets: ChangeSet[] = await BriefcaseManager.imodelClient.changeSets.get(requestContext, iModelId, query);
-    perfLogger.dispose();
-    if (changeSets.length === 0)
-      return new Array<ChangeSet>();
-
-    perfLogger = new PerfLogger("HubUtility.downloadChangeSets -> Download ChangeSets");
-    await BriefcaseManager.imodelClient.changeSets.download(requestContext, changeSets, changeSetsPath);
-    perfLogger.dispose();
-    return changeSets;
-  }
-
-  /** Download all named versions of the specified iModel */
-  private static async downloadNamedVersions(requestContext: AuthorizedClientRequestContext, _projectId: string, iModelId: GuidString): Promise<Version[]> {
-    const query = new VersionQuery();
-    query.orderBy("createdDate");
-
-    const perfLogger = new PerfLogger("HubUtility.downloadNamedVersions -> Get Version Infos");
-    const versions: Version[] = await BriefcaseManager.imodelClient.versions.get(requestContext, iModelId, query);
-    perfLogger.dispose();
-    if (versions.length === 0)
-      return new Array<ChangeSet>();
-    return versions;
-  }
-
-  /** Download an IModel's seed files and change sets from the Hub.
-   *  A standard hierarchy of folders is created below the supplied downloadDir
-   */
-  public static async downloadIModelById(requestContext: AuthorizedClientRequestContext, projectId: string, iModelId: GuidString, downloadDir: string): Promise<void> {
-    // Recreate the download folder if necessary
-    if (IModelJsFs.existsSync(downloadDir))
-      HubUtility.deleteDirectoryRecursive(downloadDir);
-    HubUtility.makeDirectoryRecursive(downloadDir);
-
-    const iModel: HubIModel | undefined = await HubUtility.queryIModelById(requestContext, projectId, iModelId);
-    if (!iModel)
-      return Promise.reject(`IModel with id ${iModelId} not found`);
-
-    // Write the JSON representing the iModel
-    const iModelJsonStr = JSON.stringify(iModel, undefined, 4);
-    const iModelJsonPathname = path.join(downloadDir, "imodel.json");
-    IModelJsFs.writeFileSync(iModelJsonPathname, iModelJsonStr);
-
-    // Download the seed file
-    const seedPathname = path.join(downloadDir, "seed", iModel.name!.concat(".bim"));
-    const perfLogger = new PerfLogger("HubUtility.downloadIModelById -> Download Seed File");
-    await BriefcaseManager.imodelClient.iModels.download(requestContext, iModelId, seedPathname);
-    perfLogger.dispose();
-
-    // Download the change sets
-    const changeSetDir = path.join(downloadDir, "changeSets//");
-    const changeSets: ChangeSet[] = await HubUtility.downloadChangeSets(requestContext, changeSetDir, projectId, iModelId);
-
-    const changeSetsJsonStr = JSON.stringify(changeSets, undefined, 4);
-    const changeSetsJsonPathname = path.join(downloadDir, "changeSets.json");
-    IModelJsFs.writeFileSync(changeSetsJsonPathname, changeSetsJsonStr);
-
-    // Download the version information
-    const namedVersions: Version[] = await HubUtility.downloadNamedVersions(requestContext, projectId, iModelId);
-    const namedVersionsJsonStr = JSON.stringify(namedVersions, undefined, 4);
-    const namedVersionsJsonPathname = path.join(downloadDir, "namedVersions.json");
-    IModelJsFs.writeFileSync(namedVersionsJsonPathname, namedVersionsJsonStr);
-  }
-
-  /** Download an IModel's seed files and change sets from the Hub.
-   *  A standard hierarchy of folders is created below the supplied downloadDir
-   */
-  public static async downloadIModelByName(requestContext: AuthorizedClientRequestContext, projectName: string, iModelName: string, downloadDir: string): Promise<void> {
-    const projectId: string = await HubUtility.queryProjectIdByName(requestContext, projectName);
-
-    const iModel: HubIModel | undefined = await HubUtility.queryIModelByName(requestContext, projectId, iModelName);
-    if (!iModel)
-      return Promise.reject(`IModel ${iModelName} not found`);
-    const iModelId = iModel.id!;
-
-    await HubUtility.downloadIModelById(requestContext, projectId, iModelId, downloadDir);
-  }
-
-  /** Delete an IModel from the hub
-   * @internal
-   */
-  public static async deleteIModel(requestContext: AuthorizedClientRequestContext, projectName: string, iModelName: string): Promise<void> {
-    const projectId: string = await HubUtility.queryProjectIdByName(requestContext, projectName);
-    const iModelId: GuidString = await HubUtility.queryIModelIdByName(requestContext, projectId, iModelName);
-
-    await BriefcaseManager.imodelClient.iModels.delete(requestContext, projectId, iModelId);
-  }
-
-  public static dumpChangeSet(iModel: IModelDb, changeSetToken: ChangeSetToken) {
-    iModel.nativeDb.dumpChangeSet(JSON.stringify(changeSetToken));
-  }
-
-  public static dumpChangeSetFile(iModel: IModelDb, dir: string, whichCs: string): void {
-    const changeSets: ChangeSetToken[] = HubUtility.readChangeSets(dir);
-
-    changeSets.forEach((changeSet) => {
-      if (changeSet.id === whichCs) {
-        HubUtility.dumpChangeSet(iModel, changeSet);
-        return;
-      }
-    });
-
-    throw new Error(whichCs + " - .cs file not found in directory " + dir);
-  }
-
-  /** Get the pathname of the briefcase in the supplied directory - assumes a standard layout of the supplied directory */
-  public static getBriefcasePathname(iModelDir: string): string {
-    const seedPathname = HubUtility.getSeedPathname(iModelDir);
-    return path.join(iModelDir, path.basename(seedPathname));
-  }
-
-  /** Validate all change set operations on an iModel on disk - the supplied directory contains a sub folder
-   * with the seed files, change sets, etc. in a standard format. This tests merging the change sets, reversing them,
-   * and finally reinstating them. The method also logs the necessary performance
-   * metrics with these operations.
-   */
-  public static validateAllChangeSetOperationsOnDisk(iModelDir: string) {
-    const briefcasePathname = HubUtility.getBriefcasePathname(iModelDir);
-
-    Logger.logInfo(HubUtility.logCategory, "Creating standalone iModel");
-    HubUtility.createStandaloneIModel(briefcasePathname, iModelDir);
-    const iModel = StandaloneDb.openFile(briefcasePathname, OpenMode.ReadWrite);
-
-    const changeSets: ChangeSetToken[] = HubUtility.readChangeSets(iModelDir);
-
-    let status: ChangeSetStatus;
-
-    // Logger.logInfo(HubUtility.logCategory, "Dumping all available change sets");
-    // HubUtility.dumpStandaloneChangeSets(iModel, changeSets);
-
-    Logger.logInfo(HubUtility.logCategory, "Merging all available change sets");
-    status = HubUtility.applyStandaloneChangeSets(iModel, changeSets, ChangeSetApplyOption.Merge);
-
-    if (status === ChangeSetStatus.Success) {
-      Logger.logInfo(HubUtility.logCategory, "Reversing all available change sets");
-      changeSets.reverse();
-      status = HubUtility.applyStandaloneChangeSets(iModel, changeSets, ChangeSetApplyOption.Reverse);
-    }
-
-    if (status === ChangeSetStatus.Success) {
-      Logger.logInfo(HubUtility.logCategory, "Reinstating all available change sets");
-      changeSets.reverse();
-      status = HubUtility.applyStandaloneChangeSets(iModel, changeSets, ChangeSetApplyOption.Reinstate);
-    }
-
-    iModel.close();
-    assert(status === ChangeSetStatus.Success, "Error applying change sets");
-  }
-
-  /** Validate all change set operations by downloading seed files & change sets, creating a standalone iModel,
-   * merging the change sets, reversing them, and finally reinstating them. The method also logs the necessary performance
-   * metrics with these operations.
-   */
-  public static async validateAllChangeSetOperations(requestContext: AuthorizedClientRequestContext, projectId: string, iModelId: GuidString, iModelDir: string) {
-    Logger.logInfo(HubUtility.logCategory, "Downloading seed file and all available change sets");
-    await HubUtility.downloadIModelById(requestContext, projectId, iModelId, iModelDir);
-
-    this.validateAllChangeSetOperationsOnDisk(iModelDir);
-  }
-
-  public static getSeedPathname(iModelDir: string) {
-    const seedFileDir = path.join(iModelDir, "seed");
-    const seedFileNames = IModelJsFs.readdirSync(seedFileDir);
-    if (seedFileNames.length !== 1) {
-      throw new Error(`Expected to find one and only one seed file in: ${seedFileDir}`);
-    }
-    const seedFileName = seedFileNames[0];
-    const seedPathname = path.join(seedFileDir, seedFileName);
-    return seedPathname;
-  }
-
-  /** Push an iModel to the Hub */
-  public static async pushIModel(requestContext: AuthorizedClientRequestContext, projectId: string, pathname: string, iModelName?: string): Promise<GuidString> {
-    // Delete any existing iModels with the same name as the required iModel
-    const locIModelName = iModelName || path.basename(pathname, ".bim");
-    let iModel: HubIModel | undefined = await HubUtility.queryIModelByName(requestContext, projectId, locIModelName);
-    if (iModel) {
-      await BriefcaseManager.imodelClient.iModels.delete(requestContext, projectId, iModel.id!);
-    }
-
-    // Upload a new iModel
-    iModel = await BriefcaseManager.imodelClient.iModels.create(requestContext, projectId, locIModelName, { path: pathname });
-    return iModel.id!;
-  }
-
-  /** Upload an IModel's seed files and change sets to the hub
-   * It's assumed that the uploadDir contains a standard hierarchy of seed files and change sets.
-   */
-  public static async pushIModelAndChangeSets(requestContext: AuthorizedClientRequestContext, projectName: string, uploadDir: string, iModelName?: string): Promise<GuidString> {
-    const projectId: string = await HubUtility.queryProjectIdByName(requestContext, projectName);
-    const seedPathname = HubUtility.getSeedPathname(uploadDir);
-    const iModelId = await HubUtility.pushIModel(requestContext, projectId, seedPathname, iModelName);
-
-    const briefcase: HubBriefcase = await BriefcaseManager.imodelClient.briefcases.create(requestContext, iModelId);
-    if (!briefcase) {
-      return Promise.reject(`Could not acquire a briefcase for the iModel ${iModelId}`);
-    }
-    briefcase.iModelId = iModelId;
-
-    await HubUtility.pushChangeSets(requestContext, briefcase, uploadDir);
-    await HubUtility.pushNamedVersions(requestContext, briefcase, uploadDir);
-    return iModelId;
-  }
-
-  private static async pushChangeSets(requestContext: AuthorizedClientRequestContext, briefcase: HubBriefcase, uploadDir: string): Promise<void> {
-    const changeSetJsonPathname = path.join(uploadDir, "changeSets.json");
-    if (!IModelJsFs.existsSync(changeSetJsonPathname))
-      return;
-
-    const jsonStr = IModelJsFs.readFileSync(changeSetJsonPathname) as string;
-    const changeSetsJson = JSON.parse(jsonStr);
-
-    // Upload change sets
-    for (const changeSetJson of changeSetsJson) {
-      const changeSetPathname = path.join(uploadDir, "changeSets", changeSetJson.fileName);
-      if (!IModelJsFs.existsSync(changeSetPathname)) {
-        throw new Error("Cannot find the ChangeSet file: " + changeSetPathname);
-      }
-
-      const changeSet = new ChangeSet();
-      changeSet.id = changeSetJson.id;
-      changeSet.parentId = changeSetJson.parentId;
-      changeSet.fileSize = changeSetJson.fileSize;
-      changeSet.changesType = changeSetJson.changesType;
-      changeSet.seedFileId = briefcase.fileId;
-      changeSet.briefcaseId = briefcase.briefcaseId;
-
-      await BriefcaseManager.imodelClient.changeSets.create(requestContext, briefcase.iModelId!, changeSet, changeSetPathname);
-    }
-  }
-
-  private static async pushNamedVersions(requestContext: AuthorizedClientRequestContext, briefcase: HubBriefcase, uploadDir: string): Promise<void> {
-    const namedVersionsJsonPathname = path.join(uploadDir, "namedVersions.json");
-    if (!IModelJsFs.existsSync(namedVersionsJsonPathname))
-      return;
-
-    const jsonStr = IModelJsFs.readFileSync(namedVersionsJsonPathname) as string;
-    const namedVersionsJson = JSON.parse(jsonStr);
-
-    for (const namedVersionJson of namedVersionsJson) {
-      await BriefcaseManager.imodelClient.versions.create(requestContext, briefcase.iModelId!, namedVersionJson.changeSetId, namedVersionJson.name, namedVersionJson.description);
-    }
-  }
-
-  /**
-   * Purges all acquired briefcases for the specified iModel (and user), if the specified threshold of acquired briefcases is exceeded
-   */
-  public static async purgeAcquiredBriefcases(requestContext: AuthorizedClientRequestContext, projectName: string, iModelName: string, acquireThreshold: number = 16): Promise<void> {
-    const projectId: string = await HubUtility.queryProjectIdByName(requestContext, projectName);
-    const iModelId: GuidString = await HubUtility.queryIModelIdByName(requestContext, projectId, iModelName);
-
-    const briefcases: HubBriefcase[] = await BriefcaseManager.imodelClient.briefcases.get(requestContext, iModelId, new BriefcaseQuery().ownedByMe());
-    if (briefcases.length > acquireThreshold) {
-      Logger.logInfo(HubUtility.logCategory, `Reached limit of maximum number of briefcases for ${projectName}:${iModelName}. Purging all briefcases.`);
-
-      const promises = new Array<Promise<void>>();
-      briefcases.forEach((briefcase: HubBriefcase) => {
-        promises.push(BriefcaseManager.imodelClient.briefcases.delete(requestContext, iModelId, briefcase.briefcaseId!));
-      });
-      await Promise.all(promises);
-    }
-  }
-
-  /** Reads change sets from disk and expects a standard structure of how the folder is organized */
-  public static readChangeSets(iModelDir: string): ChangeSetToken[] {
-    const tokens = new Array<ChangeSetToken>();
-
-    const changeSetJsonPathname = path.join(iModelDir, "changeSets.json");
-    if (!IModelJsFs.existsSync(changeSetJsonPathname))
-      return tokens;
-
-    const jsonStr = IModelJsFs.readFileSync(changeSetJsonPathname) as string;
-    const changeSetsJson = JSON.parse(jsonStr);
-
-    for (const changeSetJson of changeSetsJson) {
-      const changeSetPathname = path.join(iModelDir, "changeSets", changeSetJson.fileName);
-      if (!IModelJsFs.existsSync(changeSetPathname)) {
-        throw new Error("Cannot find the ChangeSet file: " + changeSetPathname);
-      }
-      tokens.push(new ChangeSetToken(changeSetJson.id, changeSetJson.parentId, +changeSetJson.index, changeSetPathname, changeSetJson.changesType!));
-    }
-
-    return tokens;
-  }
-
-  /** Creates a standalone iModel from the seed file (version 0) */
-  public static createStandaloneIModel(iModelPathname: string, iModelDir: string) {
-    const seedPathname = HubUtility.getSeedPathname(iModelDir);
-
-    if (IModelJsFs.existsSync(iModelPathname))
-      IModelJsFs.unlinkSync(iModelPathname);
-    IModelJsFs.copySync(seedPathname, iModelPathname);
-
-    const iModel = StandaloneDb.openFile(iModelPathname, OpenMode.ReadWrite);
-    iModel.nativeDb.resetBriefcaseId(BriefcaseIdValue.Standalone);
-    iModel.close();
-
-    return iModelPathname;
-  }
-
-  /** Applies change sets one by one (for debugging) */
-  public static applyStandaloneChangeSets(iModel: IModelDb, changeSets: ChangeSetToken[], applyOption: ChangeSetApplyOption): ChangeSetStatus {
-    const perfLogger = new PerfLogger(`Applying change sets for operation ${ChangeSetApplyOption[applyOption]}`);
-
-    // Apply change sets one by one to debug any issues
-    for (const changeSet of changeSets) {
-      const tempChangeSets = [changeSet];
-      const status: ChangeSetStatus = IModelHost.platform.ApplyChangeSetsRequest.doApplySync(iModel.nativeDb, JSON.stringify(tempChangeSets), applyOption);
-      if (status === ChangeSetStatus.Success) {
-        Logger.logInfo(HubUtility.logCategory, "Successfully applied ChangeSet", () => ({ ...changeSet, status, applyOption }));
-      } else {
-        Logger.logError(HubUtility.logCategory, "Error applying ChangeSet", () => ({ ...changeSet, status, applyOption }));
-      }
-      if (status !== ChangeSetStatus.Success)
-        return status;
-    }
-
-    perfLogger.dispose();
-    return ChangeSetStatus.Success;
-  }
-
-  /** Dumps change sets */
-  public static dumpStandaloneChangeSets(iModelDb: IModelDb, changeSets: ChangeSetToken[]) {
-    changeSets.forEach((changeSet) => {
-      HubUtility.dumpChangeSet(iModelDb, changeSet);
-    });
-  }
-
-  /** Generate a name (for an iModel) that's unique for the user + host */
-  public static generateUniqueName(baseName: string) {
-    let username = "AnonymousUser";
-    let hostname = "AnonymousHost";
-    try {
-      hostname = os.hostname();
-      username = os.userInfo().username;
-    } catch (err) {
-    }
-    return `${baseName}_${username}_${hostname}`;
-  }
-
-  /** Create  */
-  public static async recreateIModel(requestContext: AuthorizedClientRequestContext, projectId: GuidString, iModelName: string): Promise<GuidString> {
-    // Delete any existing iModel
-    try {
-      const deleteIModelId: GuidString = await HubUtility.queryIModelIdByName(requestContext, projectId, iModelName);
-      await BriefcaseManager.imodelClient.iModels.delete(requestContext, projectId, deleteIModelId);
-    } catch (err) {
-    }
-
-    // Create a new iModel
-    const iModel: HubIModel = await BriefcaseManager.imodelClient.iModels.create(requestContext, projectId, iModelName, { description: `Description for ${iModelName}` });
-    return iModel.wsgId;
-  }
-}
-
-/** An implementation of IModelProjectAbstraction backed by an iTwin project */
-class TestIModelHubProject {
-  public get isIModelHub(): boolean { return true; }
-  public terminate(): void { }
-
-  public get iModelHubClient(): IModelHubClient {
-    return BriefcaseManager.imodelClient as IModelHubClient;
-  }
-
-  public async queryProject(requestContext: AuthorizedClientRequestContext, query: any | undefined): Promise<Project> {
-    const client = BriefcaseManager.connectClient;
-    return client.getProject(requestContext, query);
-  }
-  public async createIModel(requestContext: AuthorizedClientRequestContext, projectId: string, params: any): Promise<HubIModel> {
-    const client = this.iModelHubClient;
-    return client.iModels.create(requestContext, projectId, params.name, { path: params.seedFile, description: params.description, progressCallback: params.tracker });
-  }
-  public async deleteIModel(requestContext: AuthorizedClientRequestContext, projectId: string, iModelId: GuidString): Promise<void> {
-    const client = this.iModelHubClient;
-    return client.iModels.delete(requestContext, projectId, iModelId);
-  }
-  public async queryIModels(requestContext: AuthorizedClientRequestContext, projectId: string, query: IModelQuery | undefined): Promise<HubIModel[]> {
-    const client = this.iModelHubClient;
-    return client.iModels.get(requestContext, projectId, query);
-  }
-}
-
-let projectAbstraction: any;
-let authorizationAbstraction: any;
-const usingMocks = false;
-
-export function getIModelPermissionAbstraction(): any {
-  if (authorizationAbstraction !== undefined)
-    return authorizationAbstraction;
-
-  if ((process.env.IMODELJS_CLIENTS_TEST_IMODEL_BANK === undefined) || usingMocks) {
-    return authorizationAbstraction = {};
-  }
-
-  throw new Error("WIP");
-}
-
-export function getIModelProjectAbstraction(): any {
-  if (projectAbstraction !== undefined)
-    return projectAbstraction;
-
-  if ((process.env.IMODELJS_CLIENTS_TEST_IMODEL_BANK === undefined) || usingMocks) {
-    return projectAbstraction = new TestIModelHubProject();
-  }
-
-  throw new Error("WIP");
-}
+/*---------------------------------------------------------------------------------------------
+* Copyright (c) Bentley Systems, Incorporated. All rights reserved.
+* See LICENSE.md in the project root for license terms and full copyright notice.
+*--------------------------------------------------------------------------------------------*/
+import { assert, ChangeSetApplyOption, ChangeSetStatus, GuidString, Logger, OpenMode, PerfLogger } from "@bentley/bentleyjs-core";
+import { Project } from "@bentley/context-registry-client";
+import { Briefcase as HubBriefcase, BriefcaseQuery, ChangeSet, ChangeSetQuery, HubIModel, IModelHubClient, IModelQuery, Version, VersionQuery } from "@bentley/imodelhub-client";
+import { BriefcaseIdValue, BriefcaseManager, ChangeSetToken, IModelDb, IModelHost, IModelJsFs, StandaloneDb } from "@bentley/imodeljs-backend";
+import { AuthorizedClientRequestContext } from "@bentley/itwin-client";
+import * as os from "os";
+import * as path from "path";
+
+/** Utility to work with iModelHub */
+export class HubUtility {
+
+  public static logCategory = "HubUtility";
+
+  private static makeDirectoryRecursive(dirPath: string) {
+    if (IModelJsFs.existsSync(dirPath))
+      return;
+    HubUtility.makeDirectoryRecursive(path.dirname(dirPath));
+    IModelJsFs.mkdirSync(dirPath);
+  }
+
+  private static deleteDirectoryRecursive(dirPath: string) {
+    if (!IModelJsFs.existsSync(dirPath))
+      return;
+    try {
+      IModelJsFs.readdirSync(dirPath).forEach((file) => {
+        const curPath = dirPath + "/" + file;
+        if (IModelJsFs.lstatSync(curPath)!.isDirectory) {
+          HubUtility.deleteDirectoryRecursive(curPath);
+        } else {
+          // delete file
+          IModelJsFs.unlinkSync(curPath);
+        }
+      });
+      IModelJsFs.rmdirSync(dirPath);
+    } catch (err) {
+      return; // todo: This seems to fail sometimes for no reason
+    }
+  }
+
+  private static async queryProjectByName(requestContext: AuthorizedClientRequestContext, projectName: string): Promise<Project | undefined> {
+    const project: Project = await getIModelProjectAbstraction().queryProject(requestContext, {
+      $select: "*",
+      $filter: "Name+eq+'" + projectName + "'",
+    });
+    return project;
+  }
+
+  public static async queryIModelByName(requestContext: AuthorizedClientRequestContext, projectId: string, iModelName: string): Promise<HubIModel | undefined> {
+    const iModels = await getIModelProjectAbstraction().queryIModels(requestContext, projectId, new IModelQuery().byName(iModelName));
+    if (iModels.length === 0)
+      return undefined;
+    if (iModels.length > 1)
+      return Promise.reject(`Too many iModels with name ${iModelName} found`);
+    return iModels[0];
+  }
+
+  private static async queryIModelById(requestContext: AuthorizedClientRequestContext, projectId: string, iModelId: GuidString): Promise<HubIModel | undefined> {
+    const iModels = await getIModelProjectAbstraction().queryIModels(requestContext, projectId, new IModelQuery().byId(iModelId));
+    if (iModels.length === 0)
+      return undefined;
+    return iModels[0];
+  }
+
+  /**
+   * Queries the project id by its name
+   * @param requestContext The client request context
+   * @param projectName Name of project
+   * @throws If the project is not found, or there is more than one project with the supplied name
+   */
+  public static async queryProjectIdByName(requestContext: AuthorizedClientRequestContext, projectName: string): Promise<string> {
+    const project: Project | undefined = await HubUtility.queryProjectByName(requestContext, projectName);
+    if (!project)
+      return Promise.reject(`Project ${projectName} not found`);
+    return project.wsgId;
+  }
+
+  /**
+   * Queries the iModel id by its name
+   * @param requestContext The client request context
+   * @param projectId Id of the project
+   * @param iModelName Name of the iModel
+   * @throws If the iModel is not found, or if there is more than one iModel with the supplied name
+   */
+  public static async queryIModelIdByName(requestContext: AuthorizedClientRequestContext, projectId: string, iModelName: string): Promise<GuidString> {
+    const iModel: HubIModel | undefined = await HubUtility.queryIModelByName(requestContext, projectId, iModelName);
+    if (!iModel || !iModel.id)
+      return Promise.reject(`IModel ${iModelName} not found`);
+    return iModel.id!;
+  }
+
+  /** Query the latest change set (id) of the specified iModel */
+  public static async queryLatestChangeSetId(requestContext: AuthorizedClientRequestContext, iModelId: GuidString): Promise<GuidString> {
+    const changeSets: ChangeSet[] = await BriefcaseManager.imodelClient.changeSets.get(requestContext, iModelId, new ChangeSetQuery().top(1).latest());
+    return (changeSets.length === 0) ? "" : changeSets[changeSets.length - 1].wsgId;
+  }
+
+  /** Download all change sets of the specified iModel */
+  private static async downloadChangeSets(requestContext: AuthorizedClientRequestContext, changeSetsPath: string, _projectId: string, iModelId: GuidString): Promise<ChangeSet[]> {
+    const query = new ChangeSetQuery();
+    query.selectDownloadUrl();
+
+    let perfLogger = new PerfLogger("HubUtility.downloadChangeSets -> Get ChangeSet Infos");
+    const changeSets: ChangeSet[] = await BriefcaseManager.imodelClient.changeSets.get(requestContext, iModelId, query);
+    perfLogger.dispose();
+    if (changeSets.length === 0)
+      return new Array<ChangeSet>();
+
+    perfLogger = new PerfLogger("HubUtility.downloadChangeSets -> Download ChangeSets");
+    await BriefcaseManager.imodelClient.changeSets.download(requestContext, changeSets, changeSetsPath);
+    perfLogger.dispose();
+    return changeSets;
+  }
+
+  /** Download all named versions of the specified iModel */
+  private static async downloadNamedVersions(requestContext: AuthorizedClientRequestContext, _projectId: string, iModelId: GuidString): Promise<Version[]> {
+    const query = new VersionQuery();
+    query.orderBy("createdDate");
+
+    const perfLogger = new PerfLogger("HubUtility.downloadNamedVersions -> Get Version Infos");
+    const versions: Version[] = await BriefcaseManager.imodelClient.versions.get(requestContext, iModelId, query);
+    perfLogger.dispose();
+    if (versions.length === 0)
+      return new Array<ChangeSet>();
+    return versions;
+  }
+
+  /** Download an IModel's seed files and change sets from the Hub.
+   *  A standard hierarchy of folders is created below the supplied downloadDir
+   */
+  public static async downloadIModelById(requestContext: AuthorizedClientRequestContext, projectId: string, iModelId: GuidString, downloadDir: string): Promise<void> {
+    // Recreate the download folder if necessary
+    if (IModelJsFs.existsSync(downloadDir))
+      HubUtility.deleteDirectoryRecursive(downloadDir);
+    HubUtility.makeDirectoryRecursive(downloadDir);
+
+    const iModel: HubIModel | undefined = await HubUtility.queryIModelById(requestContext, projectId, iModelId);
+    if (!iModel)
+      return Promise.reject(`IModel with id ${iModelId} not found`);
+
+    // Write the JSON representing the iModel
+    const iModelJsonStr = JSON.stringify(iModel, undefined, 4);
+    const iModelJsonPathname = path.join(downloadDir, "imodel.json");
+    IModelJsFs.writeFileSync(iModelJsonPathname, iModelJsonStr);
+
+    // Download the seed file
+    const seedPathname = path.join(downloadDir, "seed", iModel.name!.concat(".bim"));
+    const perfLogger = new PerfLogger("HubUtility.downloadIModelById -> Download Seed File");
+    await BriefcaseManager.imodelClient.iModels.download(requestContext, iModelId, seedPathname);
+    perfLogger.dispose();
+
+    // Download the change sets
+    const changeSetDir = path.join(downloadDir, "changeSets//");
+    const changeSets: ChangeSet[] = await HubUtility.downloadChangeSets(requestContext, changeSetDir, projectId, iModelId);
+
+    const changeSetsJsonStr = JSON.stringify(changeSets, undefined, 4);
+    const changeSetsJsonPathname = path.join(downloadDir, "changeSets.json");
+    IModelJsFs.writeFileSync(changeSetsJsonPathname, changeSetsJsonStr);
+
+    // Download the version information
+    const namedVersions: Version[] = await HubUtility.downloadNamedVersions(requestContext, projectId, iModelId);
+    const namedVersionsJsonStr = JSON.stringify(namedVersions, undefined, 4);
+    const namedVersionsJsonPathname = path.join(downloadDir, "namedVersions.json");
+    IModelJsFs.writeFileSync(namedVersionsJsonPathname, namedVersionsJsonStr);
+  }
+
+  /** Download an IModel's seed files and change sets from the Hub.
+   *  A standard hierarchy of folders is created below the supplied downloadDir
+   */
+  public static async downloadIModelByName(requestContext: AuthorizedClientRequestContext, projectName: string, iModelName: string, downloadDir: string): Promise<void> {
+    const projectId: string = await HubUtility.queryProjectIdByName(requestContext, projectName);
+
+    const iModel: HubIModel | undefined = await HubUtility.queryIModelByName(requestContext, projectId, iModelName);
+    if (!iModel)
+      return Promise.reject(`IModel ${iModelName} not found`);
+    const iModelId = iModel.id!;
+
+    await HubUtility.downloadIModelById(requestContext, projectId, iModelId, downloadDir);
+  }
+
+  /** Delete an IModel from the hub
+   * @internal
+   */
+  public static async deleteIModel(requestContext: AuthorizedClientRequestContext, projectName: string, iModelName: string): Promise<void> {
+    const projectId: string = await HubUtility.queryProjectIdByName(requestContext, projectName);
+    const iModelId: GuidString = await HubUtility.queryIModelIdByName(requestContext, projectId, iModelName);
+
+    await BriefcaseManager.imodelClient.iModels.delete(requestContext, projectId, iModelId);
+  }
+
+  public static dumpChangeSet(iModel: IModelDb, changeSetToken: ChangeSetToken) {
+    iModel.nativeDb.dumpChangeSet(JSON.stringify(changeSetToken));
+  }
+
+  public static dumpChangeSetFile(iModel: IModelDb, dir: string, whichCs: string): void {
+    const changeSets: ChangeSetToken[] = HubUtility.readChangeSets(dir);
+
+    changeSets.forEach((changeSet) => {
+      if (changeSet.id === whichCs) {
+        HubUtility.dumpChangeSet(iModel, changeSet);
+        return;
+      }
+    });
+
+    throw new Error(whichCs + " - .cs file not found in directory " + dir);
+  }
+
+  /** Get the pathname of the briefcase in the supplied directory - assumes a standard layout of the supplied directory */
+  public static getBriefcasePathname(iModelDir: string): string {
+    const seedPathname = HubUtility.getSeedPathname(iModelDir);
+    return path.join(iModelDir, path.basename(seedPathname));
+  }
+
+  /** Validate all change set operations on an iModel on disk - the supplied directory contains a sub folder
+   * with the seed files, change sets, etc. in a standard format. This tests merging the change sets, reversing them,
+   * and finally reinstating them. The method also logs the necessary performance
+   * metrics with these operations.
+   */
+  public static validateAllChangeSetOperationsOnDisk(iModelDir: string) {
+    const briefcasePathname = HubUtility.getBriefcasePathname(iModelDir);
+
+    Logger.logInfo(HubUtility.logCategory, "Creating standalone iModel");
+    HubUtility.createStandaloneIModel(briefcasePathname, iModelDir);
+    const iModel = StandaloneDb.openFile(briefcasePathname, OpenMode.ReadWrite);
+
+    const changeSets: ChangeSetToken[] = HubUtility.readChangeSets(iModelDir);
+
+    let status: ChangeSetStatus;
+
+    // Logger.logInfo(HubUtility.logCategory, "Dumping all available change sets");
+    // HubUtility.dumpStandaloneChangeSets(iModel, changeSets);
+
+    Logger.logInfo(HubUtility.logCategory, "Merging all available change sets");
+    status = HubUtility.applyStandaloneChangeSets(iModel, changeSets, ChangeSetApplyOption.Merge);
+
+    if (status === ChangeSetStatus.Success) {
+      Logger.logInfo(HubUtility.logCategory, "Reversing all available change sets");
+      changeSets.reverse();
+      status = HubUtility.applyStandaloneChangeSets(iModel, changeSets, ChangeSetApplyOption.Reverse);
+    }
+
+    if (status === ChangeSetStatus.Success) {
+      Logger.logInfo(HubUtility.logCategory, "Reinstating all available change sets");
+      changeSets.reverse();
+      status = HubUtility.applyStandaloneChangeSets(iModel, changeSets, ChangeSetApplyOption.Reinstate);
+    }
+
+    iModel.close();
+    assert(status === ChangeSetStatus.Success, "Error applying change sets");
+  }
+
+  /** Validate all change set operations by downloading seed files & change sets, creating a standalone iModel,
+   * merging the change sets, reversing them, and finally reinstating them. The method also logs the necessary performance
+   * metrics with these operations.
+   */
+  public static async validateAllChangeSetOperations(requestContext: AuthorizedClientRequestContext, projectId: string, iModelId: GuidString, iModelDir: string) {
+    Logger.logInfo(HubUtility.logCategory, "Downloading seed file and all available change sets");
+    await HubUtility.downloadIModelById(requestContext, projectId, iModelId, iModelDir);
+
+    this.validateAllChangeSetOperationsOnDisk(iModelDir);
+  }
+
+  public static getSeedPathname(iModelDir: string) {
+    const seedFileDir = path.join(iModelDir, "seed");
+    const seedFileNames = IModelJsFs.readdirSync(seedFileDir);
+    if (seedFileNames.length !== 1) {
+      throw new Error(`Expected to find one and only one seed file in: ${seedFileDir}`);
+    }
+    const seedFileName = seedFileNames[0];
+    const seedPathname = path.join(seedFileDir, seedFileName);
+    return seedPathname;
+  }
+
+  /** Push an iModel to the Hub */
+  public static async pushIModel(requestContext: AuthorizedClientRequestContext, projectId: string, pathname: string, iModelName?: string): Promise<GuidString> {
+    // Delete any existing iModels with the same name as the required iModel
+    const locIModelName = iModelName || path.basename(pathname, ".bim");
+    let iModel: HubIModel | undefined = await HubUtility.queryIModelByName(requestContext, projectId, locIModelName);
+    if (iModel) {
+      await BriefcaseManager.imodelClient.iModels.delete(requestContext, projectId, iModel.id!);
+    }
+
+    // Upload a new iModel
+    iModel = await BriefcaseManager.imodelClient.iModels.create(requestContext, projectId, locIModelName, { path: pathname });
+    return iModel.id!;
+  }
+
+  /** Upload an IModel's seed files and change sets to the hub
+   * It's assumed that the uploadDir contains a standard hierarchy of seed files and change sets.
+   */
+  public static async pushIModelAndChangeSets(requestContext: AuthorizedClientRequestContext, projectName: string, uploadDir: string, iModelName?: string): Promise<GuidString> {
+    const projectId: string = await HubUtility.queryProjectIdByName(requestContext, projectName);
+    const seedPathname = HubUtility.getSeedPathname(uploadDir);
+    const iModelId = await HubUtility.pushIModel(requestContext, projectId, seedPathname, iModelName);
+
+    const briefcase: HubBriefcase = await BriefcaseManager.imodelClient.briefcases.create(requestContext, iModelId);
+    if (!briefcase) {
+      return Promise.reject(`Could not acquire a briefcase for the iModel ${iModelId}`);
+    }
+    briefcase.iModelId = iModelId;
+
+    await HubUtility.pushChangeSets(requestContext, briefcase, uploadDir);
+    await HubUtility.pushNamedVersions(requestContext, briefcase, uploadDir);
+    return iModelId;
+  }
+
+  private static async pushChangeSets(requestContext: AuthorizedClientRequestContext, briefcase: HubBriefcase, uploadDir: string): Promise<void> {
+    const changeSetJsonPathname = path.join(uploadDir, "changeSets.json");
+    if (!IModelJsFs.existsSync(changeSetJsonPathname))
+      return;
+
+    const jsonStr = IModelJsFs.readFileSync(changeSetJsonPathname) as string;
+    const changeSetsJson = JSON.parse(jsonStr);
+
+    // Upload change sets
+    for (const changeSetJson of changeSetsJson) {
+      const changeSetPathname = path.join(uploadDir, "changeSets", changeSetJson.fileName);
+      if (!IModelJsFs.existsSync(changeSetPathname)) {
+        throw new Error("Cannot find the ChangeSet file: " + changeSetPathname);
+      }
+
+      const changeSet = new ChangeSet();
+      changeSet.id = changeSetJson.id;
+      changeSet.parentId = changeSetJson.parentId;
+      changeSet.fileSize = changeSetJson.fileSize;
+      changeSet.changesType = changeSetJson.changesType;
+      changeSet.seedFileId = briefcase.fileId;
+      changeSet.briefcaseId = briefcase.briefcaseId;
+
+      await BriefcaseManager.imodelClient.changeSets.create(requestContext, briefcase.iModelId!, changeSet, changeSetPathname);
+    }
+  }
+
+  private static async pushNamedVersions(requestContext: AuthorizedClientRequestContext, briefcase: HubBriefcase, uploadDir: string): Promise<void> {
+    const namedVersionsJsonPathname = path.join(uploadDir, "namedVersions.json");
+    if (!IModelJsFs.existsSync(namedVersionsJsonPathname))
+      return;
+
+    const jsonStr = IModelJsFs.readFileSync(namedVersionsJsonPathname) as string;
+    const namedVersionsJson = JSON.parse(jsonStr);
+
+    for (const namedVersionJson of namedVersionsJson) {
+      await BriefcaseManager.imodelClient.versions.create(requestContext, briefcase.iModelId!, namedVersionJson.changeSetId, namedVersionJson.name, namedVersionJson.description);
+    }
+  }
+
+  /**
+   * Purges all acquired briefcases for the specified iModel (and user), if the specified threshold of acquired briefcases is exceeded
+   */
+  public static async purgeAcquiredBriefcases(requestContext: AuthorizedClientRequestContext, projectName: string, iModelName: string, acquireThreshold: number = 16): Promise<void> {
+    const projectId: string = await HubUtility.queryProjectIdByName(requestContext, projectName);
+    const iModelId: GuidString = await HubUtility.queryIModelIdByName(requestContext, projectId, iModelName);
+
+    const briefcases: HubBriefcase[] = await BriefcaseManager.imodelClient.briefcases.get(requestContext, iModelId, new BriefcaseQuery().ownedByMe());
+    if (briefcases.length > acquireThreshold) {
+      Logger.logInfo(HubUtility.logCategory, `Reached limit of maximum number of briefcases for ${projectName}:${iModelName}. Purging all briefcases.`);
+
+      const promises = new Array<Promise<void>>();
+      briefcases.forEach((briefcase: HubBriefcase) => {
+        promises.push(BriefcaseManager.imodelClient.briefcases.delete(requestContext, iModelId, briefcase.briefcaseId!));
+      });
+      await Promise.all(promises);
+    }
+  }
+
+  /** Reads change sets from disk and expects a standard structure of how the folder is organized */
+  public static readChangeSets(iModelDir: string): ChangeSetToken[] {
+    const tokens = new Array<ChangeSetToken>();
+
+    const changeSetJsonPathname = path.join(iModelDir, "changeSets.json");
+    if (!IModelJsFs.existsSync(changeSetJsonPathname))
+      return tokens;
+
+    const jsonStr = IModelJsFs.readFileSync(changeSetJsonPathname) as string;
+    const changeSetsJson = JSON.parse(jsonStr);
+
+    for (const changeSetJson of changeSetsJson) {
+      const changeSetPathname = path.join(iModelDir, "changeSets", changeSetJson.fileName);
+      if (!IModelJsFs.existsSync(changeSetPathname)) {
+        throw new Error("Cannot find the ChangeSet file: " + changeSetPathname);
+      }
+      tokens.push(new ChangeSetToken(changeSetJson.id, changeSetJson.parentId, +changeSetJson.index, changeSetPathname, changeSetJson.changesType!));
+    }
+
+    return tokens;
+  }
+
+  /** Creates a standalone iModel from the seed file (version 0) */
+  public static createStandaloneIModel(iModelPathname: string, iModelDir: string) {
+    const seedPathname = HubUtility.getSeedPathname(iModelDir);
+
+    if (IModelJsFs.existsSync(iModelPathname))
+      IModelJsFs.unlinkSync(iModelPathname);
+    IModelJsFs.copySync(seedPathname, iModelPathname);
+
+    const iModel = StandaloneDb.openFile(iModelPathname, OpenMode.ReadWrite);
+    iModel.nativeDb.resetBriefcaseId(BriefcaseIdValue.Standalone);
+    iModel.close();
+
+    return iModelPathname;
+  }
+
+  /** Applies change sets one by one (for debugging) */
+  public static applyStandaloneChangeSets(iModel: IModelDb, changeSets: ChangeSetToken[], applyOption: ChangeSetApplyOption): ChangeSetStatus {
+    const perfLogger = new PerfLogger(`Applying change sets for operation ${ChangeSetApplyOption[applyOption]}`);
+
+    // Apply change sets one by one to debug any issues
+    for (const changeSet of changeSets) {
+      const tempChangeSets = [changeSet];
+      const status: ChangeSetStatus = IModelHost.platform.ApplyChangeSetsRequest.doApplySync(iModel.nativeDb, JSON.stringify(tempChangeSets), applyOption);
+      if (status === ChangeSetStatus.Success) {
+        Logger.logInfo(HubUtility.logCategory, "Successfully applied ChangeSet", () => ({ ...changeSet, status, applyOption }));
+      } else {
+        Logger.logError(HubUtility.logCategory, "Error applying ChangeSet", () => ({ ...changeSet, status, applyOption }));
+      }
+      if (status !== ChangeSetStatus.Success)
+        return status;
+    }
+
+    perfLogger.dispose();
+    return ChangeSetStatus.Success;
+  }
+
+  /** Dumps change sets */
+  public static dumpStandaloneChangeSets(iModelDb: IModelDb, changeSets: ChangeSetToken[]) {
+    changeSets.forEach((changeSet) => {
+      HubUtility.dumpChangeSet(iModelDb, changeSet);
+    });
+  }
+
+  /** Generate a name (for an iModel) that's unique for the user + host */
+  public static generateUniqueName(baseName: string) {
+    let username = "AnonymousUser";
+    let hostname = "AnonymousHost";
+    try {
+      hostname = os.hostname();
+      username = os.userInfo().username;
+    } catch (err) {
+    }
+    return `${baseName}_${username}_${hostname}`;
+  }
+
+  /** Create  */
+  public static async recreateIModel(requestContext: AuthorizedClientRequestContext, projectId: GuidString, iModelName: string): Promise<GuidString> {
+    // Delete any existing iModel
+    try {
+      const deleteIModelId: GuidString = await HubUtility.queryIModelIdByName(requestContext, projectId, iModelName);
+      await BriefcaseManager.imodelClient.iModels.delete(requestContext, projectId, deleteIModelId);
+    } catch (err) {
+    }
+
+    // Create a new iModel
+    const iModel: HubIModel = await BriefcaseManager.imodelClient.iModels.create(requestContext, projectId, iModelName, { description: `Description for ${iModelName}` });
+    return iModel.wsgId;
+  }
+}
+
+/** An implementation of IModelProjectAbstraction backed by an iTwin project */
+class TestIModelHubProject {
+  public get isIModelHub(): boolean { return true; }
+  public terminate(): void { }
+
+  public get iModelHubClient(): IModelHubClient {
+    return BriefcaseManager.imodelClient as IModelHubClient;
+  }
+
+  public async queryProject(requestContext: AuthorizedClientRequestContext, query: any | undefined): Promise<Project> {
+    const client = BriefcaseManager.connectClient;
+    return client.getProject(requestContext, query);
+  }
+  public async createIModel(requestContext: AuthorizedClientRequestContext, projectId: string, params: any): Promise<HubIModel> {
+    const client = this.iModelHubClient;
+    return client.iModels.create(requestContext, projectId, params.name, { path: params.seedFile, description: params.description, progressCallback: params.tracker });
+  }
+  public async deleteIModel(requestContext: AuthorizedClientRequestContext, projectId: string, iModelId: GuidString): Promise<void> {
+    const client = this.iModelHubClient;
+    return client.iModels.delete(requestContext, projectId, iModelId);
+  }
+  public async queryIModels(requestContext: AuthorizedClientRequestContext, projectId: string, query: IModelQuery | undefined): Promise<HubIModel[]> {
+    const client = this.iModelHubClient;
+    return client.iModels.get(requestContext, projectId, query);
+  }
+}
+
+let projectAbstraction: any;
+let authorizationAbstraction: any;
+const usingMocks = false;
+
+export function getIModelPermissionAbstraction(): any {
+  if (authorizationAbstraction !== undefined)
+    return authorizationAbstraction;
+
+  if ((process.env.IMODELJS_CLIENTS_TEST_IMODEL_BANK === undefined) || usingMocks) {
+    return authorizationAbstraction = {};
+  }
+
+  throw new Error("WIP");
+}
+
+export function getIModelProjectAbstraction(): any {
+  if (projectAbstraction !== undefined)
+    return projectAbstraction;
+
+  if ((process.env.IMODELJS_CLIENTS_TEST_IMODEL_BANK === undefined) || usingMocks) {
+    return projectAbstraction = new TestIModelHubProject();
+  }
+
+  throw new Error("WIP");
+}