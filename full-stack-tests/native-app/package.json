{
  "name": "native-app-full-stack-tests",
  "//private": "NOTE: this is a private package that is never published",
  "private": true,
  "license": "MIT",
  "scripts": {
    "compile": "npm run build",
    "build": "tsc 1>&2 && npm run webpack:frontend",
    "clean": "rimraf lib .rush/temp/package-deps*.json coverage",
    "cover": "npm run test:chrome -- --cover && npm run test:electron -- --cover",
    "docs": "",
    "lint": "eslint -f visualstudio --max-warnings 0 ./src/**/*.ts 1>&2",
    "test": "npm run test:chrome && npm run test:electron",
    "test:chrome": "certa -r chrome --grep \"#integration\" --invert",
    "test:electron": "certa -r electron --grep \"#integration\" --invert",
    "test:integration": "npm run test:integration:electron",
    "test:integration:electron": "certa -r electron --grep \"#integration\"",
    "webpack:frontend": "webpack --config webpack.config.js 1>&2"
  },
  "repository": {},
  "dependencies": {
<<<<<<< HEAD
    "@bentley/backend-itwin-client": "2.9.0-dev.8",
    "@bentley/bentleyjs-core": "2.9.0-dev.8",
    "@bentley/context-registry-client": "2.9.0-dev.8",
    "@bentley/express-server": "2.9.0-dev.8",
    "@bentley/frontend-authorization-client": "2.9.0-dev.8",
    "@bentley/geometry-core": "2.9.0-dev.8",
    "@bentley/imodelhub-client": "2.9.0-dev.8",
    "@bentley/imodeljs-backend": "2.9.0-dev.8",
    "@bentley/itwin-client": "2.9.0-dev.8",
    "@bentley/imodeljs-common": "2.9.0-dev.8",
    "@bentley/imodeljs-i18n": "2.9.0-dev.8",
    "@bentley/imodeljs-frontend": "2.9.0-dev.8",
    "@bentley/imodeljs-markup": "2.9.0-dev.8",
    "@bentley/rbac-client": "2.9.0-dev.8",
=======
    "@bentley/backend-itwin-client": "2.9.0-dev.16",
    "@bentley/bentleyjs-core": "2.9.0-dev.16",
    "@bentley/context-registry-client": "2.9.0-dev.16",
    "@bentley/express-server": "2.9.0-dev.16",
    "@bentley/frontend-authorization-client": "2.9.0-dev.16",
    "@bentley/geometry-core": "2.9.0-dev.16",
    "@bentley/imodelhub-client": "2.9.0-dev.16",
    "@bentley/imodeljs-backend": "2.9.0-dev.16",
    "@bentley/itwin-client": "2.9.0-dev.16",
    "@bentley/imodeljs-common": "2.9.0-dev.16",
    "@bentley/imodeljs-i18n": "2.9.0-dev.16",
    "@bentley/imodeljs-frontend": "2.9.0-dev.16",
    "@bentley/imodeljs-markup": "2.9.0-dev.16",
    "@bentley/rbac-client": "2.9.0-dev.16",
>>>>>>> 2f380c48
    "chai": "^4.1.2",
    "fs-extra": "^8.1.0",
    "electron": "^8.2.1"
  },
  "devDependencies": {
<<<<<<< HEAD
    "@bentley/certa": "2.9.0-dev.8",
    "@bentley/config-loader": "2.9.0-dev.8",
    "@bentley/build-tools": "2.9.0-dev.8",
    "@bentley/eslint-plugin": "2.9.0-dev.8",
    "@bentley/oidc-signin-tool": "2.9.0-dev.8",
=======
    "@bentley/certa": "2.9.0-dev.16",
    "@bentley/config-loader": "2.9.0-dev.16",
    "@bentley/build-tools": "2.9.0-dev.16",
    "@bentley/eslint-plugin": "2.9.0-dev.16",
    "@bentley/oidc-signin-tool": "2.9.0-dev.16",
>>>>>>> 2f380c48
    "@types/chai": "^4.1.4",
    "@types/fs-extra": "^4.0.7",
    "@types/mocha": "^5.2.5",
    "@types/node": "10.14.1",
    "@types/nock": "^9.1.2",
    "chai": "^4.1.2",
    "eslint": "^6.8.0",
    "glob": "^7.1.2",
    "istanbul-instrumenter-loader": "^3.0.1",
    "null-loader": "^0.1.1",
    "rimraf": "^3.0.2",
    "source-map-loader": "^1.0.0",
    "typescript": "~3.7.4",
    "nyc": "^14.0.0",
    "nock": "^9.2.3",
    "webpack": "4.42.0"
  },
  "eslintConfig": {
    "plugins": [
      "@bentley"
    ],
    "extends": "plugin:@bentley/imodeljs-recommended"
  }
}<|MERGE_RESOLUTION|>--- conflicted
+++ resolved
@@ -19,22 +19,6 @@
   },
   "repository": {},
   "dependencies": {
-<<<<<<< HEAD
-    "@bentley/backend-itwin-client": "2.9.0-dev.8",
-    "@bentley/bentleyjs-core": "2.9.0-dev.8",
-    "@bentley/context-registry-client": "2.9.0-dev.8",
-    "@bentley/express-server": "2.9.0-dev.8",
-    "@bentley/frontend-authorization-client": "2.9.0-dev.8",
-    "@bentley/geometry-core": "2.9.0-dev.8",
-    "@bentley/imodelhub-client": "2.9.0-dev.8",
-    "@bentley/imodeljs-backend": "2.9.0-dev.8",
-    "@bentley/itwin-client": "2.9.0-dev.8",
-    "@bentley/imodeljs-common": "2.9.0-dev.8",
-    "@bentley/imodeljs-i18n": "2.9.0-dev.8",
-    "@bentley/imodeljs-frontend": "2.9.0-dev.8",
-    "@bentley/imodeljs-markup": "2.9.0-dev.8",
-    "@bentley/rbac-client": "2.9.0-dev.8",
-=======
     "@bentley/backend-itwin-client": "2.9.0-dev.16",
     "@bentley/bentleyjs-core": "2.9.0-dev.16",
     "@bentley/context-registry-client": "2.9.0-dev.16",
@@ -49,25 +33,16 @@
     "@bentley/imodeljs-frontend": "2.9.0-dev.16",
     "@bentley/imodeljs-markup": "2.9.0-dev.16",
     "@bentley/rbac-client": "2.9.0-dev.16",
->>>>>>> 2f380c48
     "chai": "^4.1.2",
     "fs-extra": "^8.1.0",
     "electron": "^8.2.1"
   },
   "devDependencies": {
-<<<<<<< HEAD
-    "@bentley/certa": "2.9.0-dev.8",
-    "@bentley/config-loader": "2.9.0-dev.8",
-    "@bentley/build-tools": "2.9.0-dev.8",
-    "@bentley/eslint-plugin": "2.9.0-dev.8",
-    "@bentley/oidc-signin-tool": "2.9.0-dev.8",
-=======
     "@bentley/certa": "2.9.0-dev.16",
     "@bentley/config-loader": "2.9.0-dev.16",
     "@bentley/build-tools": "2.9.0-dev.16",
     "@bentley/eslint-plugin": "2.9.0-dev.16",
     "@bentley/oidc-signin-tool": "2.9.0-dev.16",
->>>>>>> 2f380c48
     "@types/chai": "^4.1.4",
     "@types/fs-extra": "^4.0.7",
     "@types/mocha": "^5.2.5",
