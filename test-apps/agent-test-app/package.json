{
  "name": "agent-test-app",
  "description": "Demonstrates using iModel.js to create an agent",
  "license": "MIT",
  "scripts": {
    "build": "tsc --rootDir ./src 1>&2 && node ./node_modules/@bentley/build-tools/scripts/ignoreargs.js 1>&2",
    "clean": "rimraf lib",
    "docs": "",
    "lint": "tslint --project . 1>&2",
    "test": "",
    "cover": "",
    "start": "node ./lib/Main.js",
    "start-with-changesets": "run-p --aggregate-output \"start-changeset-util\" \"start-with-delay\"",
    "start-with-delay": "run-s \"delay\" \"start\"",
    "start-changeset-util": "node ./lib/changeSetTestUtility/IModelChangesetCLUtililty.js",
    "delay": "delay 20"
  },
  "repository": {},
  "author": {
    "name": "Bentley Systems, Inc.",
    "url": "http://www.bentley.com"
  },
  "dependencies": {
<<<<<<< HEAD
    "@bentley/bentleyjs-core": "0.189.0-dev.37",
    "@bentley/geometry-core": "0.189.0-dev.37",
    "@bentley/imodeljs-backend": "0.189.0-dev.37",
    "@bentley/imodeljs-clients": "0.189.0-dev.37",
    "@bentley/imodeljs-clients-backend": "0.189.0-dev.37",
    "@bentley/imodeljs-common": "0.189.0-dev.37",
=======
    "@bentley/bentleyjs-core": "0.189.0-dev.41",
    "@bentley/geometry-core": "0.189.0-dev.41",
    "@bentley/imodeljs-backend": "0.189.0-dev.41",
    "@bentley/imodeljs-clients": "0.189.0-dev.41",
    "@bentley/imodeljs-clients-backend": "0.189.0-dev.41",
    "@bentley/imodeljs-common": "0.189.0-dev.41",
>>>>>>> adc2a852
    "body-parser": "^1.18.2",
    "cookie-parser": "^1.4.3",
    "express": "^4.16.3",
    "express-session": "^1.15.6",
    "minimist": "^1.2.0",
    "openid-client": "^2.3.1",
    "passport": "^0.4.0",
    "path": "^0.12.7",
    "react": "^16.4.2"
  },
  "devDependencies": {
<<<<<<< HEAD
    "@bentley/config-loader": "0.189.0-dev.37",
    "@bentley/build-tools": "0.189.0-dev.37",
=======
    "@bentley/config-loader": "0.189.0-dev.41",
    "@bentley/build-tools": "0.189.0-dev.41",
>>>>>>> adc2a852
    "@types/body-parser": "^1.17.0",
    "@types/chai": "^4.1.4",
    "@types/express": "^4.16.1",
    "@types/express-session": "^1.15.11",
    "@types/minimist": "^1.2.0",
    "@types/mocha": "^5.2.5",
    "@types/node": "10.12.18",
    "@types/passport": "^0.4.6",
    "chai": "^4.1.2",
    "debug": "^2.6.9",
    "delay-cli": "^1.1.0",
    "mocha": "^5.2.0",
    "npm-run-all": "^4.1.5",
    "nyc": "^13.0.1",
    "tslint": "^5.11.0",
    "typemoq": "^2.1.0",
    "typescript": "~3.2.2"
  },
  "nyc": {
    "include": [
      "./src/**/*.ts"
    ],
    "exclude": [
      "./src/test/*",
      "**/*.d.ts"
    ],
    "extension": [
      ".ts"
    ],
    "require": [
      "source-map-support/register",
      "ts-node/register"
    ],
    "reporter": [
      "text",
      "text-summary",
      "lcov",
      "cobertura"
    ],
    "report-dir": "./lib/test/coverage",
    "all": true
  }
}<|MERGE_RESOLUTION|>--- conflicted
+++ resolved
@@ -21,21 +21,12 @@
     "url": "http://www.bentley.com"
   },
   "dependencies": {
-<<<<<<< HEAD
-    "@bentley/bentleyjs-core": "0.189.0-dev.37",
-    "@bentley/geometry-core": "0.189.0-dev.37",
-    "@bentley/imodeljs-backend": "0.189.0-dev.37",
-    "@bentley/imodeljs-clients": "0.189.0-dev.37",
-    "@bentley/imodeljs-clients-backend": "0.189.0-dev.37",
-    "@bentley/imodeljs-common": "0.189.0-dev.37",
-=======
     "@bentley/bentleyjs-core": "0.189.0-dev.41",
     "@bentley/geometry-core": "0.189.0-dev.41",
     "@bentley/imodeljs-backend": "0.189.0-dev.41",
     "@bentley/imodeljs-clients": "0.189.0-dev.41",
     "@bentley/imodeljs-clients-backend": "0.189.0-dev.41",
     "@bentley/imodeljs-common": "0.189.0-dev.41",
->>>>>>> adc2a852
     "body-parser": "^1.18.2",
     "cookie-parser": "^1.4.3",
     "express": "^4.16.3",
@@ -47,13 +38,8 @@
     "react": "^16.4.2"
   },
   "devDependencies": {
-<<<<<<< HEAD
-    "@bentley/config-loader": "0.189.0-dev.37",
-    "@bentley/build-tools": "0.189.0-dev.37",
-=======
     "@bentley/config-loader": "0.189.0-dev.41",
     "@bentley/build-tools": "0.189.0-dev.41",
->>>>>>> adc2a852
     "@types/body-parser": "^1.17.0",
     "@types/chai": "^4.1.4",
     "@types/express": "^4.16.1",
