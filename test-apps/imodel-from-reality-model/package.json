--- conflicted
+++ resolved
@@ -13,30 +13,18 @@
   },
   "repository": {},
   "dependencies": {
-<<<<<<< HEAD
-    "@bentley/bentleyjs-core": "0.192.0-dev.11",
-    "@bentley/geometry-core": "0.192.0-dev.11",
-    "@bentley/imodeljs-clients": "0.192.0-dev.11",
-    "@bentley/imodeljs-common": "0.192.0-dev.11",
-    "@bentley/imodeljs-backend": "0.192.0-dev.11",
-=======
     "@bentley/bentleyjs-core": "0.192.0-dev.14",
     "@bentley/geometry-core": "0.192.0-dev.14",
     "@bentley/imodeljs-clients": "0.192.0-dev.14",
     "@bentley/imodeljs-common": "0.192.0-dev.14",
     "@bentley/imodeljs-backend": "0.192.0-dev.14",
->>>>>>> eccf6d71
     "fs-extra": "^6.0.1",
     "request-promise-native": "^1.0.5",
     "request": "^2.88.0",
     "yargs": "^12.0.0"
   },
   "devDependencies": {
-<<<<<<< HEAD
-    "@bentley/build-tools": "0.192.0-dev.11",
-=======
     "@bentley/build-tools": "0.192.0-dev.14",
->>>>>>> eccf6d71
     "@types/fs-extra": "^4.0.7",
     "@types/lodash": "^4.14.0",
     "@types/node": "10.14.1",
