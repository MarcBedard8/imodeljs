--- conflicted
+++ resolved
@@ -24,17 +24,6 @@
     "url": "http://www.bentley.com"
   },
   "dependencies": {
-<<<<<<< HEAD
-    "@bentley/bentleyjs-core": "2.9.0-dev.8",
-    "@bentley/config-loader": "2.9.0-dev.8",
-    "@bentley/geometry-core": "2.9.0-dev.8",
-    "@bentley/imodeljs-backend": "2.9.0-dev.8",
-    "@bentley/itwin-client": "2.9.0-dev.8",
-    "@bentley/backend-itwin-client": "2.9.0-dev.8",
-    "@bentley/imodeljs-common": "2.9.0-dev.8",
-    "@bentley/imodeljs-i18n": "2.9.0-dev.8",
-    "@bentley/logger-config": "2.9.0-dev.8",
-=======
     "@bentley/bentleyjs-core": "2.9.0-dev.16",
     "@bentley/config-loader": "2.9.0-dev.16",
     "@bentley/geometry-core": "2.9.0-dev.16",
@@ -44,18 +33,12 @@
     "@bentley/imodeljs-common": "2.9.0-dev.16",
     "@bentley/imodeljs-i18n": "2.9.0-dev.16",
     "@bentley/logger-config": "2.9.0-dev.16",
->>>>>>> 2f380c48
     "chai": "^4.1.2",
     "yargs": "^15.0.0"
   },
   "devDependencies": {
-<<<<<<< HEAD
-    "@bentley/build-tools": "2.9.0-dev.8",
-    "@bentley/eslint-plugin": "2.9.0-dev.8",
-=======
     "@bentley/build-tools": "2.9.0-dev.16",
     "@bentley/eslint-plugin": "2.9.0-dev.16",
->>>>>>> 2f380c48
     "@types/chai": "^4.1.4",
     "@types/mocha": "^5.2.5",
     "@types/node": "10.14.1",
